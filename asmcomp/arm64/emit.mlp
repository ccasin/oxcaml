--- conflicted
+++ resolved
@@ -639,14 +639,13 @@
     `{emit_label lbl_frame}:	add	{emit_reg i.res.(0)}, {emit_reg reg_alloc_ptr}, #8\n`
   end
 
-<<<<<<< HEAD
 let load_domain_field f r =
   let domain_field = Domainstate.idx_of_field f * 8 in
   let bits = Domainstate.minor_heap_align_bits in
   let dom_mask = Nativeint.(lognot (sub (shift_left one bits) one)) in
   `	and {emit_reg r}, {emit_reg reg_alloc_ptr}, #{emit_nativeint dom_mask}\n`;
   `	ldr {emit_reg r}, [{emit_reg r}, #{emit_int domain_field}]`
-=======
+
 let assembly_code_for_poll env i ~far ~return_label =
   let lbl_frame = record_frame_label env i.live (Dbg_alloc []) in
   let lbl_call_gc = new_label() in
@@ -680,7 +679,6 @@
     { gc_lbl = lbl_call_gc;
       gc_return_lbl = lbl_after_poll;
       gc_frame_lbl = lbl_frame; } :: env.call_gc_sites
->>>>>>> 758fc7dd
 
 (* Output .text section directive, or named .text.caml.<name> if enabled. *)
 
@@ -841,15 +839,11 @@
     | Lop(Ialloc { bytes = n; dbginfo }) ->
         assembly_code_for_allocation i ~n ~far:false ~dbginfo
     | Lop(Ispecific (Ifar_alloc { bytes = n; dbginfo })) ->
-<<<<<<< HEAD
-        assembly_code_for_allocation i ~n ~far:true ~dbginfo
-=======
         assembly_code_for_allocation env i ~n ~far:true ~dbginfo
     | Lop(Ipoll { return_label }) ->
         assembly_code_for_poll env i ~far:false ~return_label
     | Lop(Ispecific (Ifar_poll { return_label })) ->
         assembly_code_for_poll env i ~far:true ~return_label
->>>>>>> 758fc7dd
     | Lop(Iintop_imm(Iadd, n)) ->
         emit_addimm i.res.(0) i.arg.(0) n
     | Lop(Iintop_imm(Isub, n)) ->
