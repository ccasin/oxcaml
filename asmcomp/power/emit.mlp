--- conflicted
+++ resolved
@@ -1,15 +1,5 @@
 #2 "asmcomp/power/emit.mlp"
 (**************************************************************************)
-<<<<<<< HEAD
-(*                                                                     *)
-(*                                OCaml                                *)
-(*                                                                     *)
-(*            Xavier Leroy, projet Cristal, INRIA Rocquencourt         *)
-(*                                                                     *)
-(*  Copyright 1996 Institut National de Recherche en Informatique et   *)
-(*     en Automatique.                                                    *)
-(*                                                                     *)
-=======
 (*                                                                        *)
 (*                                 OCaml                                  *)
 (*                                                                        *)
@@ -18,7 +8,6 @@
 (*   Copyright 1996 Institut National de Recherche en Informatique et     *)
 (*     en Automatique.                                                    *)
 (*                                                                        *)
->>>>>>> 0c0884bd
 (*   All rights reserved.  This file is distributed under the terms of    *)
 (*   the GNU Lesser General Public License version 2.1, with the          *)
 (*   special exception on linking described in the file LICENSE.          *)
@@ -223,17 +212,10 @@
 (* Output a "upper 16 bits" or "lower 16 bits" operator. *)
 
 let emit_upper emit_fun arg =
-<<<<<<< HEAD
-      emit_fun arg; emit_string "@ha"
-
-let emit_lower emit_fun arg =
-      emit_fun arg; emit_string "@l"
-=======
   emit_fun arg; emit_string "@ha"
 
 let emit_lower emit_fun arg =
   emit_fun arg; emit_string "@l"
->>>>>>> 0c0884bd
 
 (* Output a load or store operation *)
 
@@ -574,11 +556,7 @@
     | Lop(Iconst_float f) ->
         begin match abi with
         | ELF32 ->
-<<<<<<< HEAD
-        let lbl = new_label() in
-=======
           let lbl = new_label() in
->>>>>>> 0c0884bd
           float_literals := (f, lbl) :: !float_literals;
           `	addis	11, 0, {emit_upper emit_label lbl}\n`;
           `	lfd	{emit_reg i.res.(0)}, {emit_lower emit_label lbl}(11)\n`
@@ -595,26 +573,16 @@
     | Lop(Iconst_symbol s) ->
         begin match abi with
         | ELF32 ->
-<<<<<<< HEAD
-        `	addis	{emit_reg i.res.(0)}, 0, {emit_upper emit_symbol s}\n`;
-        `	addi	{emit_reg i.res.(0)}, {emit_reg i.res.(0)}, {emit_lower emit_symbol s}\n`
-=======
           `	addis	{emit_reg i.res.(0)}, 0, {emit_upper emit_symbol s}\n`;
           `	addi	{emit_reg i.res.(0)}, {emit_reg i.res.(0)}, {emit_lower emit_symbol s}\n`
->>>>>>> 0c0884bd
         | ELF64v1 | ELF64v2 ->
           emit_tocload emit_reg i.res.(0) (TocSym s)
         end
     | Lop(Icall_ind { label_after; }) ->
         begin match abi with
         | ELF32 ->
-<<<<<<< HEAD
-        `	mtctr	{emit_reg i.arg.(0)}\n`;
-        `	bctrl\n`;
-=======
           `	mtctr	{emit_reg i.arg.(0)}\n`;
           `	bctrl\n`;
->>>>>>> 0c0884bd
           record_frame i.live false i.dbg ~label:label_after
         | ELF64v1 ->
           `	ld	0, 0({emit_reg i.arg.(0)})\n`;  (* code pointer *)
@@ -667,11 +635,7 @@
           `	mtctr	0\n`;
           `	ld	2, 8({emit_reg i.arg.(0)})\n`   (* TOC for callee *)
         | ELF64v2 ->
-<<<<<<< HEAD
-        `	mtctr	{emit_reg i.arg.(0)}\n`;
-=======
           `	mtctr	{emit_reg i.arg.(0)}\n`;
->>>>>>> 0c0884bd
           `	mr	12, {emit_reg i.arg.(0)}\n`   (* addr of fn in r12 *)
         end;
         if !contains_calls then begin
@@ -706,13 +670,8 @@
             `	b	{emit_symbol func}\n`
           | ELF64v1 | ELF64v2 ->
             `	bctr\n`
-<<<<<<< HEAD
-        end
-        end
-=======
           end
         end
->>>>>>> 0c0884bd
     | Lop(Iextcall { func; alloc; }) ->
         if not alloc then begin
           emit_call func;
@@ -950,21 +909,12 @@
         if ppc64 then begin
           jumptables := List.rev_append (Array.to_list jumptbl) !jumptables
         end else begin
-<<<<<<< HEAD
-        emit_string rodata_space;
-        `{emit_label lbl}:`;
-        for i = 0 to Array.length jumptbl - 1 do
-          `	.long	{emit_label jumptbl.(i)} - {emit_label lbl}\n`
-        done;
-        emit_string code_space
-=======
           emit_string rodata_space;
           `{emit_label lbl}:`;
           for i = 0 to Array.length jumptbl - 1 do
             `	.long	{emit_label jumptbl.(i)} - {emit_label lbl}\n`
           done;
           emit_string code_space
->>>>>>> 0c0884bd
         end
     | Lsetuptrap lbl ->
         `	bl	{emit_label lbl}\n`;
@@ -1004,11 +954,7 @@
             `	mtctr   0\n`;
             `	{emit_string lg}	29, {emit_int trap_previous_offset}(1)\n`;
             `	addi	1, 1, {emit_int trap_size}\n`;
-<<<<<<< HEAD
-          `	bctr\n`
-=======
             `	bctr\n`
->>>>>>> 0c0884bd
         end
 
 (* Emit a sequence of instructions *)
@@ -1052,11 +998,7 @@
   begin match abi with
   | ELF32 ->
     emit_string code_space;
-<<<<<<< HEAD
-  `	.globl	{emit_symbol fundecl.fun_name}\n`;
-=======
     `	.globl	{emit_symbol fundecl.fun_name}\n`;
->>>>>>> 0c0884bd
     `	.type	{emit_symbol fundecl.fun_name}, @function\n`;
     `	.align	2\n`;
     `{emit_symbol fundecl.fun_name}:\n`
@@ -1109,11 +1051,7 @@
     `{emit_label !call_gc_label}:\n`;
     match abi with
     | ELF32 ->
-<<<<<<< HEAD
-    `	b	{emit_symbol "caml_call_gc"}\n`
-=======
       `	b	{emit_symbol "caml_call_gc"}\n`
->>>>>>> 0c0884bd
     | ELF64v1 ->
       `	std	2, 40(1)\n`;
              (* save our TOC, will be restored by caml_call_gc *)
@@ -1161,11 +1099,7 @@
 
 let declare_global_data s =
   `	.globl	{emit_symbol s}\n`;
-<<<<<<< HEAD
-    `	.type	{emit_symbol s}, @object\n`
-=======
   `	.type	{emit_symbol s}, @object\n`
->>>>>>> 0c0884bd
 
 let emit_item = function
     Cglobal_symbol s ->
