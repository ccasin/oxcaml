--- conflicted
+++ resolved
@@ -89,13 +89,9 @@
   let rec occurs = function
       Uvar v -> v = var
     | Uconst _ -> false
-    | Udirect_apply(_lbl, args, _, _) -> List.exists occurs args
-<<<<<<< HEAD
-    | Ugeneric_apply(funct, args, _) -> occurs funct || List.exists occurs args
-=======
+    | Udirect_apply(_lbl, args, _, _, _) -> List.exists occurs args
     | Ugeneric_apply(funct, args, _, _) ->
         occurs funct || List.exists occurs args
->>>>>>> 94454f5f
     | Uclosure(_fundecls, clos) -> List.exists occurs clos
     | Uoffset(u, _ofs) -> occurs u
     | Ulet(_str, _kind, _id, def, body) -> occurs def || occurs body
@@ -180,19 +176,13 @@
     match lam with
       Uvar _ -> ()
     | Uconst _ -> incr size
-<<<<<<< HEAD
-    | Udirect_apply(_, args, None, _) ->
+    | Udirect_apply(_, args, None, _, _) ->
         size := !size + 4; lambda_list_size args
     | Udirect_apply _ -> ()
     (* We aim for probe points to not affect inlining decisions.
        Actual cost is either 1, 5 or 6 bytes, depending on their kind,
        on x86-64. *)
-    | Ugeneric_apply(fn, args, _) ->
-=======
-    | Udirect_apply(_, args, _, _) ->
-        size := !size + 4; lambda_list_size args
     | Ugeneric_apply(fn, args, _, _) ->
->>>>>>> 94454f5f
         size := !size + 6; lambda_size fn; lambda_list_size args
     | Uclosure _ ->
         raise Exit (* inlining would duplicate function definitions *)
@@ -593,20 +583,14 @@
     Uvar v ->
       begin try V.Map.find v sb with Not_found -> ulam end
   | Uconst _ -> ulam
-<<<<<<< HEAD
-  | Udirect_apply(lbl, args, probe, dbg) ->
+  | Udirect_apply(lbl, args, probe, kind, dbg) ->
       let dbg = subst_debuginfo loc dbg in
-      Udirect_apply(lbl, List.map (substitute loc st sb rn) args, probe, dbg)
-  | Ugeneric_apply(fn, args, dbg) ->
-=======
-  | Udirect_apply(lbl, args, pos, dbg) ->
-      let dbg = subst_debuginfo loc dbg in
-      Udirect_apply(lbl, List.map (substitute loc st sb rn) args, pos, dbg)
-  | Ugeneric_apply(fn, args, pos, dbg) ->
->>>>>>> 94454f5f
+      Udirect_apply(lbl, List.map (substitute loc st sb rn) args,
+                    probe, kind, dbg)
+  | Ugeneric_apply(fn, args, kind, dbg) ->
       let dbg = subst_debuginfo loc dbg in
       Ugeneric_apply(substitute loc st sb rn fn,
-                     List.map (substitute loc st sb rn) args, pos, dbg)
+                     List.map (substitute loc st sb rn) args, kind, dbg)
   | Uclosure(defs, env) ->
       (* Question: should we rename function labels as well?  Otherwise,
          there is a risk that function labels are not globally unique.
@@ -848,12 +832,12 @@
 
 (* Generate a direct application *)
 
-<<<<<<< HEAD
-let direct_apply env fundesc ufunct uargs ~probe ~loc ~attribute =
+let direct_apply env fundesc ufunct uargs pos mode ~probe ~loc ~attribute =
   match fundesc.fun_inline, attribute with
   | _, Never_inlined
   | None, _ ->
      let dbg = Debuginfo.from_location loc in
+     let kind = (pos, mode) in
      warning_if_forced_inlined ~loc ~attribute
        "Function information unavailable";
      if not fundesc.fun_closed then begin
@@ -866,25 +850,10 @@
        fail_if_probe ~probe "Erroneously marked to be inlined"
      end;
      if fundesc.fun_closed && is_pure ufunct then
-       Udirect_apply(fundesc.fun_label, uargs, probe, dbg)
+       Udirect_apply(fundesc.fun_label, uargs, probe, kind, dbg)
      else if not fundesc.fun_closed &&
                is_substituable ~mutable_vars:env.mutable_vars ufunct then
-       Udirect_apply(fundesc.fun_label, uargs @ [ufunct], probe, dbg)
-=======
-let direct_apply env fundesc ufunct uargs pos mode ~loc ~attribute =
-  match fundesc.fun_inline, attribute with
-  | _, Never_inline
-  | None, _ ->
-     let dbg = Debuginfo.from_location loc in
-     let kind = (pos, mode) in
-     warning_if_forced_inline ~loc ~attribute
-       "Function information unavailable";
-     if fundesc.fun_closed && is_pure ufunct then
-       Udirect_apply(fundesc.fun_label, uargs, kind, dbg)
-     else if not fundesc.fun_closed &&
-               is_substituable ~mutable_vars:env.mutable_vars ufunct then
-       Udirect_apply(fundesc.fun_label, uargs @ [ufunct], kind, dbg)
->>>>>>> 94454f5f
+       Udirect_apply(fundesc.fun_label, uargs @ [ufunct], probe, kind, dbg)
      else begin
        let args = List.map (fun arg ->
          if is_substituable ~mutable_vars:env.mutable_vars arg then
@@ -898,36 +867,23 @@
            | None -> app
            | Some (v, e) -> Ulet(Immutable, Pgenval, v, e, app))
          (if fundesc.fun_closed then
-<<<<<<< HEAD
             Usequence (ufunct,
-                       Udirect_apply (fundesc.fun_label, app_args, probe, dbg))
+                       Udirect_apply (fundesc.fun_label, app_args,
+                                      probe, kind, dbg))
           else
             let clos = V.create_local "clos" in
             Ulet(Immutable, Pgenval, VP.create clos, ufunct,
                  Udirect_apply(fundesc.fun_label, app_args @ [Uvar clos],
-                               probe, dbg)))
+                               probe, kind, dbg)))
          args
        end
   | Some(params, body), _  ->
+     let body =
+       match pos with
+       | Apply_nontail -> body
+       | Apply_tail -> tail body
+     in
      bind_params env loc fundesc params uargs ufunct body
-=======
-            Usequence
-              (ufunct, Udirect_apply (fundesc.fun_label, app_args, kind, dbg))
-          else
-            let clos = V.create_local "clos" in
-            Ulet(Immutable, Pgenval, VP.create clos, ufunct,
-                 Udirect_apply(fundesc.fun_label,
-                               app_args @ [Uvar clos], kind, dbg)))
-         args
-       end
-  | Some(params, body), _  ->
-      let body =
-        match pos with
-        | Apply_nontail -> body
-        | Apply_tail -> tail body
-      in
-      bind_params env loc fundesc params uargs ufunct body
->>>>>>> 94454f5f
 
 (* Add [Value_integer] info to the approximation of an application *)
 
@@ -1033,13 +989,9 @@
 
     (* We convert [f a] to [let a' = a in let f' = f in fun b c -> f' a' b c]
        when fun_arity > nargs *)
-<<<<<<< HEAD
-  | Lapply{ap_func = funct; ap_args = args; ap_probe = probe; ap_loc = loc;
-        ap_inlined = attribute} ->
-=======
   | Lapply{ap_func = funct; ap_args = args; ap_position=pos; ap_mode=mode;
-           ap_loc = loc; ap_inlined = attribute} ->
->>>>>>> 94454f5f
+           ap_probe = probe; ap_loc = loc;
+           ap_inlined = attribute} ->
       let nargs = List.length args in
       begin match (close env funct, close_list env args) with
         ((ufunct, Value_closure(_,
@@ -1048,22 +1000,16 @@
          [Uprim(P.Pmakeblock _, uargs, _)])
         when List.length uargs = nparams ->
           let app =
-<<<<<<< HEAD
-            direct_apply env ~loc ~attribute fundesc ufunct uargs ~probe in
-=======
-            direct_apply env ~loc ~attribute fundesc ufunct uargs pos mode in
->>>>>>> 94454f5f
+            direct_apply env ~loc ~attribute fundesc ufunct uargs
+              pos mode ~probe in
           (app, strengthen_approx app approx_res)
       | ((ufunct, Value_closure(_,
                                 ({fun_arity=(Curried _, nparams)} as fundesc),
                                 approx_res)), uargs)
         when nargs = nparams ->
           let app =
-<<<<<<< HEAD
-            direct_apply env ~loc ~attribute fundesc ufunct uargs ~probe in
-=======
-            direct_apply env ~loc ~attribute fundesc ufunct uargs pos mode in
->>>>>>> 94454f5f
+            direct_apply env ~loc ~attribute fundesc ufunct uargs
+              pos mode ~probe in
           (app, strengthen_approx app approx_res)
 
       | ((ufunct, (Value_closure(
@@ -1139,19 +1085,14 @@
           let first_args = List.map (fun (id, _) -> Uvar id) first_args in
           let rem_args = List.map (fun (id, _) -> Uvar id) rem_args in
           let dbg = Debuginfo.from_location loc in
-<<<<<<< HEAD
           warning_if_forced_inlined ~loc ~attribute "Over-application";
           fail_if_probe ~probe "Over-application";
-          let body =
-            Ugeneric_apply(direct_apply env ~loc ~attribute
-                              fundesc ufunct first_args ~probe,
-                           rem_args, dbg)
-=======
-          warning_if_forced_inline ~loc ~attribute "Over-application";
           let mode' = if fundesc.fun_region then Alloc_heap else Alloc_local in
           let body =
             Ugeneric_apply(direct_apply env ~loc ~attribute
-                              fundesc ufunct first_args Apply_nontail mode',
+                              fundesc ufunct first_args
+                              Apply_nontail mode'
+                              ~probe,
                            rem_args, (Apply_nontail, mode), dbg)
           in
           let body =
@@ -1163,7 +1104,6 @@
             match pos with
             | Apply_nontail -> body
             | Apply_tail -> tail body
->>>>>>> 94454f5f
           in
           let result =
             List.fold_left (fun body (id, defining_expr) ->
@@ -1174,14 +1114,9 @@
           result, Value_unknown
       | ((ufunct, _), uargs) ->
           let dbg = Debuginfo.from_location loc in
-<<<<<<< HEAD
           warning_if_forced_inlined ~loc ~attribute "Unknown function";
           fail_if_probe ~probe "Unknown function";
-          (Ugeneric_apply(ufunct, uargs, dbg), Value_unknown)
-=======
-          warning_if_forced_inline ~loc ~attribute "Unknown function";
           (Ugeneric_apply(ufunct, uargs, (pos, mode), dbg), Value_unknown)
->>>>>>> 94454f5f
       end
   | Lsend(kind, met, obj, args, pos, mode, loc) ->
       let (umet, _) = close env met in
@@ -1660,12 +1595,8 @@
   and ulam = function
     | Uvar _ -> ()
     | Uconst c -> const c
-    | Udirect_apply (_, ul, _, _) -> List.iter ulam ul
-<<<<<<< HEAD
-    | Ugeneric_apply (u, ul, _) -> ulam u; List.iter ulam ul
-=======
+    | Udirect_apply (_, ul, _, _, _) -> List.iter ulam ul
     | Ugeneric_apply (u, ul, _, _) -> ulam u; List.iter ulam ul
->>>>>>> 94454f5f
     | Uclosure (fl, ul) ->
         List.iter (fun f -> ulam f.body) fl;
         List.iter ulam ul
