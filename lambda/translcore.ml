(**************************************************************************)
(*                                                                        *)
(*                                 OCaml                                  *)
(*                                                                        *)
(*             Xavier Leroy, projet Cristal, INRIA Rocquencourt           *)
(*                                                                        *)
(*   Copyright 1996 Institut National de Recherche en Informatique et     *)
(*     en Automatique.                                                    *)
(*                                                                        *)
(*   All rights reserved.  This file is distributed under the terms of    *)
(*   the GNU Lesser General Public License version 2.1, with the          *)
(*   special exception on linking described in the file LICENSE.          *)
(*                                                                        *)
(**************************************************************************)

(* Translation from typed abstract syntax to lambda terms,
   for the core language *)

open Misc
open Asttypes
open Primitive
open Types
open Typedtree
open Typeopt
open Lambda
open Debuginfo.Scoped_location

type error =
    Free_super_var
  | Unreachable_reached

exception Error of Location.t * error

let use_dup_for_constant_arrays_bigger_than = 4

(* Forward declaration -- to be filled in by Translmod.transl_module *)
let transl_module =
  ref((fun ~scopes:_ _cc _rootpath _modl -> assert false) :
      scopes:scopes -> module_coercion -> Path.t option ->
      module_expr -> lambda)

let transl_object =
  ref (fun ~scopes:_ _id _s _cl -> assert false :
       scopes:scopes -> Ident.t -> string list -> class_expr -> lambda)

(* Probe handlers are generated from %probe as closed functions
   during transl_exp and immediately lifted to top level. *)
let probe_handlers = ref []
let clear_probe_handlers () = probe_handlers := []
let declare_probe_handlers lam =
  List.fold_left (fun acc (funcid, func) ->
      Llet(Strict, Pgenval, funcid, func, acc))
    lam
    !probe_handlers

(* Compile an exception/extension definition *)

let prim_fresh_oo_id =
  Pccall (Primitive.simple ~name:"caml_fresh_oo_id" ~arity:1 ~alloc:false)

let transl_extension_constructor ~scopes env path ext =
  let path =
    Printtyp.wrap_printing_env env ~error:true (fun () ->
      Option.map (Printtyp.rewrite_double_underscore_paths env) path)
  in
  let name =
    match path, !Clflags.for_package with
      None, _ -> Ident.name ext.ext_id
    | Some p, None -> Path.name p
    | Some p, Some pack -> Printf.sprintf "%s.%s" pack (Path.name p)
  in
  let loc = of_location ~scopes ext.ext_loc in
  match ext.ext_kind with
    Text_decl _ ->
      (* Extension constructors are currently always Alloc_heap.
         They could be Alloc_local, but that would require changes
         to pattern typing, as patterns can close over them. *)
      Lprim (Pmakeblock (Obj.object_tag, Immutable_unique, None, Alloc_heap),
        [Lconst (Const_base (Const_string (name, ext.ext_loc, None)));
         Lprim (prim_fresh_oo_id, [Lconst (const_int 0)], loc)],
        loc)
  | Text_rebind(path, _lid) ->
      transl_extension_path loc env path

(* To propagate structured constants *)

exception Not_constant

let extract_constant = function
    Lconst sc -> sc
  | _ -> raise Not_constant

let extract_float = function
    Const_base(Const_float f) -> f
  | _ -> fatal_error "Translcore.extract_float"

let transl_alloc_mode alloc_mode : Lambda.alloc_mode =
  match Btype.Alloc_mode.constrain_lower alloc_mode with
  | Global -> Alloc_heap
  | Local -> Alloc_local

let transl_value_mode mode =
  let alloc_mode = Btype.Value_mode.regional_to_global_alloc mode in
  transl_alloc_mode alloc_mode

let transl_apply_position position =
  match position with
  | Nontail -> Apply_nontail
  | Tail -> Apply_tail

let maybe_region lam =
  let rec loop = function
    | Lvar _ | Lconst _ -> ()

    | Lfunction {mode=Alloc_heap} -> ()
    | Lfunction {mode=Alloc_local} -> raise Exit

    | Lapply {ap_mode=Alloc_local}
    | Lsend (_,_,_,_,_,Alloc_local,_) -> raise Exit

    | Lprim (prim, args, _) ->
       begin match Lambda.primitive_may_allocate prim with
       | Some Alloc_local -> raise Exit
       | None | Some Alloc_heap ->
          List.iter loop args
       end
    | Lregion _body ->
       (* [_body] might do local allocations, but not in the current region *)
       ()
    | Lwhile (cond, _body) ->
       (* [_body] already has a region *)
       loop cond
    | Lfor (_var, l, u, _dir, _body) ->
       (* [_body] already has a region *)
       loop l; loop u

    | ( Lapply _ | Llet _ | Lletrec _ | Lswitch _ | Lstringswitch _
      | Lstaticraise _ | Lstaticcatch _ | Ltrywith _
      | Lifthenelse _ | Lsequence _ | Lassign _ | Lsend _
      | Levent _ | Lifused _) as lam ->
       Lambda.iter_head_constructor loop lam
  in
  let may_allocate_in_region lam =
    match loop lam with
    | () -> false
    | exception Exit -> true
  in
  let rec remove_tail_markers = function
    | Lapply ({ap_position = Apply_tail} as ap) ->
       Lapply ({ap with ap_position = Apply_nontail})
    | Lsend (k, lmet, lobj, largs, Apply_tail, mode, loc) ->
       Lsend (k, lmet, lobj, largs, Apply_nontail, mode, loc)
    | Lregion _ as lam -> lam
    | lam ->
       Lambda.shallow_map ~tail:remove_tail_markers ~non_tail:Fun.id lam
  in
  if may_allocate_in_region lam then Lregion lam
  else remove_tail_markers lam

(* Push the default values under the functional abstractions *)
(* Also push bindings of module patterns, since this sound *)

type binding =
  | Bind_value of value_binding list
  | Bind_module of Ident.t * string option loc * module_presence * module_expr

let rec push_defaults loc bindings cases partial =
  match cases with
    [{c_lhs=pat; c_guard=None;
      c_rhs={exp_desc =
               Texp_function { arg_label; param; cases; partial; region }}
        as exp}] ->
      let cases = push_defaults exp.exp_loc bindings cases partial in
      [{c_lhs=pat; c_guard=None;
        c_rhs={exp with exp_desc = Texp_function { arg_label; param; cases;
          partial; region; }}}]
  | [{c_lhs=pat; c_guard=None;
      c_rhs={exp_attributes=[{Parsetree.attr_name = {txt="#default"};_}];
             exp_desc = Texp_let
               (Nonrecursive, binds, ({exp_desc = Texp_function _} as e2))}}] ->
      push_defaults loc (Bind_value binds :: bindings)
                   [{c_lhs=pat;c_guard=None;c_rhs=e2}]
                   partial
  | [{c_lhs=pat; c_guard=None;
      c_rhs={exp_attributes=[{Parsetree.attr_name = {txt="#modulepat"};_}];
             exp_desc = Texp_letmodule
               (Some id, name, pres, mexpr,
                ({exp_desc = Texp_function _} as e2))}}] ->
      push_defaults loc (Bind_module (id, name, pres, mexpr) :: bindings)
                   [{c_lhs=pat;c_guard=None;c_rhs=e2}]
                   partial
  | [case] ->
      let exp =
        List.fold_left
          (fun exp binds ->
            {exp with exp_desc =
             match binds with
             | Bind_value binds -> Texp_let(Nonrecursive, binds, exp)
             | Bind_module (id, name, pres, mexpr) ->
                 Texp_letmodule (Some id, name, pres, mexpr, exp)})
          case.c_rhs bindings
      in
      [{case with c_rhs=exp}]
  | {c_lhs=pat; c_rhs=exp; c_guard=_} :: _ when bindings <> [] ->
      let param = Typecore.name_cases "param" cases in
      let desc =
        {val_type = pat.pat_type; val_kind = Val_reg;
         val_attributes = []; Types.val_loc = Location.none;
         val_uid = Types.Uid.internal_not_actually_unique; }
      in
      let env = Env.add_value param desc exp.exp_env in
      let name = Ident.name param in
      let exp =
        let cases =
          let pure_case ({c_lhs; _} as case) =
            {case with c_lhs = as_computation_pattern c_lhs} in
          List.map pure_case cases in
        { exp with exp_loc = loc; exp_env = env; exp_desc =
          Texp_match
            ({exp with exp_type = pat.pat_type; exp_env = env; exp_desc =
              Texp_ident
                (Path.Pident param, mknoloc (Longident.Lident name),
                 desc, Id_value)},
             cases, partial) }
      in
      push_defaults loc bindings
        [{c_lhs={pat with pat_desc = Tpat_var (param, mknoloc name)};
          c_guard=None; c_rhs=exp}]
        Total
  | _ ->
      cases

(* Insertion of debugging events *)

let event_before ~scopes exp lam =
  Translprim.event_before (of_location ~scopes exp.exp_loc) exp lam

let event_after ~scopes exp lam =
  Translprim.event_after (of_location ~scopes exp.exp_loc) exp lam

let event_function ~scopes exp lam =
  if !Clflags.debug && not !Clflags.native_code then
    let repr = Some (ref 0) in
    let (info, body) = lam repr in
    (info,
     Levent(body, {lev_loc = of_location ~scopes exp.exp_loc;
                   lev_kind = Lev_function;
                   lev_repr = repr;
                   lev_env = exp.exp_env}))
  else
    lam None

(* Assertions *)

let assert_failed ~scopes exp =
  let slot =
    transl_extension_path Loc_unknown
      Env.initial_safe_string Predef.path_assert_failure
  in
  let loc = exp.exp_loc in
  let (fname, line, char) =
    Location.get_pos_info loc.Location.loc_start
  in
  let loc = of_location ~scopes exp.exp_loc in
  Lprim(Praise Raise_regular, [event_after ~scopes exp
    (Lprim(Pmakeblock(0, Immutable, None, Alloc_heap),
          [slot;
           Lconst(Const_block(0,
              [Const_base(Const_string (fname, exp.exp_loc, None));
               Const_base(Const_int line);
               Const_base(Const_int char)]))], loc))], loc)
;;

let rec cut n l =
  if n = 0 then ([],l) else
  match l with [] -> failwith "Translcore.cut"
  | a::l -> let (l1,l2) = cut (n-1) l in (a::l1,l2)

(* Translation of expressions *)

let rec iter_exn_names f pat =
  match pat.pat_desc with
  | Tpat_var (id, _) -> f id
  | Tpat_alias (p, id, _) ->
      f id;
      iter_exn_names f p
  | _ -> ()

let transl_ident loc env ty path desc kind =
  match desc.val_kind, kind with
  | Val_prim p, Id_prim pmode ->
      let poly_mode = transl_alloc_mode pmode in
      Translprim.transl_primitive loc p env ty ~poly_mode (Some path)
  | Val_anc _, Id_value ->
      raise(Error(to_location loc, Free_super_var))
  | (Val_reg | Val_self _), Id_value ->
      transl_value_path loc env path
  |  _ -> fatal_error "Translcore.transl_exp: bad Texp_ident"

let can_apply_primitive p pmode pos args =
  let is_omitted = function
    | Arg _ -> false
    | Omitted _ -> true
  in
  if List.exists (fun (_, arg) -> is_omitted arg) args then false
  else begin
    let nargs = List.length args in
    if nargs = p.prim_arity then true
    else if nargs < p.prim_arity then false
    else if pos = Typedtree.Nontail then true
    else begin
      let return_mode = Ctype.prim_mode pmode p.prim_native_repr_res in
      (transl_alloc_mode return_mode = Alloc_heap)
    end
  end

let rec transl_exp ~scopes e =
  transl_exp1 ~scopes ~in_new_scope:false e

(* ~in_new_scope tracks whether we just opened a new scope.

   We go to some trouble to avoid introducing many new anonymous function
   scopes, as `let f a b = ...` is desugared to several Pexp_fun.
*)
and transl_exp1 ~scopes ~in_new_scope e =
  List.iter (Translattribute.check_attribute e) e.exp_attributes;
  let eval_once =
    (* Whether classes for immediate objects must be cached *)
    match e.exp_desc with
      Texp_function _ | Texp_for _ | Texp_while _ -> false
    | _ -> true
  in
  if eval_once then transl_exp0 ~scopes ~in_new_scope  e else
  Translobj.oo_wrap e.exp_env true (transl_exp0 ~scopes ~in_new_scope) e

and transl_exp0 ~in_new_scope ~scopes e =
  match e.exp_desc with
  | Texp_ident(path, _, desc, kind) ->
      transl_ident (of_location ~scopes e.exp_loc)
        e.exp_env e.exp_type path desc kind
  | Texp_constant cst ->
      Lconst(Const_base cst)
  | Texp_let(rec_flag, pat_expr_list, body) ->
      transl_let ~scopes rec_flag pat_expr_list
        (event_before ~scopes body (transl_exp ~scopes body))
  | Texp_function { arg_label = _; param; cases; partial; region } ->
      let scopes =
        if in_new_scope then scopes
        else enter_anonymous_function ~scopes
      in
      transl_function ~scopes e param cases partial region
  | Texp_apply({ exp_desc = Texp_ident(path, _, {val_kind = Val_prim p},
                                       Id_prim pmode);
                exp_type = prim_type } as funct, oargs, pos)
    when can_apply_primitive p pmode pos oargs ->
      let argl, extra_args = cut p.prim_arity oargs in
      let arg_exps =
         List.map (function _, Arg x -> x | _ -> assert false) argl
      in
      let args = transl_list ~scopes arg_exps in
      let prim_exp = if extra_args = [] then Some e else None in
      let position =
        if extra_args = [] then transl_apply_position pos
        else Apply_nontail
      in
      let prim_mode = transl_alloc_mode pmode in
      let lam =
        Translprim.transl_primitive_application
          (of_location ~scopes e.exp_loc) p e.exp_env prim_type prim_mode
          path prim_exp args arg_exps position
      in
      if extra_args = [] then lam
      else begin
        let tailcall, funct =
          Translattribute.get_tailcall_attribute funct
        in
        let inlined, funct =
          Translattribute.get_and_remove_inlined_attribute funct
        in
        let specialised, funct =
          Translattribute.get_and_remove_specialised_attribute funct
        in
        let e = { e with exp_desc = Texp_apply(funct, oargs, pos) } in
        let position = transl_apply_position pos in
        let mode = transl_value_mode e.exp_mode in
        event_after ~scopes e
          (transl_apply ~scopes ~tailcall ~inlined ~specialised ~position ~mode
             lam extra_args (of_location ~scopes e.exp_loc))
      end
  | Texp_apply(funct, oargs, position) ->
      let tailcall, funct =
        Translattribute.get_tailcall_attribute funct
      in
      let inlined, funct =
        Translattribute.get_and_remove_inlined_attribute funct
      in
      let specialised, funct =
        Translattribute.get_and_remove_specialised_attribute funct
      in
      let e = { e with exp_desc = Texp_apply(funct, oargs, position) } in
      let position = transl_apply_position position in
      let mode = transl_value_mode e.exp_mode in
      event_after ~scopes e
        (transl_apply ~scopes ~tailcall ~inlined ~specialised
           ~position ~mode (transl_exp ~scopes funct)
           oargs (of_location ~scopes e.exp_loc))
  | Texp_match(arg, pat_expr_list, partial) ->
      transl_match ~scopes e arg pat_expr_list partial
  | Texp_try(body, pat_expr_list) ->
      let id = Typecore.name_cases "exn" pat_expr_list in
      Ltrywith(transl_exp ~scopes body, id,
               Matching.for_trywith ~scopes e.exp_loc (Lvar id)
                 (transl_cases_try ~scopes pat_expr_list))
  | Texp_tuple el ->
      let ll, shape = transl_list_with_shape ~scopes el in
      begin try
        Lconst(Const_block(0, List.map extract_constant ll))
      with Not_constant ->
        Lprim(Pmakeblock(0, Immutable, Some shape,
                         transl_value_mode e.exp_mode),
              ll,
              (of_location ~scopes e.exp_loc))
      end
  | Texp_construct(_, cstr, args) ->
      let ll, shape = transl_list_with_shape ~scopes args in
      if cstr.cstr_inlined <> None then begin match ll with
        | [x] -> x
        | _ -> assert false
      end else begin match cstr.cstr_tag with
        Cstr_constant n ->
          Lconst(const_int n)
      | Cstr_unboxed ->
          (match ll with [v] -> v | _ -> assert false)
      | Cstr_block n ->
          begin try
            Lconst(Const_block(n, List.map extract_constant ll))
          with Not_constant ->
            Lprim(Pmakeblock(n, Immutable, Some shape,
                             transl_value_mode e.exp_mode),
                  ll,
                  of_location ~scopes e.exp_loc)
          end
      | Cstr_extension(path, is_const) ->
          let lam = transl_extension_path
                      (of_location ~scopes e.exp_loc) e.exp_env path in
          if is_const then lam
          else
            Lprim(Pmakeblock(0, Immutable, Some (Pgenval :: shape),
                             transl_value_mode e.exp_mode),
                  lam :: ll, of_location ~scopes e.exp_loc)
      end
  | Texp_extension_constructor (_, path) ->
      transl_extension_path (of_location ~scopes e.exp_loc) e.exp_env path
  | Texp_variant(l, arg) ->
      let tag = Btype.hash_variant l in
      begin match arg with
        None -> Lconst(const_int tag)
      | Some arg ->
          let lam = transl_exp ~scopes arg in
          try
            Lconst(Const_block(0, [const_int tag;
                                   extract_constant lam]))
          with Not_constant ->
            Lprim(Pmakeblock(0, Immutable, None,
                             transl_value_mode e.exp_mode),
                  [Lconst(const_int tag); lam],
                  of_location ~scopes e.exp_loc)
      end
  | Texp_record {fields; representation; extended_expression} ->
      transl_record ~scopes e.exp_loc e.exp_env
        (transl_value_mode e.exp_mode)
        fields representation extended_expression
  | Texp_field(arg, _, lbl) ->
      let targ = transl_exp ~scopes arg in
      let sem =
        match lbl.lbl_mut with
        | Immutable -> Reads_agree
        | Mutable -> Reads_vary
      in
      begin match lbl.lbl_repres with
          Record_regular | Record_inlined _ ->
          Lprim (Pfield (lbl.lbl_pos, sem), [targ],
                 of_location ~scopes e.exp_loc)
        | Record_unboxed _ -> targ
        | Record_float ->
          let mode = transl_value_mode e.exp_mode in
          Lprim (Pfloatfield (lbl.lbl_pos, sem, mode), [targ],
                 of_location ~scopes e.exp_loc)
        | Record_extension _ ->
          Lprim (Pfield (lbl.lbl_pos + 1, sem), [targ],
                 of_location ~scopes e.exp_loc)
      end
  | Texp_setfield(arg, _, lbl, newval) ->
      let mode =
        let arg_mode = Btype.Value_mode.regional_to_local_alloc arg.exp_mode in
        match Btype.Alloc_mode.constrain_lower arg_mode with
        | Global -> Assignment
        | Local -> Local_assignment
      in
      let access =
        match lbl.lbl_repres with
          Record_regular
        | Record_inlined _ ->
          Psetfield(lbl.lbl_pos, maybe_pointer newval, mode)
        | Record_unboxed _ -> assert false
        | Record_float -> Psetfloatfield (lbl.lbl_pos, mode)
        | Record_extension _ ->
<<<<<<< HEAD
          Psetfield (lbl.lbl_pos + 1, maybe_pointer newval, mode)
=======
          Psetfield (lbl.lbl_pos + 1, maybe_pointer newval, Assignment)
>>>>>>> 23a7f736
      in
      Lprim(access, [transl_exp ~scopes arg; transl_exp ~scopes newval],
            of_location ~scopes e.exp_loc)
  | Texp_array expr_list ->
      let kind = array_kind e in
      let ll = transl_list ~scopes expr_list in
      let mode = transl_value_mode e.exp_mode in
      begin try
        (* For native code the decision as to which compilation strategy to
           use is made later.  This enables the Flambda passes to lift certain
           kinds of array definitions to symbols. *)
        (* Deactivate constant optimization if array is small enough *)
        if List.length ll <= use_dup_for_constant_arrays_bigger_than
        then begin
          raise Not_constant
        end;
        (* Pduparray only works in Alloc_heap mode *)
        if mode <> Alloc_heap then raise Not_constant;
        begin match List.map extract_constant ll with
        | exception Not_constant when kind = Pfloatarray ->
            (* We cannot currently lift [Pintarray] arrays safely in Flambda
               because [caml_modify] might be called upon them (e.g. from
               code operating on polymorphic arrays, or functions such as
               [caml_array_blit].
               To avoid having different Lambda code for
               bytecode/Closure vs.  Flambda, we always generate
               [Pduparray] here, and deal with it in [Bytegen] (or in
               the case of Closure, in [Cmmgen], which already has to
               handle [Pduparray Pmakearray Pfloatarray] in the case
               where the array turned out to be inconstant).
               When not [Pfloatarray], the exception propagates to the handler
               below. *)
            let imm_array =
              Lprim (Pmakearray (kind, Immutable, mode), ll,
                     of_location ~scopes e.exp_loc)
            in
            Lprim (Pduparray (kind, Mutable), [imm_array],
                   of_location ~scopes e.exp_loc)
        | cl ->
            let imm_array =
              match kind with
              | Paddrarray | Pintarray ->
                  Lconst(Const_block(0, cl))
              | Pfloatarray ->
                  Lconst(Const_float_array(List.map extract_float cl))
              | Pgenarray ->
                  raise Not_constant    (* can this really happen? *)
            in
            Lprim (Pduparray (kind, Mutable), [imm_array],
                   of_location ~scopes e.exp_loc)
        end
      with Not_constant ->
        Lprim(Pmakearray (kind, Mutable, mode), ll,
              of_location ~scopes e.exp_loc)
      end
  | Texp_ifthenelse(cond, ifso, Some ifnot) ->
      Lifthenelse(transl_exp ~scopes cond,
                  event_before ~scopes ifso (transl_exp ~scopes ifso),
                  event_before ~scopes ifnot (transl_exp ~scopes ifnot))
  | Texp_ifthenelse(cond, ifso, None) ->
      Lifthenelse(transl_exp ~scopes cond,
                  event_before ~scopes ifso (transl_exp ~scopes ifso),
                  lambda_unit)
  | Texp_sequence(expr1, expr2) ->
      Lsequence(transl_exp ~scopes expr1,
                event_before ~scopes expr2 (transl_exp ~scopes expr2))
  | Texp_while(cond, body) ->
      Lwhile(maybe_region (transl_exp ~scopes cond),
             event_before ~scopes body (maybe_region (transl_exp ~scopes body)))
  | Texp_arr_comprehension (body, blocks) ->
    (*One block consists of comprehension statements connected by "and".*)
    let loc = of_location ~scopes e.exp_loc in
    let array_kind = Typeopt.array_kind e in
    Translcomprehension.transl_arr_comprehension
      body blocks ~array_kind ~scopes ~loc ~transl_exp
  | Texp_list_comprehension (body, blocks) ->
    let loc = of_location ~scopes e.exp_loc in
    Translcomprehension.transl_list_comprehension
      body blocks ~scopes ~loc ~transl_exp
  | Texp_for(param, _, low, high, dir, body) ->
      Lfor(param, transl_exp ~scopes low,
           transl_exp ~scopes high, dir,
           event_before ~scopes body (maybe_region (transl_exp ~scopes body)))
  | Texp_send(_, _, Some exp, _) -> transl_exp ~scopes exp
  | Texp_send(expr, met, None, pos) ->
      let obj = transl_exp ~scopes expr in
      let loc = of_location ~scopes e.exp_loc in
      let pos = transl_apply_position pos in
      let mode = transl_value_mode e.exp_mode in
      let lam =
        match met with
          Tmeth_val id -> Lsend (Self, Lvar id, obj, [], pos, mode, loc)
        | Tmeth_name nm ->
            let (tag, cache) = Translobj.meth obj nm in
            let kind = if cache = [] then Public else Cached in
            Lsend (kind, tag, obj, cache, pos, mode, loc)
      in
      event_after ~scopes e lam
  | Texp_new (cl, {Location.loc=loc}, _, pos) ->
      let loc = of_location ~scopes loc in
      let pos = transl_apply_position pos in
      Lapply{
        ap_loc=loc;
        ap_func=
          Lprim(Pfield (0, Reads_vary),
              [transl_class_path loc e.exp_env cl], loc);
        ap_args=[lambda_unit];
        ap_position=pos;
        ap_mode=Alloc_heap;
        ap_tailcall=Default_tailcall;
        ap_inlined=Default_inlined;
        ap_specialised=Default_specialise;
        ap_probe=None;
      }
  | Texp_instvar(path_self, path, _) ->
      let loc = of_location ~scopes e.exp_loc in
      let self = transl_value_path loc e.exp_env path_self in
      let var = transl_value_path loc e.exp_env path in
      Lprim(Pfield_computed Reads_vary, [self; var], loc)
  | Texp_setinstvar(path_self, path, _, expr) ->
      let loc = of_location ~scopes e.exp_loc in
      let self = transl_value_path loc e.exp_env path_self in
      let var = transl_value_path loc e.exp_env path in
      transl_setinstvar ~scopes loc self var expr
  | Texp_override(path_self, modifs) ->
      let loc = of_location ~scopes e.exp_loc in
      let self = transl_value_path loc e.exp_env path_self in
      let cpy = Ident.create_local "copy" in
      Llet(Strict, Pgenval, cpy,
           Lapply{
             ap_loc=Loc_unknown;
             ap_func=Translobj.oo_prim "copy";
             ap_args=[self];
             ap_position=Apply_nontail;
             ap_mode=Alloc_heap;
             ap_tailcall=Default_tailcall;
             ap_inlined=Default_inlined;
             ap_specialised=Default_specialise;
             ap_probe=None;
           },
           List.fold_right
             (fun (path, _, expr) rem ->
               let var = transl_value_path loc e.exp_env path in
                Lsequence(transl_setinstvar ~scopes Loc_unknown
                            (Lvar cpy) var expr, rem))
             modifs
             (Lvar cpy))
  | Texp_letmodule(None, loc, Mp_present, modl, body) ->
      let lam = !transl_module ~scopes Tcoerce_none None modl in
      Lsequence(Lprim(Pignore, [lam], of_location ~scopes loc.loc),
                transl_exp ~scopes body)
  | Texp_letmodule(Some id, loc, Mp_present, modl, body) ->
      let defining_expr =
        let mod_scopes = enter_module_definition ~scopes id in
        let lam = !transl_module ~scopes:mod_scopes Tcoerce_none None modl in
        Levent (lam, {
          lev_loc = of_location ~scopes loc.loc;
          lev_kind = Lev_module_definition id;
          lev_repr = None;
          lev_env = Env.empty;
        })
      in
      Llet(Strict, Pgenval, id, defining_expr, transl_exp ~scopes body)
  | Texp_letmodule(_, _, Mp_absent, _, body) ->
      transl_exp ~scopes body
  | Texp_letexception(cd, body) ->
      Llet(Strict, Pgenval,
           cd.ext_id, transl_extension_constructor ~scopes e.exp_env None cd,
           transl_exp ~scopes body)
  | Texp_pack modl ->
      !transl_module ~scopes Tcoerce_none None modl
  | Texp_assert {exp_desc=Texp_construct(_, {cstr_name="false"}, _)} ->
      assert_failed ~scopes e
  | Texp_assert (cond) ->
      if !Clflags.noassert
      then lambda_unit
      else begin
        Lifthenelse
          (transl_exp ~scopes cond,
           lambda_unit, assert_failed ~scopes e)
      end
  | Texp_lazy e ->
      (* when e needs no computation (constants, identifiers, ...), we
         optimize the translation just as Lazy.lazy_from_val would
         do *)
      assert (transl_value_mode e.exp_mode = Alloc_heap);
      begin match Typeopt.classify_lazy_argument e with
      | `Constant_or_function ->
        (* A constant expr (of type <> float if [Config.flat_float_array] is
           true) gets compiled as itself. *)
         transl_exp ~scopes e
      | `Float_that_cannot_be_shortcut ->
          (* We don't need to wrap with Popaque: this forward
             block will never be shortcutted since it points to a float
             and Config.flat_float_array is true. *)
         Lprim(Pmakeblock(Obj.forward_tag, Immutable, None,
                          Alloc_heap),
                [transl_exp ~scopes e], of_location ~scopes e.exp_loc)
      | `Identifier `Forward_value ->
         (* CR-someday mshinwell: Consider adding a new primitive
            that expresses the construction of forward_tag blocks.
            We need to use [Popaque] here to prevent unsound
            optimisation in Flambda, but the concept of a mutable
            block doesn't really match what is going on here.  This
            value may subsequently turn into an immediate... *)
         Lprim (Popaque,
                [Lprim(Pmakeblock(Obj.forward_tag, Immutable, None,
                                  Alloc_heap),
                       [transl_exp ~scopes e],
                       of_location ~scopes e.exp_loc)],
                of_location ~scopes e.exp_loc)
      | `Identifier `Other ->
         transl_exp ~scopes e
      | `Other ->
         (* other cases compile to a lazy block holding a function *)
<<<<<<< HEAD
         let fn = Lfunction {kind = Curried {nlocal=0};
=======
         let scopes = enter_lazy ~scopes in
         let fn = Lfunction {kind = Curried;
>>>>>>> 23a7f736
                             params= [Ident.create_local "param", Pgenval];
                             return = Pgenval;
                             attr = default_function_attribute;
                             loc = of_location ~scopes e.exp_loc;
                             mode = Alloc_heap;
                             region = true;
                             body = maybe_region (transl_exp ~scopes e)} in
          Lprim(Pmakeblock(Config.lazy_tag, Mutable, None,
                           Alloc_heap), [fn],
                of_location ~scopes e.exp_loc)
      end
  | Texp_object (cs, meths) ->
      let cty = cs.cstr_type in
      let cl = Ident.create_local "object" in
      !transl_object ~scopes cl meths
        { cl_desc = Tcl_structure cs;
          cl_loc = e.exp_loc;
          cl_type = Cty_signature cty;
          cl_env = e.exp_env;
          cl_attributes = [];
         }
  | Texp_letop{let_; ands; param; body; partial} ->
      event_after ~scopes e
        (transl_letop ~scopes e.exp_loc e.exp_env let_ ands param body partial)
  | Texp_unreachable ->
      raise (Error (e.exp_loc, Unreachable_reached))
  | Texp_open (od, e) ->
      let pure = pure_module od.open_expr in
      (* this optimization shouldn't be needed because Simplif would
          actually remove the [Llet] when it's not used.
          But since [scan_used_globals] runs before Simplif, we need to
          do it. *)
      begin match od.open_bound_items with
      | [] when pure = Alias -> transl_exp ~scopes e
      | _ ->
          let oid = Ident.create_local "open" in
          let body, _ =
            List.fold_left (fun (body, pos) id ->
              Llet(Alias, Pgenval, id,
                   Lprim(mod_field pos, [Lvar oid],
                         of_location ~scopes od.open_loc), body),
              pos + 1
            ) (transl_exp ~scopes e, 0)
              (bound_value_identifiers od.open_bound_items)
          in
          Llet(pure, Pgenval, oid,
               !transl_module ~scopes Tcoerce_none None od.open_expr, body)
      end
  | Texp_probe {name; handler=exp} ->
    if !Clflags.native_code && !Clflags.probes then begin
      let lam = transl_exp ~scopes exp in
      let map =
        Ident.Set.fold (fun v acc -> Ident.Map.add v (Ident.rename v) acc)
          (free_variables lam)
          Ident.Map.empty
      in
      let arg_idents, param_idents = Ident.Map.bindings map |> List.split in
      let body = Lambda.rename map lam in
      let attr =
        { inline = Never_inline;
          specialise = Always_specialise;
          local = Never_local;
          is_a_functor = false;
          stub = false;
        } in
      let funcid = Ident.create_local ("probe_handler_" ^ name) in
      let handler =
        let scopes = enter_value_definition ~scopes funcid in
        { kind = Curried {nlocal=0};
          params = List.map (fun v -> v, Pgenval) param_idents;
          return = Pgenval;
          body;
          loc = of_location ~scopes exp.exp_loc;
          attr;
          mode=Alloc_heap;
          region=true;
        }
      in
      let app =
        { ap_func = Lvar funcid;
          ap_args = List.map (fun id -> Lvar id) arg_idents;
          ap_position = Apply_nontail;
          ap_mode = Alloc_heap;
          ap_loc = of_location e.exp_loc ~scopes;
          ap_tailcall = Default_tailcall;
          ap_inlined = Never_inlined;
          ap_specialised = Always_specialise;
          ap_probe = Some {name};
        }
      in
      begin match Config.flambda || Config.flambda2 with
      | true ->
          Llet(Strict, Pgenval, funcid, Lfunction handler, Lapply app)
      | false ->
        (* Needs to be lifted to top level manually here,
           because functions that contain other function declarations
           are not inlined by Closure. For example, adding a probe into
           the body of function foo will prevent foo from being inlined
           into another function. *)
        probe_handlers := (funcid, Lfunction handler)::!probe_handlers;
        Lapply app
      end
    end else begin
      lambda_unit
    end
  | Texp_probe_is_enabled {name} ->
    if !Clflags.native_code && !Clflags.probes then
      Lprim(Pprobe_is_enabled {name}, [], of_location ~scopes e.exp_loc)
    else
      lambda_unit

and pure_module m =
  match m.mod_desc with
    Tmod_ident _ -> Alias
  | Tmod_constraint (m,_,_,_) -> pure_module m
  | _ -> Strict

and transl_list ~scopes expr_list =
  List.map (transl_exp ~scopes) expr_list

and transl_list_with_shape ~scopes expr_list =
  let transl_with_shape e =
    let shape = Typeopt.value_kind e.exp_env e.exp_type in
    transl_exp ~scopes e, shape
  in
  List.split (List.map transl_with_shape expr_list)

and transl_guard ~scopes guard rhs =
  let expr = event_before ~scopes rhs (transl_exp ~scopes rhs) in
  match guard with
  | None -> expr
  | Some cond ->
      event_before ~scopes cond
        (Lifthenelse(transl_exp ~scopes cond, expr, staticfail))

and transl_case ~scopes {c_lhs; c_guard; c_rhs} =
  c_lhs, transl_guard ~scopes c_guard c_rhs

and transl_cases ~scopes cases =
  let cases =
    List.filter (fun c -> c.c_rhs.exp_desc <> Texp_unreachable) cases in
  List.map (transl_case ~scopes) cases

and transl_case_try ~scopes {c_lhs; c_guard; c_rhs} =
  iter_exn_names Translprim.add_exception_ident c_lhs;
  Misc.try_finally
    (fun () -> c_lhs, transl_guard ~scopes c_guard c_rhs)
    ~always:(fun () ->
        iter_exn_names Translprim.remove_exception_ident c_lhs)

and transl_cases_try ~scopes cases =
  let cases =
    List.filter (fun c -> c.c_rhs.exp_desc <> Texp_unreachable) cases in
  List.map (transl_case_try ~scopes) cases

and transl_tupled_cases ~scopes patl_expr_list =
  let patl_expr_list =
    List.filter (fun (_,_,e) -> e.exp_desc <> Texp_unreachable)
      patl_expr_list in
  List.map (fun (patl, guard, expr) -> (patl, transl_guard ~scopes guard expr))
    patl_expr_list

and transl_apply ~scopes
      ?(tailcall=Default_tailcall)
      ?(inlined = Default_inlined)
      ?(specialised = Default_specialise)
      ?(position=Apply_nontail)
      ?(mode=Alloc_heap)
      lam sargs loc
  =
<<<<<<< HEAD
  let lapply funct args pos =
    match funct, pos with
    | Lsend((Self | Public) as k, lmet, lobj, [], _, _, _), _ ->
        Lsend(k, lmet, lobj, args, pos, mode, loc)
    | Lsend(Cached, lmet, lobj, ([_; _] as largs), _, _, _), _ ->
        Lsend(Cached, lmet, lobj, largs @ args, pos, mode, loc)
    | Lsend(k, lmet, lobj, largs, Apply_nontail, _, _), Apply_nontail ->
        Lsend(k, lmet, lobj, largs @ args, pos, mode, loc)
    | Levent(
      Lsend((Self | Public) as k, lmet, lobj, [], _, _, _), _), _ ->
        Lsend(k, lmet, lobj, args, pos, mode, loc)
    | Levent(
      Lsend(Cached, lmet, lobj, ([_; _] as largs), _, _, _), _), _ ->
        Lsend(Cached, lmet, lobj, largs @ args, pos, mode, loc)
    | Levent(
      Lsend(k, lmet, lobj, largs, Apply_nontail, _, _), _), Apply_nontail ->
        Lsend(k, lmet, lobj, largs @ args, pos, mode, loc)
    | Lapply ({ ap_position = Apply_nontail } as ap), Apply_nontail ->
        Lapply
          {ap with ap_args = ap.ap_args @ args; ap_loc = loc; ap_position = pos}
    | lexp, _ ->
=======
  let lapply loc funct args =
    match funct with
      Lsend(k, lmet, lobj, largs, _) ->
        Lsend(k, lmet, lobj, largs @ args, loc)
    | Levent(Lsend(k, lmet, lobj, largs, _), _) ->
        Lsend(k, lmet, lobj, largs @ args, loc)
    | Lapply ap ->
        Lapply {ap with ap_args = ap.ap_args @ args; ap_loc = loc}
    | lexp ->
>>>>>>> 23a7f736
        Lapply {
          ap_loc=loc;
          ap_func=lexp;
          ap_args=args;
          ap_position=pos;
          ap_mode=mode;
          ap_tailcall=tailcall;
          ap_inlined=inlined;
          ap_specialised=specialised;
          ap_probe=None;
        }
  in
<<<<<<< HEAD
  let rec build_apply lam args pos = function
    | Omitted { mode_closure; mode_arg; mode_ret } :: l ->
=======
  let rec build_apply lam args loc = function
      (None, optional) :: l ->
>>>>>>> 23a7f736
        let defs = ref [] in
        let protect name lam =
          match lam with
            Lvar _ | Lconst _ -> lam
          | _ ->
              let id = Ident.create_local name in
              defs := (id, lam) :: !defs;
              Lvar id
        in
        let lam =
<<<<<<< HEAD
          if args = [] then lam else lapply lam (List.rev args) pos
=======
          if args = [] then lam else lapply loc lam (List.rev_map fst args)
>>>>>>> 23a7f736
        in
        let handle = protect "func" lam in
        let l =
          List.map
            (fun arg ->
               match arg with
               | Omitted _ -> arg
               | Arg arg -> Arg (protect "arg" arg))
            l
        in
        let id_arg = Ident.create_local "param" in
        let body =
<<<<<<< HEAD
          let body = build_apply handle [Lvar id_arg] Apply_nontail l in
          let mode = transl_alloc_mode mode_closure in
          let arg_mode = transl_alloc_mode mode_arg in
          let ret_mode = transl_alloc_mode mode_ret in
          let nlocal =
            match join_mode mode (join_mode arg_mode ret_mode) with
            | Alloc_local -> 1
            | Alloc_heap -> 0
          in
          let region =
            match ret_mode with
            | Alloc_local -> false
            | Alloc_heap -> true
          in
          Lfunction{kind = Curried {nlocal}; params = [id_arg, Pgenval];
                    return = Pgenval; body; mode; region;
                    attr = default_stub_attribute; loc = loc}
        in
        List.fold_right
          (fun (id, lam) body -> Llet(Strict, Pgenval, id, lam, body))
          !defs body
    | Arg arg :: l -> build_apply lam (arg :: args) pos l
    | [] -> lapply lam (List.rev args) pos
  in
  let args =
    List.map
      (fun (_, arg) ->
         match arg with
         | Omitted _ as arg -> arg
         | Arg exp -> Arg (transl_exp ~scopes exp))
      sargs
  in
  build_apply lam [] position args
=======
          let loc = map_scopes enter_partial_or_eta_wrapper loc in
          match build_apply handle ((Lvar id_arg, optional)::args') loc l with
            Lfunction{kind = Curried; params = ids; return;
                      body = lam; attr; loc}
                when List.length ids < Lambda.max_arity () ->
              Lfunction{kind = Curried;
                        params = (id_arg, Pgenval)::ids;
                        return;
                        body = lam; attr;
                        loc}
          | Levent(Lfunction{kind = Curried; params = ids; return;
                             body = lam; attr; loc}, _) ->
              Lfunction{kind = Curried; params = (id_arg, Pgenval)::ids;
                        return;
                        body = lam; attr;
                        loc}
          | lam ->
              Lfunction{kind = Curried; params = [id_arg, Pgenval];
                        return = Pgenval; body = lam;
                        attr = default_stub_attribute; loc = loc}
        in
        List.fold_left
          (fun body (id, lam) -> Llet(Strict, Pgenval, id, lam, body))
          body !defs
    | (Some arg, optional) :: l ->
        build_apply lam ((arg, optional) :: args) loc l
    | [] ->
        lapply loc lam (List.rev_map fst args)
  in
  (build_apply lam [] loc (List.map (fun (l, x) ->
                                   Option.map (transl_exp ~scopes) x,
                                   Btype.is_optional l)
                                sargs)
     : Lambda.lambda)
>>>>>>> 23a7f736

and transl_curried_function
      ~scopes loc return
      repr ~mode ~region partial (param:Ident.t) cases =
  let max_arity = Lambda.max_arity () in
  let rec loop ~scopes loc return ~arity ~mode ~region partial
            (param:Ident.t) cases =
    match cases with
      [{c_lhs=pat; c_guard=None;
        c_rhs={exp_desc =
                 Texp_function
                   { arg_label = _; param = param'; cases = cases';
                     partial = partial'; region = region' };
               exp_env; exp_type; exp_loc; exp_mode}}]
      when arity < max_arity ->
      let arg_mode = transl_value_mode pat.pat_mode in
      let curry_mode = transl_value_mode exp_mode in
      (* Lfunctions must have local returns after the first local arg/ret *)
      if not (sub_mode mode curry_mode && sub_mode arg_mode curry_mode) then
        (* Cannot curry here *)
        transl_tupled_function ~scopes ~arity ~mode ~region
          loc return repr partial param cases
      else if Parmatch.inactive ~partial pat
      then
        let kind = value_kind pat.pat_env pat.pat_type in
        let return_kind = function_return_value_kind exp_env exp_type in
        let ((fnkind, params, return, region), body) =
          loop ~scopes exp_loc return_kind
            ~arity:(arity + 1) ~mode:curry_mode ~region:region'
            partial' param' cases'
        in
        let fnkind =
          match curry_mode, fnkind with
          | _, Tupled ->
             (* arity > 1 prevents this *)
             assert false
          | Alloc_heap, (Curried _ as c) -> c
          | Alloc_local, Curried {nlocal} ->
             (* all subsequent curried arrows should be local *)
             assert (nlocal = List.length params);
             Curried {nlocal = nlocal + 1}
        in
        ((fnkind, (param, kind) :: params, return, region),
         Matching.for_function ~scopes loc None (Lvar param)
           [pat, body] partial)
      else begin
        begin match partial with
        | Total ->
          Location.prerr_warning pat.pat_loc
            Match_on_mutable_state_prevent_uncurry
        | Partial -> ()
        end;
        transl_tupled_function ~scopes ~arity ~mode ~region
          loc return repr partial param cases
      end
    | cases ->
      transl_tupled_function ~scopes ~arity ~mode ~region
        loc return repr partial param cases
  in
  loop ~scopes loc return ~arity:1 ~mode ~region partial param cases

and transl_tupled_function
      ~scopes ~arity ~mode ~region loc return
      repr partial (param:Ident.t) cases =
  match cases with
  | {c_lhs={pat_desc = Tpat_tuple pl; pat_mode }} :: _
    when !Clflags.native_code
      && arity = 1
      && mode = Alloc_heap
      && transl_value_mode pat_mode = Alloc_heap
      && List.length pl <= (Lambda.max_arity ()) ->
      begin try
        let size = List.length pl in
        let pats_expr_list =
          List.map
            (fun {c_lhs; c_guard; c_rhs} ->
              (Matching.flatten_pattern size c_lhs, c_guard, c_rhs))
            cases in
        let kinds =
          (* All the patterns might not share the same types. We must take the
             union of the patterns types *)
          match pats_expr_list with
          | [] -> assert false
          | (pats, _, _) :: cases ->
              let first_case_kinds =
                List.map (fun pat -> value_kind pat.pat_env pat.pat_type) pats
              in
              List.fold_left
                (fun kinds (pats, _, _) ->
                   List.map2 (fun kind pat ->
                       value_kind_union kind
                         (value_kind pat.pat_env pat.pat_type))
                     kinds pats)
                first_case_kinds cases
        in
        let tparams =
          List.map (fun kind -> Ident.create_local "param", kind) kinds
        in
        let params = List.map fst tparams in
        ((Tupled, tparams, return, region),
         Matching.for_tupled_function ~scopes loc params
           (transl_tupled_cases ~scopes pats_expr_list) partial)
    with Matching.Cannot_flatten ->
      transl_function0 ~scopes loc ~mode ~region
        return repr partial param cases
      end
  | _ -> transl_function0 ~scopes loc ~mode ~region
           return repr partial param cases

and transl_function0
      ~scopes loc ~mode ~region return
      repr partial (param:Ident.t) cases =
    let arg_mode, kind =
      match cases with
      | [] ->
        (* With Camlp4, a pattern matching might be empty *)
        Alloc_heap, Pgenval
      | {c_lhs=pat} :: other_cases ->
        (* All the patterns might not share the same types. We must take the
           union of the patterns types *)
        let arg_mode = transl_value_mode pat.pat_mode in
        arg_mode,
        List.fold_left (fun k {c_lhs=pat} ->
          assert (transl_value_mode pat.pat_mode = arg_mode);
          Typeopt.value_kind_union k
            (value_kind pat.pat_env pat.pat_type))
          (value_kind pat.pat_env pat.pat_type) other_cases
    in
    let nlocal =
      if not region then 1
      else match join_mode mode arg_mode with
        | Alloc_local -> 1
        | Alloc_heap -> 0
    in
    ((Curried {nlocal}, [param, kind], return, region),
     Matching.for_function ~scopes loc repr (Lvar param)
       (transl_cases ~scopes cases) partial)

and transl_function ~scopes e param cases partial region =
  let mode = transl_value_mode e.exp_mode in
  let ((kind, params, return, region), body) =
    event_function ~scopes e
      (function repr ->
         let pl = push_defaults e.exp_loc [] cases partial in
         let return_kind = function_return_value_kind e.exp_env e.exp_type in
         transl_curried_function ~scopes e.exp_loc return_kind
           repr ~mode ~region partial param pl)
  in
  let attr = default_function_attribute in
  let loc = of_location ~scopes e.exp_loc in
  let body = if region then maybe_region body else body in
  let lfunc = {kind; params; return; body; attr; loc; mode; region} in
  Lambda.check_lfunction lfunc;
  let lam = Lfunction lfunc in
  Translattribute.add_function_attributes lam e.exp_loc e.exp_attributes

(* Like transl_exp, but used when a new scope was just introduced. *)
and transl_scoped_exp ~scopes expr =
  transl_exp1 ~scopes ~in_new_scope:true expr

(* Decides whether a pattern binding should introduce a new scope. *)
and transl_bound_exp ~scopes ~in_structure pat expr =
  let should_introduce_scope =
    match expr.exp_desc with
    | Texp_function _ -> true
    | _ when in_structure -> true
    | _ -> false in
  match pat_bound_idents pat with
  | (id :: _) when should_introduce_scope ->
     transl_scoped_exp ~scopes:(enter_value_definition ~scopes id) expr
  | _ -> transl_exp ~scopes expr

(*
  Notice: transl_let consumes (ie compiles) its pat_expr_list argument,
  and returns a function that will take the body of the lambda-let construct.
  This complication allows choosing any compilation order for the
  bindings and body of let constructs.
*)
and transl_let ~scopes ?(add_regions=false) ?(in_structure=false)
               rec_flag pat_expr_list =
  match rec_flag with
    Nonrecursive ->
      let rec transl = function
        [] ->
          fun body -> body
      | {vb_pat=pat; vb_expr=expr; vb_attributes=attr; vb_loc} :: rem ->
          let lam = transl_bound_exp ~scopes ~in_structure pat expr in
          let lam = Translattribute.add_function_attributes lam vb_loc attr in
          let lam = if add_regions then maybe_region lam else lam in
          let mk_body = transl rem in
          fun body ->
            Matching.for_let ~scopes pat.pat_loc lam pat (mk_body body)
      in
      transl pat_expr_list
  | Recursive ->
      let idlist =
        List.map
          (fun {vb_pat=pat} -> match pat.pat_desc with
              Tpat_var (id,_) -> id
            | Tpat_alias ({pat_desc=Tpat_any}, id,_) -> id
            | _ -> assert false)
        pat_expr_list in
      let transl_case {vb_expr=expr; vb_attributes; vb_loc; vb_pat} id =
        let lam = transl_bound_exp ~scopes ~in_structure vb_pat expr in
        let lam =
          Translattribute.add_function_attributes lam vb_loc vb_attributes
        in
        let lam = if add_regions then maybe_region lam else lam in
        begin match transl_value_mode expr.exp_mode, lam with
        | Alloc_heap, _ -> ()
        | Alloc_local, Lfunction _ -> ()
        | _ -> Misc.fatal_error "transl_let: local recursive non-function"
        end;
        (id, lam) in
      let lam_bds = List.map2 transl_case pat_expr_list idlist in
      fun body -> Lletrec(lam_bds, body)

and transl_setinstvar ~scopes loc self var expr =
  Lprim(Psetfield_computed (maybe_pointer expr, Assignment),
    [self; var; transl_exp ~scopes expr], loc)

and transl_record ~scopes loc env mode fields repres opt_init_expr =
  let size = Array.length fields in
  (* Determine if there are "enough" fields (only relevant if this is a
     functional-style record update *)
  let no_init = match opt_init_expr with None -> true | _ -> false in
  if no_init || size < Config.max_young_wosize || mode = Lambda.Alloc_local
  then begin
    (* Allocate new record with given fields (and remaining fields
       taken from init_expr if any *)
    let init_id = Ident.create_local "init" in
    let lv =
      Array.mapi
        (fun i (lbl, definition) ->
           match definition with
           | Kept typ ->
               let field_kind = value_kind env typ in
               let sem =
                 match lbl.lbl_mut with
                 | Immutable -> Reads_agree
                 | Mutable -> Reads_vary
               in
               let access =
                 match repres with
                   Record_regular | Record_inlined _ -> Pfield (i, sem)
                 | Record_unboxed _ -> assert false
                 | Record_extension _ -> Pfield (i + 1, sem)
                 | Record_float ->
                    (* This allocation is always deleted,
                       so it's simpler to leave it Alloc_heap *)
                    Pfloatfield (i, sem, Alloc_heap) in
               Lprim(access, [Lvar init_id],
                     of_location ~scopes loc),
               field_kind
           | Overridden (_lid, expr) ->
               let field_kind = value_kind expr.exp_env expr.exp_type in
               transl_exp ~scopes expr, field_kind)
        fields
    in
    let ll, shape = List.split (Array.to_list lv) in
    let mut : Lambda.mutable_flag =
      if Array.exists (fun (lbl, _) -> lbl.lbl_mut = Asttypes.Mutable) fields
      then Mutable
      else Immutable in
    let lam =
      try
        if mut = Mutable then raise Not_constant;
        let cl = List.map extract_constant ll in
        match repres with
        | Record_regular -> Lconst(Const_block(0, cl))
        | Record_inlined tag -> Lconst(Const_block(tag, cl))
        | Record_unboxed _ -> Lconst(match cl with [v] -> v | _ -> assert false)
        | Record_float ->
            Lconst(Const_float_block(List.map extract_float cl))
        | Record_extension _ ->
            raise Not_constant
      with Not_constant ->
        let loc = of_location ~scopes loc in
        match repres with
          Record_regular ->
            Lprim(Pmakeblock(0, mut, Some shape, mode), ll, loc)
        | Record_inlined tag ->
            Lprim(Pmakeblock(tag, mut, Some shape, mode), ll, loc)
        | Record_unboxed _ -> (match ll with [v] -> v | _ -> assert false)
        | Record_float ->
            Lprim(Pmakefloatblock (mut, mode), ll, loc)
        | Record_extension path ->
            let slot = transl_extension_path loc env path in
            Lprim(Pmakeblock(0, mut, Some (Pgenval :: shape), mode),
                  slot :: ll, loc)
    in
    begin match opt_init_expr with
      None -> lam
    | Some init_expr -> Llet(Strict, Pgenval, init_id,
                             transl_exp ~scopes init_expr, lam)
    end
  end else begin
    (* Take a shallow copy of the init record, then mutate the fields
       of the copy *)
    let copy_id = Ident.create_local "newrecord" in
    let update_field cont (lbl, definition) =
      match definition with
      | Kept _type -> cont
      | Overridden (_lid, expr) ->
          let upd =
            match repres with
              Record_regular
            | Record_inlined _ ->
                Psetfield(lbl.lbl_pos, maybe_pointer expr, Assignment)
            | Record_unboxed _ -> assert false
            | Record_float -> Psetfloatfield (lbl.lbl_pos, Assignment)
            | Record_extension _ ->
                Psetfield(lbl.lbl_pos + 1, maybe_pointer expr, Assignment)
          in
          Lsequence(Lprim(upd, [Lvar copy_id; transl_exp ~scopes expr],
                          of_location ~scopes loc),
                    cont)
    in
    begin match opt_init_expr with
      None -> assert false
    | Some init_expr ->
        assert (mode = Lambda.Alloc_heap); (* Pduprecord must be Alloc_heap *)
        Llet(Strict, Pgenval, copy_id,
             Lprim(Pduprecord (repres, size), [transl_exp ~scopes init_expr],
                   of_location ~scopes loc),
             Array.fold_left update_field (Lvar copy_id) fields)
    end
  end

and transl_match ~scopes e arg pat_expr_list partial =
  let rewrite_case (val_cases, exn_cases, static_handlers as acc)
        ({ c_lhs; c_guard; c_rhs } as case) =
    if c_rhs.exp_desc = Texp_unreachable then acc else
    let val_pat, exn_pat = split_pattern c_lhs in
    match val_pat, exn_pat with
    | None, None -> assert false
    | Some pv, None ->
        let val_case =
          transl_case ~scopes { case with c_lhs = pv }
        in
        val_case :: val_cases, exn_cases, static_handlers
    | None, Some pe ->
        let exn_case = transl_case_try ~scopes { case with c_lhs = pe } in
        val_cases, exn_case :: exn_cases, static_handlers
    | Some pv, Some pe ->
        assert (c_guard = None);
        let lbl  = next_raise_count () in
        let static_raise ids =
          Lstaticraise (lbl, List.map (fun id -> Lvar id) ids)
        in
        (* Simplif doesn't like it if binders are not uniq, so we make sure to
           use different names in the value and the exception branches. *)
        let ids_full = Typedtree.pat_bound_idents_full pv in
        let ids = List.map (fun (id, _, _) -> id) ids_full in
        let ids_kinds =
          List.map (fun (id, _, ty) -> id, Typeopt.value_kind pv.pat_env ty)
            ids_full
        in
        let vids = List.map Ident.rename ids in
        let pv = alpha_pat (List.combine ids vids) pv in
        (* Also register the names of the exception so Re-raise happens. *)
        iter_exn_names Translprim.add_exception_ident pe;
        let rhs =
          Misc.try_finally
            (fun () -> event_before ~scopes c_rhs
                         (transl_exp ~scopes c_rhs))
            ~always:(fun () ->
                iter_exn_names Translprim.remove_exception_ident pe)
        in
        (pv, static_raise vids) :: val_cases,
        (pe, static_raise ids) :: exn_cases,
        (lbl, ids_kinds, rhs) :: static_handlers
  in
  let val_cases, exn_cases, static_handlers =
    let x, y, z = List.fold_left rewrite_case ([], [], []) pat_expr_list in
    List.rev x, List.rev y, List.rev z
  in
  let static_catch body val_ids handler =
    let id = Typecore.name_pattern "exn" (List.map fst exn_cases) in
    let static_exception_id = next_raise_count () in
    Lstaticcatch
      (Ltrywith (Lstaticraise (static_exception_id, body), id,
                 Matching.for_trywith ~scopes e.exp_loc (Lvar id) exn_cases),
       (static_exception_id, val_ids),
       handler)
  in
  let classic =
    match arg, exn_cases with
    | {exp_desc = Texp_tuple argl}, [] ->
      assert (static_handlers = []);
      let mode = transl_value_mode arg.exp_mode in
      Matching.for_multiple_match ~scopes e.exp_loc
        (transl_list ~scopes argl) mode val_cases partial
    | {exp_desc = Texp_tuple argl}, _ :: _ ->
        let val_ids =
          List.map
            (fun arg ->
               Typecore.name_pattern "val" [],
               Typeopt.value_kind arg.exp_env arg.exp_type
            )
            argl
        in
        let lvars = List.map (fun (id, _) -> Lvar id) val_ids in
        let mode = transl_value_mode arg.exp_mode in
        static_catch (transl_list ~scopes argl) val_ids
          (Matching.for_multiple_match ~scopes e.exp_loc
             lvars mode val_cases partial)
    | arg, [] ->
      assert (static_handlers = []);
      Matching.for_function ~scopes e.exp_loc
        None (transl_exp ~scopes arg) val_cases partial
    | arg, _ :: _ ->
        let val_id = Typecore.name_pattern "val" (List.map fst val_cases) in
        let k = Typeopt.value_kind arg.exp_env arg.exp_type in
        static_catch [transl_exp ~scopes arg] [val_id, k]
          (Matching.for_function ~scopes e.exp_loc
             None (Lvar val_id) val_cases partial)
  in
  List.fold_left (fun body (static_exception_id, val_ids, handler) ->
    Lstaticcatch (body, (static_exception_id, val_ids), handler)
  ) classic static_handlers

and transl_letop ~scopes loc env let_ ands param case partial =
  let rec loop prev_lam = function
    | [] -> prev_lam
    | and_ :: rest ->
        let left_id = Ident.create_local "left" in
        let right_id = Ident.create_local "right" in
        let op =
          transl_ident (of_location ~scopes and_.bop_op_name.loc) env
            and_.bop_op_type and_.bop_op_path and_.bop_op_val Id_value
        in
        let exp = transl_exp ~scopes and_.bop_exp in
        let lam =
          bind Strict right_id exp
            (Lapply{
               ap_loc = of_location ~scopes and_.bop_loc;
               ap_func = op;
               ap_args=[Lvar left_id; Lvar right_id];
               ap_position=Apply_nontail;
               ap_mode=Alloc_heap;
               ap_tailcall = Default_tailcall;
               ap_inlined = Default_inlined;
               ap_specialised = Default_specialise;
               ap_probe=None;
             })
        in
        bind Strict left_id prev_lam (loop lam rest)
  in
  let op =
    transl_ident (of_location ~scopes let_.bop_op_name.loc) env
      let_.bop_op_type let_.bop_op_path let_.bop_op_val Id_value
  in
  let exp = loop (transl_exp ~scopes let_.bop_exp) ands in
  let func =
    let return_kind = value_kind case.c_rhs.exp_env case.c_rhs.exp_type in
    let (kind, params, return, _region), body =
      event_function ~scopes case.c_rhs
        (function repr ->
           transl_curried_function ~scopes case.c_rhs.exp_loc return_kind
             repr ~mode:Alloc_heap ~region:true partial param [case])
    in
    let attr = default_function_attribute in
    let loc = of_location ~scopes case.c_rhs.exp_loc in
    let body = maybe_region body in
    Lfunction{kind; params; return; body; attr; loc;
              mode=Alloc_heap; region=true}
  in
  Lapply{
    ap_loc = of_location ~scopes loc;
    ap_func = op;
    ap_args=[exp; func];
    ap_position=Apply_nontail;
    ap_mode=Alloc_heap;
    ap_tailcall = Default_tailcall;
    ap_inlined = Default_inlined;
    ap_specialised = Default_specialise;
    ap_probe=None;
  }

(* Wrapper for class/module compilation,
   that can only return global values *)

let transl_exp ~scopes exp =
  maybe_region (transl_exp ~scopes exp)

let transl_let ~scopes ?in_structure rec_flag pat_expr_list =
  transl_let ~scopes ~add_regions:true ?in_structure rec_flag pat_expr_list

let transl_scoped_exp ~scopes exp =
  maybe_region (transl_scoped_exp ~scopes exp)

let transl_apply
      ~scopes ?tailcall ?inlined ?specialised ?position ?mode fn args loc =
  maybe_region (transl_apply
      ~scopes ?tailcall ?inlined ?specialised ?position ?mode fn args loc)

(* Error report *)

open Format

let report_error ppf = function
  | Free_super_var ->
      fprintf ppf
        "Ancestor names can only be used to select inherited methods"
  | Unreachable_reached ->
      fprintf ppf "Unreachable expression was reached"

let () =
  Location.register_error_of_exn
    (function
      | Error (loc, err) ->
          Some (Location.error_of_printer ~loc report_error err)
      | _ ->
        None
    )<|MERGE_RESOLUTION|>--- conflicted
+++ resolved
@@ -505,11 +505,7 @@
         | Record_unboxed _ -> assert false
         | Record_float -> Psetfloatfield (lbl.lbl_pos, mode)
         | Record_extension _ ->
-<<<<<<< HEAD
           Psetfield (lbl.lbl_pos + 1, maybe_pointer newval, mode)
-=======
-          Psetfield (lbl.lbl_pos + 1, maybe_pointer newval, Assignment)
->>>>>>> 23a7f736
       in
       Lprim(access, [transl_exp ~scopes arg; transl_exp ~scopes newval],
             of_location ~scopes e.exp_loc)
@@ -725,12 +721,8 @@
          transl_exp ~scopes e
       | `Other ->
          (* other cases compile to a lazy block holding a function *)
-<<<<<<< HEAD
+         let scopes = enter_lazy ~scopes in
          let fn = Lfunction {kind = Curried {nlocal=0};
-=======
-         let scopes = enter_lazy ~scopes in
-         let fn = Lfunction {kind = Curried;
->>>>>>> 23a7f736
                              params= [Ident.create_local "param", Pgenval];
                              return = Pgenval;
                              attr = default_function_attribute;
@@ -901,8 +893,7 @@
       ?(mode=Alloc_heap)
       lam sargs loc
   =
-<<<<<<< HEAD
-  let lapply funct args pos =
+  let lapply funct args loc pos =
     match funct, pos with
     | Lsend((Self | Public) as k, lmet, lobj, [], _, _, _), _ ->
         Lsend(k, lmet, lobj, args, pos, mode, loc)
@@ -923,17 +914,6 @@
         Lapply
           {ap with ap_args = ap.ap_args @ args; ap_loc = loc; ap_position = pos}
     | lexp, _ ->
-=======
-  let lapply loc funct args =
-    match funct with
-      Lsend(k, lmet, lobj, largs, _) ->
-        Lsend(k, lmet, lobj, largs @ args, loc)
-    | Levent(Lsend(k, lmet, lobj, largs, _), _) ->
-        Lsend(k, lmet, lobj, largs @ args, loc)
-    | Lapply ap ->
-        Lapply {ap with ap_args = ap.ap_args @ args; ap_loc = loc}
-    | lexp ->
->>>>>>> 23a7f736
         Lapply {
           ap_loc=loc;
           ap_func=lexp;
@@ -946,13 +926,8 @@
           ap_probe=None;
         }
   in
-<<<<<<< HEAD
-  let rec build_apply lam args pos = function
+  let rec build_apply lam args loc pos = function
     | Omitted { mode_closure; mode_arg; mode_ret } :: l ->
-=======
-  let rec build_apply lam args loc = function
-      (None, optional) :: l ->
->>>>>>> 23a7f736
         let defs = ref [] in
         let protect name lam =
           match lam with
@@ -963,11 +938,7 @@
               Lvar id
         in
         let lam =
-<<<<<<< HEAD
-          if args = [] then lam else lapply lam (List.rev args) pos
-=======
-          if args = [] then lam else lapply loc lam (List.rev_map fst args)
->>>>>>> 23a7f736
+          if args = [] then lam else lapply lam (List.rev args) loc pos
         in
         let handle = protect "func" lam in
         let l =
@@ -980,8 +951,8 @@
         in
         let id_arg = Ident.create_local "param" in
         let body =
-<<<<<<< HEAD
-          let body = build_apply handle [Lvar id_arg] Apply_nontail l in
+          let loc = map_scopes enter_partial_or_eta_wrapper loc in
+          let body = build_apply handle [Lvar id_arg] loc Apply_nontail l in
           let mode = transl_alloc_mode mode_closure in
           let arg_mode = transl_alloc_mode mode_arg in
           let ret_mode = transl_alloc_mode mode_ret in
@@ -1002,8 +973,8 @@
         List.fold_right
           (fun (id, lam) body -> Llet(Strict, Pgenval, id, lam, body))
           !defs body
-    | Arg arg :: l -> build_apply lam (arg :: args) pos l
-    | [] -> lapply lam (List.rev args) pos
+    | Arg arg :: l -> build_apply lam (arg :: args) loc pos l
+    | [] -> lapply lam (List.rev args) loc pos
   in
   let args =
     List.map
@@ -1013,43 +984,7 @@
          | Arg exp -> Arg (transl_exp ~scopes exp))
       sargs
   in
-  build_apply lam [] position args
-=======
-          let loc = map_scopes enter_partial_or_eta_wrapper loc in
-          match build_apply handle ((Lvar id_arg, optional)::args') loc l with
-            Lfunction{kind = Curried; params = ids; return;
-                      body = lam; attr; loc}
-                when List.length ids < Lambda.max_arity () ->
-              Lfunction{kind = Curried;
-                        params = (id_arg, Pgenval)::ids;
-                        return;
-                        body = lam; attr;
-                        loc}
-          | Levent(Lfunction{kind = Curried; params = ids; return;
-                             body = lam; attr; loc}, _) ->
-              Lfunction{kind = Curried; params = (id_arg, Pgenval)::ids;
-                        return;
-                        body = lam; attr;
-                        loc}
-          | lam ->
-              Lfunction{kind = Curried; params = [id_arg, Pgenval];
-                        return = Pgenval; body = lam;
-                        attr = default_stub_attribute; loc = loc}
-        in
-        List.fold_left
-          (fun body (id, lam) -> Llet(Strict, Pgenval, id, lam, body))
-          body !defs
-    | (Some arg, optional) :: l ->
-        build_apply lam ((arg, optional) :: args) loc l
-    | [] ->
-        lapply loc lam (List.rev_map fst args)
-  in
-  (build_apply lam [] loc (List.map (fun (l, x) ->
-                                   Option.map (transl_exp ~scopes) x,
-                                   Btype.is_optional l)
-                                sargs)
-     : Lambda.lambda)
->>>>>>> 23a7f736
+  build_apply lam [] loc position args
 
 and transl_curried_function
       ~scopes loc return
