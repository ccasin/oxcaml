--- conflicted
+++ resolved
@@ -549,13 +549,8 @@
     | p when const_path p -> "const", [p]
     | Lprim(Parrayrefu _, [Lvar s; Lvar n], _) when List.mem s self ->
         "var", [Lvar n]
-<<<<<<< HEAD
     | Lprim(Pfield(n, _, _), [Lvar e], _) when Ident.same e env ->
-        "env", [Lvar env2; Lconst(Const_pointer n)]
-=======
-    | Lprim(Pfield n, [Lvar e], _) when Ident.same e env ->
         "env", [Lvar env2; Lconst(const_int n)]
->>>>>>> 0ca651b9
     | Lsend(Self, met, Lvar s, [], _) when List.mem s self ->
         "meth", [met]
     | _ -> raise Not_found
