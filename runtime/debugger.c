--- conflicted
+++ resolved
@@ -377,13 +377,10 @@
   value *frame, *newframe;
   intnat i, pos;
   value val;
-<<<<<<< HEAD
   value* stack_high = Stack_high(Caml_state->current_stack);
-=======
   int frag, found = 0;
   struct code_fragment *cf;
   (void) found; /* Silence unused variable warning. */
->>>>>>> 2f5a3b41
 
   if (dbg_socket == -1) return;  /* Not connected to a debugger. */
 
@@ -430,16 +427,11 @@
   }
   caml_putword(dbg_out, caml_event_count);
   if (event == EVENT_COUNT || event == BREAKPOINT) {
-<<<<<<< HEAD
     caml_putword(dbg_out, stack_high - frame);
-    caml_putword(dbg_out, (Pc(frame) - caml_start_code) * sizeof(opcode_t));
-=======
-    caml_putword(dbg_out, caml_stack_high - frame);
     found = caml_find_code_fragment((char*) Pc(frame), &frag, &cf);
     CAMLassert(found);
     caml_putword(dbg_out, frag);
     caml_putword(dbg_out, (char*) Pc(frame) - cf->code_start);
->>>>>>> 2f5a3b41
   } else {
     /* No PC and no stack frame associated with other events */
     caml_putword(dbg_out, 0);
@@ -501,22 +493,14 @@
       frame = Caml_state->current_stack->sp + 1;
       /* Fall through */
     case REQ_GET_FRAME:
-<<<<<<< HEAD
       caml_putword(dbg_out, stack_high - frame);
-      if (frame < stack_high){
-        caml_putword(dbg_out, (Pc(frame) - caml_start_code) * sizeof(opcode_t));
-      }else{
-        caml_putword (dbg_out, 0);
-=======
-      caml_putword(dbg_out, caml_stack_high - frame);
-      if (frame < caml_stack_high &&
+      if (frame < stack_high &&
           caml_find_code_fragment((char*) Pc(frame), &frag, &cf)) {
         caml_putword(dbg_out, frag);
         caml_putword(dbg_out, (char*) Pc(frame) - cf->code_start);
       } else {
         caml_putword(dbg_out, 0);
         caml_putword(dbg_out, 0);
->>>>>>> 2f5a3b41
       }
       caml_flush(dbg_out);
       break;
@@ -526,24 +510,15 @@
       break;
     case REQ_UP_FRAME:
       i = caml_getword(dbg_in);
-<<<<<<< HEAD
-      if (frame + Extra_args(frame) + i + 3 >= stack_high) {
-        caml_putword(dbg_out, -1);
-      } else {
-        frame += Extra_args(frame) + i + 3;
-        caml_putword(dbg_out, stack_high - frame);
-        caml_putword(dbg_out, (Pc(frame) - caml_start_code) * sizeof(opcode_t));
-=======
       newframe = frame + Extra_args(frame) + i + 3;
-      if (newframe >= caml_stack_high ||
+      if (newframe >= stack_high ||
           !caml_find_code_fragment((char*) Pc(newframe), &frag, &cf)) {
         caml_putword(dbg_out, -1);
       } else {
         frame = newframe;
-        caml_putword(dbg_out, caml_stack_high - frame);
+        caml_putword(dbg_out, stack_high - frame);
         caml_putword(dbg_out, frag);
         caml_putword(dbg_out, (char*) Pc(frame) - cf->code_start);
->>>>>>> 2f5a3b41
       }
       caml_flush(dbg_out);
       break;
