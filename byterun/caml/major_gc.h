--- conflicted
+++ resolved
@@ -18,7 +18,6 @@
 
 #ifdef CAML_INTERNALS
 
-<<<<<<< HEAD
 intnat caml_major_collection_slice (intnat, intnat* left /* out */);
 void caml_finish_sweeping(void);
 void caml_finish_marking (void);
@@ -51,70 +50,6 @@
   struct heap_stats major_heap;
 };
 void caml_sample_gc_stats(struct gc_stats* buf);
-=======
-#include "freelist.h"
-#include "misc.h"
-
-typedef struct {
-  void *block;           /* address of the malloced block this chunk lives in */
-  asize_t alloc;         /* in bytes, used for compaction */
-  asize_t size;          /* in bytes */
-  char *next;
-} heap_chunk_head;
-
-#define Chunk_size(c) (((heap_chunk_head *) (c)) [-1]).size
-#define Chunk_alloc(c) (((heap_chunk_head *) (c)) [-1]).alloc
-#define Chunk_next(c) (((heap_chunk_head *) (c)) [-1]).next
-#define Chunk_block(c) (((heap_chunk_head *) (c)) [-1]).block
-
-extern int caml_gc_phase;
-extern int caml_gc_subphase;
-extern uintnat caml_allocated_words;
-extern double caml_extra_heap_resources;
-extern uintnat caml_dependent_size, caml_dependent_allocated;
-extern uintnat caml_fl_wsz_at_phase_change;
-
-#define Phase_mark 0
-#define Phase_clean 1
-#define Phase_sweep 2
-#define Phase_idle 3
-
-/* Subphase of mark */
-#define Subphase_mark_roots 10
-/* Subphase_mark_roots: At the end of this subphase all the global
-   roots are marked. */
-#define Subphase_mark_main 11
-/* Subphase_mark_main: At the end of this subphase all the value alive at
-   the start of this subphase and created during it are marked. */
-#define Subphase_mark_final 12
-/* Subphase_mark_final: At the start of this subphase register which
-   value with an ocaml finalizer are not marked, the associated
-   finalizer will be run later. So we mark now these values as alive,
-   since they must be available for their finalizer.
-  */
-
-CAMLextern char *caml_heap_start;
-extern uintnat total_heap_size;
-extern char *caml_gc_sweep_hp;
-
-extern int caml_major_window;
-double caml_major_ring[Max_major_window];
-int caml_major_ring_index;
-double caml_major_work_credit;
-extern double caml_gc_clock;
-
-/* [caml_major_gc_hook] is called just between the end of the mark
-   phase and the beginning of the sweep phase of the major GC */
-CAMLextern void (*caml_major_gc_hook)(void);
-
-void caml_init_major_heap (asize_t);           /* size in bytes */
-asize_t caml_clip_heap_chunk_wsz (asize_t wsz);
-void caml_darken (value, value *);
-void caml_major_collection_slice (intnat);
-void major_collection (void);
-void caml_finish_major_cycle (void);
-void caml_set_major_window (int);
->>>>>>> 0d68080b
 
 /* Forces finalisation of all heap-allocated values,
    disregarding both local and global roots.
