--- conflicted
+++ resolved
@@ -31,7 +31,7 @@
 #include "caml/mlvalues.h"
 #include "caml/prims.h"
 #include "caml/fiber.h"
-#include "caml/params.h"
+#include "caml/startup_aux.h"
 
 #ifndef NATIVE_CODE
 
@@ -114,14 +114,9 @@
   actual_size = Wosize_val(old_global_data);
   if (requested_size >= actual_size) {
     requested_size = (requested_size + 0x100) & 0xFFFFFF00;
-<<<<<<< HEAD
-    caml_gc_log ("Growing global data to %u entries",
-                 (unsigned)requested_size);
-=======
     caml_gc_message (0x08, "Growing global data to %"
-                     ARCH_INTNAT_PRINTF_FORMAT "u entries\n",
+                     ARCH_INTNAT_PRINTF_FORMAT "u entries",
                      requested_size);
->>>>>>> 0d68080b
     new_global_data = caml_alloc_shr(requested_size, 0);
     for (i = 0; i < actual_size; i++)
       caml_initialize_field(new_global_data, i, Field_imm(old_global_data, i));
