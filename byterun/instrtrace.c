--- conflicted
+++ resolved
@@ -155,11 +155,7 @@
         };
         if (i > 0)
           putc (' ', f);
-<<<<<<< HEAD
-        fprintf (f, "%#lx", Op_val (v)[i]);
-=======
-        fprintf (f, "%#" ARCH_INTNAT_PRINTF_FORMAT "x", Field (v, i));
->>>>>>> 0d68080b
+        fprintf (f, "%#" ARCH_INTNAT_PRINTF_FORMAT "x", Op_val (v)[i]);
       };
       if (s > 0)
         putc (')', f);
