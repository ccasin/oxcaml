--- conflicted
+++ resolved
@@ -458,17 +458,6 @@
     caml_handle_incoming_interrupts();
   }
 
-<<<<<<< HEAD
-=======
-  caml_ev_end_gc();
-  caml_ev_msg("End sweeping");
-
-  caml_handle_incoming_interrupts();
-
-  caml_ev_msg("Start marking");
-  caml_ev_start_gc();
->>>>>>> bd94ed69
-
   mark_work = budget;
   while (budget > 0) {
     if (domain_state->mark_stack_count) {
@@ -492,7 +481,6 @@
         domain_state->marking_done = 1;
       }
 
-<<<<<<< HEAD
       steal_result = steal_mark_work();
       caml_ev_msg("Finish stealing from domain %d size=%llu",
                   steal_result, domain_state->mark_stack_count);
@@ -502,17 +490,6 @@
   }
   mark_work -= budget;
   caml_ev_end_gc();
-=======
-      success = steal_mark_work();
-      caml_ev_start_gc();
-      caml_ev_msg("Finish stealing");
-      caml_ev_msg("Start marking");
-      if (!success) break;
-    }
-  }
-  mark_work -= budget;
-  caml_ev_msg("End marking");
->>>>>>> bd94ed69
 
   caml_gc_log("Major slice: %lu alloc, %ld work, %ld sweep, %ld mark (%lu blocks)",
               (unsigned long)domain_state->allocated_words,
@@ -520,10 +497,6 @@
               (unsigned long)(domain_state->stat_blocks_marked - blocks_marked_before));
   domain_state->stat_major_words += domain_state->allocated_words;
   domain_state->allocated_words = 0;
-<<<<<<< HEAD
-=======
-  caml_ev_end_gc();
->>>>>>> bd94ed69
 
   caml_restore_stack_gc();
 
