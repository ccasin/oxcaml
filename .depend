utils/arg_helper.cmo : \
    utils/arg_helper.cmi
utils/arg_helper.cmx : \
    utils/arg_helper.cmi
utils/arg_helper.cmi :
utils/binutils.cmo : \
    utils/binutils.cmi
utils/binutils.cmx : \
    utils/binutils.cmi
utils/binutils.cmi :
utils/build_path_prefix_map.cmo : \
    utils/build_path_prefix_map.cmi
utils/build_path_prefix_map.cmx : \
    utils/build_path_prefix_map.cmi
utils/build_path_prefix_map.cmi :
utils/ccomp.cmo : \
    utils/profile.cmi \
    utils/misc.cmi \
    utils/load_path.cmi \
    utils/config.cmi \
    utils/clflags.cmi \
    utils/ccomp.cmi
utils/ccomp.cmx : \
    utils/profile.cmx \
    utils/misc.cmx \
    utils/load_path.cmx \
    utils/config.cmx \
    utils/clflags.cmx \
    utils/ccomp.cmi
utils/ccomp.cmi :
utils/clflags.cmo : \
    utils/profile.cmi \
    utils/numbers.cmi \
    utils/misc.cmi \
    utils/config.cmi \
    utils/arg_helper.cmi \
    utils/clflags.cmi
utils/clflags.cmx : \
    utils/profile.cmx \
    utils/numbers.cmx \
    utils/misc.cmx \
    utils/config.cmx \
    utils/arg_helper.cmx \
    utils/clflags.cmi
utils/clflags.cmi : \
    utils/profile.cmi \
    utils/misc.cmi
utils/config.cmo : \
    utils/config.cmi
utils/config.cmx : \
    utils/config.cmi
utils/config.cmi :
utils/consistbl.cmo : \
    utils/misc.cmi \
    utils/consistbl.cmi
utils/consistbl.cmx : \
    utils/misc.cmx \
    utils/consistbl.cmi
utils/consistbl.cmi : \
    utils/misc.cmi
utils/domainstate.cmo : \
    utils/domainstate.cmi
utils/domainstate.cmx : \
    utils/domainstate.cmi
utils/domainstate.cmi :
utils/identifiable.cmo : \
    utils/misc.cmi \
    utils/identifiable.cmi
utils/identifiable.cmx : \
    utils/misc.cmx \
    utils/identifiable.cmi
utils/identifiable.cmi :
utils/int_replace_polymorphic_compare.cmo : \
    utils/int_replace_polymorphic_compare.cmi
utils/int_replace_polymorphic_compare.cmx : \
    utils/int_replace_polymorphic_compare.cmi
utils/int_replace_polymorphic_compare.cmi :
utils/lazy_backtrack.cmo : \
    utils/lazy_backtrack.cmi
utils/lazy_backtrack.cmx : \
    utils/lazy_backtrack.cmi
utils/lazy_backtrack.cmi :
utils/load_path.cmo : \
    utils/misc.cmi \
    utils/local_store.cmi \
    utils/config.cmi \
    utils/load_path.cmi
utils/load_path.cmx : \
    utils/misc.cmx \
    utils/local_store.cmx \
    utils/config.cmx \
    utils/load_path.cmi
utils/load_path.cmi :
utils/local_store.cmo : \
    utils/local_store.cmi
utils/local_store.cmx : \
    utils/local_store.cmi
utils/local_store.cmi :
utils/misc.cmo : \
    utils/config.cmi \
    utils/build_path_prefix_map.cmi \
    utils/misc.cmi
utils/misc.cmx : \
    utils/config.cmx \
    utils/build_path_prefix_map.cmx \
    utils/misc.cmi
utils/misc.cmi : \
    utils/build_path_prefix_map.cmi
utils/numbers.cmo : \
    utils/misc.cmi \
    utils/identifiable.cmi \
    utils/numbers.cmi
utils/numbers.cmx : \
    utils/misc.cmx \
    utils/identifiable.cmx \
    utils/numbers.cmi
utils/numbers.cmi : \
    utils/identifiable.cmi
utils/profile.cmo : \
    utils/misc.cmi \
    utils/profile.cmi
utils/profile.cmx : \
    utils/misc.cmx \
    utils/profile.cmi
utils/profile.cmi :
utils/strongly_connected_components.cmo : \
    utils/numbers.cmi \
    utils/misc.cmi \
    utils/identifiable.cmi \
    utils/strongly_connected_components.cmi
utils/strongly_connected_components.cmx : \
    utils/numbers.cmx \
    utils/misc.cmx \
    utils/identifiable.cmx \
    utils/strongly_connected_components.cmi
utils/strongly_connected_components.cmi : \
    utils/identifiable.cmi
utils/targetint.cmo : \
    utils/misc.cmi \
    utils/targetint.cmi
utils/targetint.cmx : \
    utils/misc.cmx \
    utils/targetint.cmi
utils/targetint.cmi :
utils/terminfo.cmo : \
    utils/terminfo.cmi
utils/terminfo.cmx : \
    utils/terminfo.cmi
utils/terminfo.cmi :
utils/warnings.cmo : \
    utils/misc.cmi \
    utils/warnings.cmi
utils/warnings.cmx : \
    utils/misc.cmx \
    utils/warnings.cmi
utils/warnings.cmi :
parsing/ast_helper.cmo : \
    parsing/syntaxerr.cmi \
    parsing/parsetree.cmi \
    utils/misc.cmi \
    parsing/longident.cmi \
    parsing/location.cmi \
    parsing/docstrings.cmi \
    parsing/asttypes.cmi \
    parsing/ast_helper.cmi
parsing/ast_helper.cmx : \
    parsing/syntaxerr.cmx \
    parsing/parsetree.cmi \
    utils/misc.cmx \
    parsing/longident.cmx \
    parsing/location.cmx \
    parsing/docstrings.cmx \
    parsing/asttypes.cmi \
    parsing/ast_helper.cmi
parsing/ast_helper.cmi : \
    parsing/parsetree.cmi \
    parsing/longident.cmi \
    parsing/location.cmi \
    parsing/docstrings.cmi \
    parsing/asttypes.cmi
parsing/ast_invariants.cmo : \
    parsing/syntaxerr.cmi \
    parsing/parsetree.cmi \
    parsing/longident.cmi \
    parsing/builtin_attributes.cmi \
    parsing/asttypes.cmi \
    parsing/ast_iterator.cmi \
    parsing/ast_invariants.cmi
parsing/ast_invariants.cmx : \
    parsing/syntaxerr.cmx \
    parsing/parsetree.cmi \
    parsing/longident.cmx \
    parsing/builtin_attributes.cmx \
    parsing/asttypes.cmi \
    parsing/ast_iterator.cmx \
    parsing/ast_invariants.cmi
parsing/ast_invariants.cmi : \
    parsing/parsetree.cmi
parsing/ast_iterator.cmo : \
    parsing/parsetree.cmi \
    parsing/location.cmi \
    parsing/ast_iterator.cmi
parsing/ast_iterator.cmx : \
    parsing/parsetree.cmi \
    parsing/location.cmx \
    parsing/ast_iterator.cmi
parsing/ast_iterator.cmi : \
    parsing/parsetree.cmi \
    parsing/location.cmi
parsing/ast_mapper.cmo : \
    parsing/parsetree.cmi \
    utils/misc.cmi \
    parsing/longident.cmi \
    parsing/location.cmi \
    utils/load_path.cmi \
    utils/config.cmi \
    utils/clflags.cmi \
    parsing/asttypes.cmi \
    parsing/ast_helper.cmi \
    parsing/ast_mapper.cmi
parsing/ast_mapper.cmx : \
    parsing/parsetree.cmi \
    utils/misc.cmx \
    parsing/longident.cmx \
    parsing/location.cmx \
    utils/load_path.cmx \
    utils/config.cmx \
    utils/clflags.cmx \
    parsing/asttypes.cmi \
    parsing/ast_helper.cmx \
    parsing/ast_mapper.cmi
parsing/ast_mapper.cmi : \
    parsing/parsetree.cmi \
    parsing/location.cmi
parsing/asttypes.cmi : \
    parsing/location.cmi
parsing/attr_helper.cmo : \
    parsing/parsetree.cmi \
    parsing/location.cmi \
    parsing/asttypes.cmi \
    parsing/attr_helper.cmi
parsing/attr_helper.cmx : \
    parsing/parsetree.cmi \
    parsing/location.cmx \
    parsing/asttypes.cmi \
    parsing/attr_helper.cmi
parsing/attr_helper.cmi : \
    parsing/parsetree.cmi \
    parsing/location.cmi \
    parsing/asttypes.cmi
parsing/builtin_attributes.cmo : \
    utils/warnings.cmi \
    parsing/parsetree.cmi \
    utils/misc.cmi \
    parsing/longident.cmi \
    parsing/location.cmi \
    parsing/asttypes.cmi \
    parsing/builtin_attributes.cmi
parsing/builtin_attributes.cmx : \
    utils/warnings.cmx \
    parsing/parsetree.cmi \
    utils/misc.cmx \
    parsing/longident.cmx \
    parsing/location.cmx \
    parsing/asttypes.cmi \
    parsing/builtin_attributes.cmi
parsing/builtin_attributes.cmi : \
    parsing/parsetree.cmi \
    utils/misc.cmi \
    parsing/location.cmi
parsing/camlinternalMenhirLib.cmo : \
    parsing/camlinternalMenhirLib.cmi
parsing/camlinternalMenhirLib.cmx : \
    parsing/camlinternalMenhirLib.cmi
parsing/camlinternalMenhirLib.cmi :
parsing/depend.cmo : \
    parsing/parsetree.cmi \
    utils/misc.cmi \
    parsing/longident.cmi \
    parsing/location.cmi \
    utils/clflags.cmi \
    parsing/builtin_attributes.cmi \
    parsing/asttypes.cmi \
    parsing/depend.cmi
parsing/depend.cmx : \
    parsing/parsetree.cmi \
    utils/misc.cmx \
    parsing/longident.cmx \
    parsing/location.cmx \
    utils/clflags.cmx \
    parsing/builtin_attributes.cmx \
    parsing/asttypes.cmi \
    parsing/depend.cmi
parsing/depend.cmi : \
    parsing/parsetree.cmi \
    utils/misc.cmi \
    parsing/longident.cmi
parsing/docstrings.cmo : \
    utils/warnings.cmi \
    parsing/parsetree.cmi \
    parsing/location.cmi \
    parsing/docstrings.cmi
parsing/docstrings.cmx : \
    utils/warnings.cmx \
    parsing/parsetree.cmi \
    parsing/location.cmx \
    parsing/docstrings.cmi
parsing/docstrings.cmi : \
    parsing/parsetree.cmi \
    parsing/location.cmi
parsing/lexer.cmo : \
    utils/warnings.cmi \
    parsing/parser.cmi \
    utils/misc.cmi \
    parsing/location.cmi \
    parsing/docstrings.cmi \
    parsing/lexer.cmi
parsing/lexer.cmx : \
    utils/warnings.cmx \
    parsing/parser.cmx \
    utils/misc.cmx \
    parsing/location.cmx \
    parsing/docstrings.cmx \
    parsing/lexer.cmi
parsing/lexer.cmi : \
    parsing/parser.cmi \
    parsing/location.cmi
parsing/location.cmo : \
    utils/warnings.cmi \
    utils/terminfo.cmi \
    utils/misc.cmi \
    utils/clflags.cmi \
    utils/build_path_prefix_map.cmi \
    parsing/location.cmi
parsing/location.cmx : \
    utils/warnings.cmx \
    utils/terminfo.cmx \
    utils/misc.cmx \
    utils/clflags.cmx \
    utils/build_path_prefix_map.cmx \
    parsing/location.cmi
parsing/location.cmi : \
    utils/warnings.cmi
parsing/longident.cmo : \
    utils/misc.cmi \
    parsing/longident.cmi
parsing/longident.cmx : \
    utils/misc.cmx \
    parsing/longident.cmi
parsing/longident.cmi :
parsing/parse.cmo : \
    parsing/syntaxerr.cmi \
    parsing/pprintast.cmi \
    parsing/parser.cmi \
    parsing/location.cmi \
    parsing/lexer.cmi \
    parsing/docstrings.cmi \
    parsing/parse.cmi
parsing/parse.cmx : \
    parsing/syntaxerr.cmx \
    parsing/pprintast.cmx \
    parsing/parser.cmx \
    parsing/location.cmx \
    parsing/lexer.cmx \
    parsing/docstrings.cmx \
    parsing/parse.cmi
parsing/parse.cmi : \
    parsing/parsetree.cmi \
    parsing/longident.cmi
parsing/parser.cmo : \
    parsing/syntaxerr.cmi \
    parsing/parsetree.cmi \
    parsing/longident.cmi \
    parsing/location.cmi \
    parsing/docstrings.cmi \
    utils/clflags.cmi \
    parsing/camlinternalMenhirLib.cmi \
    parsing/asttypes.cmi \
    parsing/ast_helper.cmi \
    parsing/parser.cmi
parsing/parser.cmx : \
    parsing/syntaxerr.cmx \
    parsing/parsetree.cmi \
    parsing/longident.cmx \
    parsing/location.cmx \
    parsing/docstrings.cmx \
    utils/clflags.cmx \
    parsing/camlinternalMenhirLib.cmx \
    parsing/asttypes.cmi \
    parsing/ast_helper.cmx \
    parsing/parser.cmi
parsing/parser.cmi : \
    parsing/parsetree.cmi \
    parsing/longident.cmi \
    parsing/location.cmi \
    parsing/docstrings.cmi \
    parsing/camlinternalMenhirLib.cmi
parsing/parsetree.cmi : \
    parsing/longident.cmi \
    parsing/location.cmi \
    parsing/asttypes.cmi
parsing/pprintast.cmo : \
    parsing/parsetree.cmi \
    parsing/longident.cmi \
    parsing/location.cmi \
    parsing/asttypes.cmi \
    parsing/ast_helper.cmi \
    parsing/pprintast.cmi
parsing/pprintast.cmx : \
    parsing/parsetree.cmi \
    parsing/longident.cmx \
    parsing/location.cmx \
    parsing/asttypes.cmi \
    parsing/ast_helper.cmx \
    parsing/pprintast.cmi
parsing/pprintast.cmi : \
    parsing/parsetree.cmi \
    parsing/longident.cmi
parsing/printast.cmo : \
    parsing/pprintast.cmi \
    parsing/parsetree.cmi \
    parsing/longident.cmi \
    parsing/location.cmi \
    utils/clflags.cmi \
    parsing/asttypes.cmi \
    parsing/printast.cmi
parsing/printast.cmx : \
    parsing/pprintast.cmx \
    parsing/parsetree.cmi \
    parsing/longident.cmx \
    parsing/location.cmx \
    utils/clflags.cmx \
    parsing/asttypes.cmi \
    parsing/printast.cmi
parsing/printast.cmi : \
    parsing/parsetree.cmi
parsing/syntaxerr.cmo : \
    parsing/location.cmi \
    parsing/syntaxerr.cmi
parsing/syntaxerr.cmx : \
    parsing/location.cmx \
    parsing/syntaxerr.cmi
parsing/syntaxerr.cmi : \
    parsing/location.cmi
typing/annot.cmi : \
    parsing/location.cmi
typing/btype.cmo : \
    typing/types.cmi \
    typing/path.cmi \
    utils/local_store.cmi \
    typing/ident.cmi \
    parsing/asttypes.cmi \
    typing/btype.cmi
typing/btype.cmx : \
    typing/types.cmx \
    typing/path.cmx \
    utils/local_store.cmx \
    typing/ident.cmx \
    parsing/asttypes.cmi \
    typing/btype.cmi
typing/btype.cmi : \
    typing/types.cmi \
    typing/path.cmi \
    parsing/asttypes.cmi
typing/cmt2annot.cmo : \
    typing/types.cmi \
    typing/typedtree.cmi \
    typing/tast_iterator.cmi \
    typing/stypes.cmi \
    typing/path.cmi \
    typing/oprint.cmi \
    parsing/location.cmi \
    typing/ident.cmi \
    typing/envaux.cmi \
    typing/env.cmi \
    file_formats/cmt_format.cmi \
    parsing/asttypes.cmi \
    typing/annot.cmi
typing/cmt2annot.cmx : \
    typing/types.cmx \
    typing/typedtree.cmx \
    typing/tast_iterator.cmx \
    typing/stypes.cmx \
    typing/path.cmx \
    typing/oprint.cmx \
    parsing/location.cmx \
    typing/ident.cmx \
    typing/envaux.cmx \
    typing/env.cmx \
    file_formats/cmt_format.cmx \
    parsing/asttypes.cmi \
    typing/annot.cmi
typing/ctype.cmo : \
    typing/types.cmi \
    typing/type_immediacy.cmi \
    typing/subst.cmi \
    typing/predef.cmi \
    typing/path.cmi \
    utils/misc.cmi \
    parsing/longident.cmi \
    parsing/location.cmi \
    utils/local_store.cmi \
    typing/ident.cmi \
    typing/env.cmi \
    utils/clflags.cmi \
    typing/btype.cmi \
    parsing/asttypes.cmi \
    typing/ctype.cmi
typing/ctype.cmx : \
    typing/types.cmx \
    typing/type_immediacy.cmx \
    typing/subst.cmx \
    typing/predef.cmx \
    typing/path.cmx \
    utils/misc.cmx \
    parsing/longident.cmx \
    parsing/location.cmx \
    utils/local_store.cmx \
    typing/ident.cmx \
    typing/env.cmx \
    utils/clflags.cmx \
    typing/btype.cmx \
    parsing/asttypes.cmi \
    typing/ctype.cmi
typing/ctype.cmi : \
    typing/types.cmi \
    typing/type_immediacy.cmi \
    typing/path.cmi \
    parsing/longident.cmi \
    parsing/location.cmi \
    typing/ident.cmi \
    typing/env.cmi \
    parsing/asttypes.cmi
typing/datarepr.cmo : \
    typing/types.cmi \
    typing/path.cmi \
    parsing/location.cmi \
    typing/ident.cmi \
    typing/btype.cmi \
    parsing/asttypes.cmi \
    typing/datarepr.cmi
typing/datarepr.cmx : \
    typing/types.cmx \
    typing/path.cmx \
    parsing/location.cmx \
    typing/ident.cmx \
    typing/btype.cmx \
    parsing/asttypes.cmi \
    typing/datarepr.cmi
typing/datarepr.cmi : \
    typing/types.cmi \
    typing/path.cmi \
    typing/ident.cmi
typing/env.cmo : \
    utils/warnings.cmi \
    typing/types.cmi \
    typing/subst.cmi \
    typing/predef.cmi \
    typing/persistent_env.cmi \
    typing/path.cmi \
    utils/misc.cmi \
    parsing/longident.cmi \
    parsing/location.cmi \
    utils/local_store.cmi \
    utils/load_path.cmi \
    utils/lazy_backtrack.cmi \
    typing/ident.cmi \
    typing/datarepr.cmi \
    file_formats/cmi_format.cmi \
    utils/clflags.cmi \
    parsing/builtin_attributes.cmi \
    typing/btype.cmi \
    parsing/asttypes.cmi \
    typing/env.cmi
typing/env.cmx : \
    utils/warnings.cmx \
    typing/types.cmx \
    typing/subst.cmx \
    typing/predef.cmx \
    typing/persistent_env.cmx \
    typing/path.cmx \
    utils/misc.cmx \
    parsing/longident.cmx \
    parsing/location.cmx \
    utils/local_store.cmx \
    utils/load_path.cmx \
    utils/lazy_backtrack.cmx \
    typing/ident.cmx \
    typing/datarepr.cmx \
    file_formats/cmi_format.cmx \
    utils/clflags.cmx \
    parsing/builtin_attributes.cmx \
    typing/btype.cmx \
    parsing/asttypes.cmi \
    typing/env.cmi
typing/env.cmi : \
    utils/warnings.cmi \
    typing/types.cmi \
    typing/subst.cmi \
    typing/path.cmi \
    utils/misc.cmi \
    parsing/longident.cmi \
    parsing/location.cmi \
    utils/load_path.cmi \
    typing/ident.cmi \
    file_formats/cmi_format.cmi \
    parsing/asttypes.cmi
typing/envaux.cmo : \
    typing/subst.cmi \
    typing/printtyp.cmi \
    typing/path.cmi \
    parsing/location.cmi \
    typing/ident.cmi \
    typing/env.cmi \
    parsing/asttypes.cmi \
    typing/envaux.cmi
typing/envaux.cmx : \
    typing/subst.cmx \
    typing/printtyp.cmx \
    typing/path.cmx \
    parsing/location.cmx \
    typing/ident.cmx \
    typing/env.cmx \
    parsing/asttypes.cmi \
    typing/envaux.cmi
typing/envaux.cmi : \
    typing/subst.cmi \
    typing/path.cmi \
    typing/env.cmi
typing/ident.cmo : \
    utils/misc.cmi \
    utils/local_store.cmi \
    utils/identifiable.cmi \
    utils/clflags.cmi \
    typing/ident.cmi
typing/ident.cmx : \
    utils/misc.cmx \
    utils/local_store.cmx \
    utils/identifiable.cmx \
    utils/clflags.cmx \
    typing/ident.cmi
typing/ident.cmi : \
    utils/identifiable.cmi
typing/includeclass.cmo : \
    typing/types.cmi \
    typing/printtyp.cmi \
    typing/path.cmi \
    typing/ctype.cmi \
    parsing/builtin_attributes.cmi \
    typing/includeclass.cmi
typing/includeclass.cmx : \
    typing/types.cmx \
    typing/printtyp.cmx \
    typing/path.cmx \
    typing/ctype.cmx \
    parsing/builtin_attributes.cmx \
    typing/includeclass.cmi
typing/includeclass.cmi : \
    typing/types.cmi \
    parsing/location.cmi \
    typing/env.cmi \
    typing/ctype.cmi
typing/includecore.cmo : \
    typing/types.cmi \
    typing/typedtree.cmi \
    typing/type_immediacy.cmi \
    typing/printtyp.cmi \
    typing/path.cmi \
    typing/ident.cmi \
    typing/env.cmi \
    typing/ctype.cmi \
    parsing/builtin_attributes.cmi \
    typing/btype.cmi \
    parsing/asttypes.cmi \
    typing/includecore.cmi
typing/includecore.cmx : \
    typing/types.cmx \
    typing/typedtree.cmx \
    typing/type_immediacy.cmx \
    typing/printtyp.cmx \
    typing/path.cmx \
    typing/ident.cmx \
    typing/env.cmx \
    typing/ctype.cmx \
    parsing/builtin_attributes.cmx \
    typing/btype.cmx \
    parsing/asttypes.cmi \
    typing/includecore.cmi
typing/includecore.cmi : \
    typing/types.cmi \
    typing/typedtree.cmi \
    typing/type_immediacy.cmi \
    typing/path.cmi \
    parsing/location.cmi \
    typing/ident.cmi \
    typing/env.cmi \
    typing/ctype.cmi
typing/includemod.cmo : \
    typing/types.cmi \
    typing/typedtree.cmi \
    typing/subst.cmi \
    typing/printtyp.cmi \
    typing/primitive.cmi \
    typing/predef.cmi \
    typing/path.cmi \
    typing/oprint.cmi \
    typing/mtype.cmi \
    utils/misc.cmi \
    parsing/location.cmi \
    typing/includecore.cmi \
    typing/includeclass.cmi \
    typing/ident.cmi \
    typing/env.cmi \
    typing/ctype.cmi \
    file_formats/cmt_format.cmi \
    utils/clflags.cmi \
    parsing/builtin_attributes.cmi \
    typing/btype.cmi \
    typing/includemod.cmi
typing/includemod.cmx : \
    typing/types.cmx \
    typing/typedtree.cmx \
    typing/subst.cmx \
    typing/printtyp.cmx \
    typing/primitive.cmx \
    typing/predef.cmx \
    typing/path.cmx \
    typing/oprint.cmx \
    typing/mtype.cmx \
    utils/misc.cmx \
    parsing/location.cmx \
    typing/includecore.cmx \
    typing/includeclass.cmx \
    typing/ident.cmx \
    typing/env.cmx \
    typing/ctype.cmx \
    file_formats/cmt_format.cmx \
    utils/clflags.cmx \
    parsing/builtin_attributes.cmx \
    typing/btype.cmx \
    typing/includemod.cmi
typing/includemod.cmi : \
    typing/types.cmi \
    typing/typedtree.cmi \
    typing/path.cmi \
    parsing/location.cmi \
    typing/includecore.cmi \
    typing/ident.cmi \
    typing/env.cmi \
    typing/ctype.cmi
typing/mtype.cmo : \
    typing/types.cmi \
    typing/subst.cmi \
    typing/path.cmi \
    parsing/location.cmi \
    typing/ident.cmi \
    typing/env.cmi \
    typing/ctype.cmi \
    utils/clflags.cmi \
    typing/btype.cmi \
    parsing/asttypes.cmi \
    typing/mtype.cmi
typing/mtype.cmx : \
    typing/types.cmx \
    typing/subst.cmx \
    typing/path.cmx \
    parsing/location.cmx \
    typing/ident.cmx \
    typing/env.cmx \
    typing/ctype.cmx \
    utils/clflags.cmx \
    typing/btype.cmx \
    parsing/asttypes.cmi \
    typing/mtype.cmi
typing/mtype.cmi : \
    typing/types.cmi \
    typing/path.cmi \
    typing/ident.cmi \
    typing/env.cmi
typing/oprint.cmo : \
    parsing/pprintast.cmi \
    typing/outcometree.cmi \
    parsing/asttypes.cmi \
    typing/oprint.cmi
typing/oprint.cmx : \
    parsing/pprintast.cmx \
    typing/outcometree.cmi \
    parsing/asttypes.cmi \
    typing/oprint.cmi
typing/oprint.cmi : \
    typing/outcometree.cmi
typing/outcometree.cmi : \
    typing/type_immediacy.cmi \
    parsing/asttypes.cmi
typing/parmatch.cmo : \
    utils/warnings.cmi \
    typing/untypeast.cmi \
    typing/types.cmi \
    typing/typedtree.cmi \
    typing/tast_iterator.cmi \
    typing/subst.cmi \
    typing/printpat.cmi \
    typing/predef.cmi \
    typing/patterns.cmi \
    typing/path.cmi \
    parsing/parsetree.cmi \
    utils/misc.cmi \
    parsing/longident.cmi \
    parsing/location.cmi \
    typing/ident.cmi \
    typing/env.cmi \
    typing/ctype.cmi \
    utils/config.cmi \
    typing/btype.cmi \
    parsing/asttypes.cmi \
    parsing/ast_helper.cmi \
    typing/parmatch.cmi
typing/parmatch.cmx : \
    utils/warnings.cmx \
    typing/untypeast.cmx \
    typing/types.cmx \
    typing/typedtree.cmx \
    typing/tast_iterator.cmx \
    typing/subst.cmx \
    typing/printpat.cmx \
    typing/predef.cmx \
    typing/patterns.cmx \
    typing/path.cmx \
    parsing/parsetree.cmi \
    utils/misc.cmx \
    parsing/longident.cmx \
    parsing/location.cmx \
    typing/ident.cmx \
    typing/env.cmx \
    typing/ctype.cmx \
    utils/config.cmx \
    typing/btype.cmx \
    parsing/asttypes.cmi \
    parsing/ast_helper.cmx \
    typing/parmatch.cmi
typing/parmatch.cmi : \
    typing/types.cmi \
    typing/typedtree.cmi \
    parsing/parsetree.cmi \
    parsing/location.cmi \
    typing/env.cmi \
    parsing/asttypes.cmi
typing/path.cmo : \
    typing/ident.cmi \
    typing/path.cmi
typing/path.cmx : \
    typing/ident.cmx \
    typing/path.cmi
typing/path.cmi : \
    typing/ident.cmi
typing/patterns.cmo : \
    typing/types.cmi \
    typing/typedtree.cmi \
    parsing/longident.cmi \
    parsing/location.cmi \
    typing/ident.cmi \
    typing/env.cmi \
    typing/ctype.cmi \
    typing/btype.cmi \
    parsing/asttypes.cmi \
    typing/patterns.cmi
typing/patterns.cmx : \
    typing/types.cmx \
    typing/typedtree.cmx \
    parsing/longident.cmx \
    parsing/location.cmx \
    typing/ident.cmx \
    typing/env.cmx \
    typing/ctype.cmx \
    typing/btype.cmx \
    parsing/asttypes.cmi \
    typing/patterns.cmi
typing/patterns.cmi : \
    typing/types.cmi \
    typing/typedtree.cmi \
    parsing/longident.cmi \
    typing/ident.cmi \
    parsing/asttypes.cmi
typing/persistent_env.cmo : \
    utils/warnings.cmi \
    utils/misc.cmi \
    parsing/location.cmi \
    utils/load_path.cmi \
    utils/lazy_backtrack.cmi \
    utils/consistbl.cmi \
    utils/config.cmi \
    file_formats/cmi_format.cmi \
    utils/clflags.cmi \
    typing/persistent_env.cmi
typing/persistent_env.cmx : \
    utils/warnings.cmx \
    utils/misc.cmx \
    parsing/location.cmx \
    utils/load_path.cmx \
    utils/lazy_backtrack.cmx \
    utils/consistbl.cmx \
    utils/config.cmx \
    file_formats/cmi_format.cmx \
    utils/clflags.cmx \
    typing/persistent_env.cmi
typing/persistent_env.cmi : \
    typing/types.cmi \
    utils/misc.cmi \
    parsing/location.cmi \
    utils/lazy_backtrack.cmi \
    utils/consistbl.cmi \
    file_formats/cmi_format.cmi
typing/predef.cmo : \
    typing/types.cmi \
    typing/type_immediacy.cmi \
    typing/path.cmi \
    parsing/parsetree.cmi \
    parsing/location.cmi \
    typing/ident.cmi \
    typing/btype.cmi \
    parsing/asttypes.cmi \
    parsing/ast_helper.cmi \
    typing/predef.cmi
typing/predef.cmx : \
    typing/types.cmx \
    typing/type_immediacy.cmx \
    typing/path.cmx \
    parsing/parsetree.cmi \
    parsing/location.cmx \
    typing/ident.cmx \
    typing/btype.cmx \
    parsing/asttypes.cmi \
    parsing/ast_helper.cmx \
    typing/predef.cmi
typing/predef.cmi : \
    typing/types.cmi \
    typing/path.cmi \
    typing/ident.cmi
typing/primitive.cmo : \
    parsing/parsetree.cmi \
    typing/outcometree.cmi \
    utils/misc.cmi \
    parsing/location.cmi \
    parsing/attr_helper.cmi \
    typing/primitive.cmi
typing/primitive.cmx : \
    parsing/parsetree.cmi \
    typing/outcometree.cmi \
    utils/misc.cmx \
    parsing/location.cmx \
    parsing/attr_helper.cmx \
    typing/primitive.cmi
typing/primitive.cmi : \
    parsing/parsetree.cmi \
    typing/outcometree.cmi \
    parsing/location.cmi
typing/printpat.cmo : \
    typing/types.cmi \
    typing/typedtree.cmi \
    typing/ident.cmi \
    parsing/asttypes.cmi \
    typing/printpat.cmi
typing/printpat.cmx : \
    typing/types.cmx \
    typing/typedtree.cmx \
    typing/ident.cmx \
    parsing/asttypes.cmi \
    typing/printpat.cmi
typing/printpat.cmi : \
    typing/typedtree.cmi \
    parsing/asttypes.cmi
typing/printtyp.cmo : \
    utils/warnings.cmi \
    typing/types.cmi \
    typing/type_immediacy.cmi \
    typing/primitive.cmi \
    typing/predef.cmi \
    typing/path.cmi \
    parsing/parsetree.cmi \
    typing/outcometree.cmi \
    typing/oprint.cmi \
    utils/misc.cmi \
    parsing/longident.cmi \
    parsing/location.cmi \
    typing/ident.cmi \
    typing/env.cmi \
    typing/ctype.cmi \
    utils/clflags.cmi \
    typing/btype.cmi \
    parsing/asttypes.cmi \
    typing/printtyp.cmi
typing/printtyp.cmx : \
    utils/warnings.cmx \
    typing/types.cmx \
    typing/type_immediacy.cmx \
    typing/primitive.cmx \
    typing/predef.cmx \
    typing/path.cmx \
    parsing/parsetree.cmi \
    typing/outcometree.cmi \
    typing/oprint.cmx \
    utils/misc.cmx \
    parsing/longident.cmx \
    parsing/location.cmx \
    typing/ident.cmx \
    typing/env.cmx \
    typing/ctype.cmx \
    utils/clflags.cmx \
    typing/btype.cmx \
    parsing/asttypes.cmi \
    typing/printtyp.cmi
typing/printtyp.cmi : \
    typing/types.cmi \
    typing/path.cmi \
    typing/outcometree.cmi \
    parsing/longident.cmi \
    parsing/location.cmi \
    typing/ident.cmi \
    typing/env.cmi \
    typing/ctype.cmi \
    parsing/asttypes.cmi
typing/printtyped.cmo : \
    typing/types.cmi \
    typing/typedtree.cmi \
    parsing/printast.cmi \
    typing/path.cmi \
    parsing/parsetree.cmi \
    parsing/longident.cmi \
    parsing/location.cmi \
    typing/ident.cmi \
    utils/clflags.cmi \
    parsing/asttypes.cmi \
    typing/printtyped.cmi
typing/printtyped.cmx : \
    typing/types.cmx \
    typing/typedtree.cmx \
    parsing/printast.cmx \
    typing/path.cmx \
    parsing/parsetree.cmi \
    parsing/longident.cmx \
    parsing/location.cmx \
    typing/ident.cmx \
    utils/clflags.cmx \
    parsing/asttypes.cmi \
    typing/printtyped.cmi
typing/printtyped.cmi : \
    typing/typedtree.cmi
typing/rec_check.cmo : \
    typing/types.cmi \
    typing/typeopt.cmi \
    typing/typedtree.cmi \
    typing/primitive.cmi \
    typing/path.cmi \
    lambda/lambda.cmi \
    typing/ident.cmi \
    parsing/asttypes.cmi \
    typing/rec_check.cmi
typing/rec_check.cmx : \
    typing/types.cmx \
    typing/typeopt.cmx \
    typing/typedtree.cmx \
    typing/primitive.cmx \
    typing/path.cmx \
    lambda/lambda.cmx \
    typing/ident.cmx \
    parsing/asttypes.cmi \
    typing/rec_check.cmi
typing/rec_check.cmi : \
    typing/typedtree.cmi \
    typing/ident.cmi
typing/stypes.cmo : \
    typing/typedtree.cmi \
    typing/printtyp.cmi \
    utils/misc.cmi \
    parsing/location.cmi \
    utils/clflags.cmi \
    typing/annot.cmi \
    typing/stypes.cmi
typing/stypes.cmx : \
    typing/typedtree.cmx \
    typing/printtyp.cmx \
    utils/misc.cmx \
    parsing/location.cmx \
    utils/clflags.cmx \
    typing/annot.cmi \
    typing/stypes.cmi
typing/stypes.cmi : \
    typing/typedtree.cmi \
    parsing/location.cmi \
    typing/annot.cmi
typing/subst.cmo : \
    typing/types.cmi \
    typing/path.cmi \
    parsing/parsetree.cmi \
    utils/misc.cmi \
    parsing/location.cmi \
    utils/local_store.cmi \
    typing/ident.cmi \
    utils/clflags.cmi \
    typing/btype.cmi \
    parsing/ast_mapper.cmi \
    typing/subst.cmi
typing/subst.cmx : \
    typing/types.cmx \
    typing/path.cmx \
    parsing/parsetree.cmi \
    utils/misc.cmx \
    parsing/location.cmx \
    utils/local_store.cmx \
    typing/ident.cmx \
    utils/clflags.cmx \
    typing/btype.cmx \
    parsing/ast_mapper.cmx \
    typing/subst.cmi
typing/subst.cmi : \
    typing/types.cmi \
    typing/path.cmi \
    typing/ident.cmi
typing/tast_iterator.cmo : \
    typing/typedtree.cmi \
    typing/env.cmi \
    parsing/asttypes.cmi \
    typing/tast_iterator.cmi
typing/tast_iterator.cmx : \
    typing/typedtree.cmx \
    typing/env.cmx \
    parsing/asttypes.cmi \
    typing/tast_iterator.cmi
typing/tast_iterator.cmi : \
    typing/typedtree.cmi \
    typing/env.cmi \
    parsing/asttypes.cmi
typing/tast_mapper.cmo : \
    typing/typedtree.cmi \
    typing/env.cmi \
    parsing/asttypes.cmi \
    typing/tast_mapper.cmi
typing/tast_mapper.cmx : \
    typing/typedtree.cmx \
    typing/env.cmx \
    parsing/asttypes.cmi \
    typing/tast_mapper.cmi
typing/tast_mapper.cmi : \
    typing/typedtree.cmi \
    typing/env.cmi \
    parsing/asttypes.cmi
typing/type_immediacy.cmo : \
    parsing/builtin_attributes.cmi \
    typing/type_immediacy.cmi
typing/type_immediacy.cmx : \
    parsing/builtin_attributes.cmx \
    typing/type_immediacy.cmi
typing/type_immediacy.cmi : \
    parsing/parsetree.cmi
typing/typeclass.cmo : \
    utils/warnings.cmi \
    typing/typetexp.cmi \
    typing/types.cmi \
    typing/typedtree.cmi \
    typing/typedecl_variance.cmi \
    typing/typedecl.cmi \
    typing/typecore.cmi \
    typing/subst.cmi \
    typing/printtyp.cmi \
    typing/predef.cmi \
    typing/path.cmi \
    parsing/parsetree.cmi \
    typing/oprint.cmi \
    parsing/longident.cmi \
    parsing/location.cmi \
    typing/includeclass.cmi \
    typing/ident.cmi \
    typing/env.cmi \
    typing/ctype.cmi \
    file_formats/cmt_format.cmi \
    utils/clflags.cmi \
    parsing/builtin_attributes.cmi \
    typing/btype.cmi \
    parsing/asttypes.cmi \
    parsing/ast_helper.cmi \
    typing/typeclass.cmi
typing/typeclass.cmx : \
    utils/warnings.cmx \
    typing/typetexp.cmx \
    typing/types.cmx \
    typing/typedtree.cmx \
    typing/typedecl_variance.cmx \
    typing/typedecl.cmx \
    typing/typecore.cmx \
    typing/subst.cmx \
    typing/printtyp.cmx \
    typing/predef.cmx \
    typing/path.cmx \
    parsing/parsetree.cmi \
    typing/oprint.cmx \
    parsing/longident.cmx \
    parsing/location.cmx \
    typing/includeclass.cmx \
    typing/ident.cmx \
    typing/env.cmx \
    typing/ctype.cmx \
    file_formats/cmt_format.cmx \
    utils/clflags.cmx \
    parsing/builtin_attributes.cmx \
    typing/btype.cmx \
    parsing/asttypes.cmi \
    parsing/ast_helper.cmx \
    typing/typeclass.cmi
typing/typeclass.cmi : \
    typing/types.cmi \
    typing/typedtree.cmi \
    parsing/parsetree.cmi \
    parsing/longident.cmi \
    parsing/location.cmi \
    typing/ident.cmi \
    typing/env.cmi \
    typing/ctype.cmi \
    parsing/asttypes.cmi
typing/typecore.cmo : \
    utils/warnings.cmi \
    typing/typetexp.cmi \
    typing/types.cmi \
    typing/typedtree.cmi \
    typing/typedecl.cmi \
    typing/subst.cmi \
    typing/rec_check.cmi \
    typing/printtyp.cmi \
    typing/printpat.cmi \
    typing/primitive.cmi \
    typing/predef.cmi \
    typing/persistent_env.cmi \
    typing/path.cmi \
    parsing/parsetree.cmi \
    typing/parmatch.cmi \
    typing/mtype.cmi \
    utils/misc.cmi \
    parsing/longident.cmi \
    parsing/location.cmi \
    typing/ident.cmi \
    typing/env.cmi \
    typing/ctype.cmi \
    file_formats/cmt_format.cmi \
    utils/clflags.cmi \
    parsing/builtin_attributes.cmi \
    typing/btype.cmi \
    parsing/asttypes.cmi \
    parsing/ast_helper.cmi \
    typing/typecore.cmi
typing/typecore.cmx : \
    utils/warnings.cmx \
    typing/typetexp.cmx \
    typing/types.cmx \
    typing/typedtree.cmx \
    typing/typedecl.cmx \
    typing/subst.cmx \
    typing/rec_check.cmx \
    typing/printtyp.cmx \
    typing/printpat.cmx \
    typing/primitive.cmx \
    typing/predef.cmx \
    typing/persistent_env.cmx \
    typing/path.cmx \
    parsing/parsetree.cmi \
    typing/parmatch.cmx \
    typing/mtype.cmx \
    utils/misc.cmx \
    parsing/longident.cmx \
    parsing/location.cmx \
    typing/ident.cmx \
    typing/env.cmx \
    typing/ctype.cmx \
    file_formats/cmt_format.cmx \
    utils/clflags.cmx \
    parsing/builtin_attributes.cmx \
    typing/btype.cmx \
    parsing/asttypes.cmi \
    parsing/ast_helper.cmx \
    typing/typecore.cmi
typing/typecore.cmi : \
    typing/types.cmi \
    typing/typedtree.cmi \
    typing/path.cmi \
    parsing/parsetree.cmi \
    parsing/longident.cmi \
    parsing/location.cmi \
    typing/ident.cmi \
    typing/env.cmi \
    typing/ctype.cmi \
    parsing/asttypes.cmi
typing/typedecl.cmo : \
    utils/warnings.cmi \
    typing/typetexp.cmi \
    typing/types.cmi \
    typing/typedtree.cmi \
    typing/typedecl_variance.cmi \
    typing/typedecl_unboxed.cmi \
    typing/typedecl_separability.cmi \
    typing/typedecl_immediacy.cmi \
    typing/type_immediacy.cmi \
    typing/subst.cmi \
    typing/printtyp.cmi \
    typing/primitive.cmi \
    typing/predef.cmi \
    parsing/pprintast.cmi \
    typing/path.cmi \
    parsing/parsetree.cmi \
    typing/oprint.cmi \
    utils/misc.cmi \
    parsing/longident.cmi \
    parsing/location.cmi \
    typing/includecore.cmi \
    typing/ident.cmi \
    typing/env.cmi \
    typing/ctype.cmi \
    utils/config.cmi \
    utils/clflags.cmi \
    parsing/builtin_attributes.cmi \
    typing/btype.cmi \
    parsing/attr_helper.cmi \
    parsing/asttypes.cmi \
    parsing/ast_iterator.cmi \
    parsing/ast_helper.cmi \
    typing/typedecl.cmi
typing/typedecl.cmx : \
    utils/warnings.cmx \
    typing/typetexp.cmx \
    typing/types.cmx \
    typing/typedtree.cmx \
    typing/typedecl_variance.cmx \
    typing/typedecl_unboxed.cmx \
    typing/typedecl_separability.cmx \
    typing/typedecl_immediacy.cmx \
    typing/type_immediacy.cmx \
    typing/subst.cmx \
    typing/printtyp.cmx \
    typing/primitive.cmx \
    typing/predef.cmx \
    parsing/pprintast.cmx \
    typing/path.cmx \
    parsing/parsetree.cmi \
    typing/oprint.cmx \
    utils/misc.cmx \
    parsing/longident.cmx \
    parsing/location.cmx \
    typing/includecore.cmx \
    typing/ident.cmx \
    typing/env.cmx \
    typing/ctype.cmx \
    utils/config.cmx \
    utils/clflags.cmx \
    parsing/builtin_attributes.cmx \
    typing/btype.cmx \
    parsing/attr_helper.cmx \
    parsing/asttypes.cmi \
    parsing/ast_iterator.cmx \
    parsing/ast_helper.cmx \
    typing/typedecl.cmi
typing/typedecl.cmi : \
    typing/types.cmi \
    typing/typedtree.cmi \
    typing/typedecl_variance.cmi \
    typing/typedecl_separability.cmi \
    typing/typedecl_immediacy.cmi \
    typing/path.cmi \
    parsing/parsetree.cmi \
    parsing/longident.cmi \
    parsing/location.cmi \
    typing/includecore.cmi \
    typing/ident.cmi \
    typing/env.cmi \
    typing/ctype.cmi \
    parsing/asttypes.cmi
typing/typedecl_immediacy.cmo : \
    typing/types.cmi \
    typing/typedecl_unboxed.cmi \
    typing/typedecl_properties.cmi \
    typing/type_immediacy.cmi \
    parsing/location.cmi \
    typing/ctype.cmi \
    typing/typedecl_immediacy.cmi
typing/typedecl_immediacy.cmx : \
    typing/types.cmx \
    typing/typedecl_unboxed.cmx \
    typing/typedecl_properties.cmx \
    typing/type_immediacy.cmx \
    parsing/location.cmx \
    typing/ctype.cmx \
    typing/typedecl_immediacy.cmi
typing/typedecl_immediacy.cmi : \
    typing/types.cmi \
    typing/typedecl_properties.cmi \
    typing/type_immediacy.cmi \
    parsing/location.cmi \
    typing/ident.cmi \
    typing/env.cmi
typing/typedecl_properties.cmo : \
    typing/types.cmi \
    typing/ident.cmi \
    typing/env.cmi \
    parsing/builtin_attributes.cmi \
    typing/typedecl_properties.cmi
typing/typedecl_properties.cmx : \
    typing/types.cmx \
    typing/ident.cmx \
    typing/env.cmx \
    parsing/builtin_attributes.cmx \
    typing/typedecl_properties.cmi
typing/typedecl_properties.cmi : \
    typing/types.cmi \
    typing/ident.cmi \
    typing/env.cmi
typing/typedecl_separability.cmo : \
    typing/types.cmi \
    typing/typedecl_properties.cmi \
    parsing/location.cmi \
    typing/env.cmi \
    typing/ctype.cmi \
    utils/config.cmi \
    typing/btype.cmi \
    parsing/asttypes.cmi \
    typing/typedecl_separability.cmi
typing/typedecl_separability.cmx : \
    typing/types.cmx \
    typing/typedecl_properties.cmx \
    parsing/location.cmx \
    typing/env.cmx \
    typing/ctype.cmx \
    utils/config.cmx \
    typing/btype.cmx \
    parsing/asttypes.cmi \
    typing/typedecl_separability.cmi
typing/typedecl_separability.cmi : \
    typing/types.cmi \
    typing/typedecl_properties.cmi \
    parsing/location.cmi \
    typing/ident.cmi \
    typing/env.cmi
typing/typedecl_unboxed.cmo : \
    typing/types.cmi \
    typing/predef.cmi \
    typing/env.cmi \
    typing/ctype.cmi \
    typing/typedecl_unboxed.cmi
typing/typedecl_unboxed.cmx : \
    typing/types.cmx \
    typing/predef.cmx \
    typing/env.cmx \
    typing/ctype.cmx \
    typing/typedecl_unboxed.cmi
typing/typedecl_unboxed.cmi : \
    typing/types.cmi \
    typing/env.cmi
typing/typedecl_variance.cmo : \
    typing/types.cmi \
    typing/typedtree.cmi \
    typing/typedecl_properties.cmi \
    parsing/parsetree.cmi \
    parsing/location.cmi \
    typing/ident.cmi \
    typing/env.cmi \
    typing/ctype.cmi \
    typing/btype.cmi \
    parsing/asttypes.cmi \
    typing/typedecl_variance.cmi
typing/typedecl_variance.cmx : \
    typing/types.cmx \
    typing/typedtree.cmx \
    typing/typedecl_properties.cmx \
    parsing/parsetree.cmi \
    parsing/location.cmx \
    typing/ident.cmx \
    typing/env.cmx \
    typing/ctype.cmx \
    typing/btype.cmx \
    parsing/asttypes.cmi \
    typing/typedecl_variance.cmi
typing/typedecl_variance.cmi : \
    typing/types.cmi \
    typing/typedtree.cmi \
    typing/typedecl_properties.cmi \
    parsing/parsetree.cmi \
    parsing/location.cmi \
    typing/ident.cmi \
    typing/env.cmi \
    parsing/asttypes.cmi
typing/typedtree.cmo : \
    typing/types.cmi \
    typing/primitive.cmi \
    typing/path.cmi \
    parsing/parsetree.cmi \
    parsing/longident.cmi \
    parsing/location.cmi \
    typing/ident.cmi \
    typing/env.cmi \
    parsing/asttypes.cmi \
    typing/typedtree.cmi
typing/typedtree.cmx : \
    typing/types.cmx \
    typing/primitive.cmx \
    typing/path.cmx \
    parsing/parsetree.cmi \
    parsing/longident.cmx \
    parsing/location.cmx \
    typing/ident.cmx \
    typing/env.cmx \
    parsing/asttypes.cmi \
    typing/typedtree.cmi
typing/typedtree.cmi : \
    typing/types.cmi \
    typing/primitive.cmi \
    typing/path.cmi \
    parsing/parsetree.cmi \
    parsing/longident.cmi \
    parsing/location.cmi \
    typing/ident.cmi \
    typing/env.cmi \
    parsing/asttypes.cmi
typing/typemod.cmo : \
    utils/warnings.cmi \
    typing/typetexp.cmi \
    typing/types.cmi \
    typing/typedtree.cmi \
    typing/typedecl.cmi \
    typing/typecore.cmi \
    typing/typeclass.cmi \
    typing/subst.cmi \
    typing/printtyp.cmi \
    typing/path.cmi \
    parsing/parsetree.cmi \
    parsing/parse.cmi \
    typing/mtype.cmi \
    utils/misc.cmi \
    parsing/longident.cmi \
    parsing/location.cmi \
    utils/load_path.cmi \
    typing/includemod.cmi \
    typing/ident.cmi \
    typing/env.cmi \
    typing/ctype.cmi \
    utils/config.cmi \
    file_formats/cmt_format.cmi \
    typing/cmt2annot.cmo \
    file_formats/cmi_format.cmi \
    utils/clflags.cmi \
    parsing/builtin_attributes.cmi \
    typing/btype.cmi \
    parsing/attr_helper.cmi \
    parsing/asttypes.cmi \
    typing/typemod.cmi
typing/typemod.cmx : \
    utils/warnings.cmx \
    typing/typetexp.cmx \
    typing/types.cmx \
    typing/typedtree.cmx \
    typing/typedecl.cmx \
    typing/typecore.cmx \
    typing/typeclass.cmx \
    typing/subst.cmx \
    typing/printtyp.cmx \
    typing/path.cmx \
    parsing/parsetree.cmi \
    parsing/parse.cmx \
    typing/mtype.cmx \
    utils/misc.cmx \
    parsing/longident.cmx \
    parsing/location.cmx \
    utils/load_path.cmx \
    typing/includemod.cmx \
    typing/ident.cmx \
    typing/env.cmx \
    typing/ctype.cmx \
    utils/config.cmx \
    file_formats/cmt_format.cmx \
    typing/cmt2annot.cmx \
    file_formats/cmi_format.cmx \
    utils/clflags.cmx \
    parsing/builtin_attributes.cmx \
    typing/btype.cmx \
    parsing/attr_helper.cmx \
    parsing/asttypes.cmi \
    typing/typemod.cmi
typing/typemod.cmi : \
    typing/types.cmi \
    typing/typedtree.cmi \
    typing/typedecl.cmi \
    typing/path.cmi \
    parsing/parsetree.cmi \
    parsing/longident.cmi \
    parsing/location.cmi \
    typing/includemod.cmi \
    typing/ident.cmi \
    typing/env.cmi \
    file_formats/cmi_format.cmi
typing/typeopt.cmo : \
    typing/types.cmi \
    typing/typedtree.cmi \
    typing/typedecl.cmi \
    typing/predef.cmi \
    typing/path.cmi \
    lambda/lambda.cmi \
    typing/ident.cmi \
    typing/env.cmi \
    typing/ctype.cmi \
    utils/config.cmi \
    parsing/asttypes.cmi \
    typing/typeopt.cmi
typing/typeopt.cmx : \
    typing/types.cmx \
    typing/typedtree.cmx \
    typing/typedecl.cmx \
    typing/predef.cmx \
    typing/path.cmx \
    lambda/lambda.cmx \
    typing/ident.cmx \
    typing/env.cmx \
    typing/ctype.cmx \
    utils/config.cmx \
    parsing/asttypes.cmi \
    typing/typeopt.cmi
typing/typeopt.cmi : \
    typing/types.cmi \
    typing/typedtree.cmi \
    typing/path.cmi \
    lambda/lambda.cmi \
    typing/env.cmi
typing/types.cmo : \
    typing/type_immediacy.cmi \
    typing/primitive.cmi \
    typing/path.cmi \
    parsing/parsetree.cmi \
    utils/misc.cmi \
    parsing/longident.cmi \
    parsing/location.cmi \
    utils/identifiable.cmi \
    typing/ident.cmi \
    utils/config.cmi \
    parsing/asttypes.cmi \
    typing/types.cmi
typing/types.cmx : \
    typing/type_immediacy.cmx \
    typing/primitive.cmx \
    typing/path.cmx \
    parsing/parsetree.cmi \
    utils/misc.cmx \
    parsing/longident.cmx \
    parsing/location.cmx \
    utils/identifiable.cmx \
    typing/ident.cmx \
    utils/config.cmx \
    parsing/asttypes.cmi \
    typing/types.cmi
typing/types.cmi : \
    typing/type_immediacy.cmi \
    typing/primitive.cmi \
    typing/path.cmi \
    parsing/parsetree.cmi \
    parsing/longident.cmi \
    parsing/location.cmi \
    utils/identifiable.cmi \
    typing/ident.cmi \
    parsing/asttypes.cmi
typing/typetexp.cmo : \
    typing/types.cmi \
    typing/typedtree.cmi \
    typing/printtyp.cmi \
    typing/predef.cmi \
    parsing/pprintast.cmi \
    typing/path.cmi \
    parsing/parsetree.cmi \
    typing/oprint.cmi \
    utils/misc.cmi \
    parsing/longident.cmi \
    parsing/location.cmi \
    typing/env.cmi \
    typing/ctype.cmi \
    utils/clflags.cmi \
    parsing/builtin_attributes.cmi \
    typing/btype.cmi \
    parsing/asttypes.cmi \
    parsing/ast_helper.cmi \
    typing/typetexp.cmi
typing/typetexp.cmx : \
    typing/types.cmx \
    typing/typedtree.cmx \
    typing/printtyp.cmx \
    typing/predef.cmx \
    parsing/pprintast.cmx \
    typing/path.cmx \
    parsing/parsetree.cmi \
    typing/oprint.cmx \
    utils/misc.cmx \
    parsing/longident.cmx \
    parsing/location.cmx \
    typing/env.cmx \
    typing/ctype.cmx \
    utils/clflags.cmx \
    parsing/builtin_attributes.cmx \
    typing/btype.cmx \
    parsing/asttypes.cmi \
    parsing/ast_helper.cmx \
    typing/typetexp.cmi
typing/typetexp.cmi : \
    typing/types.cmi \
    typing/typedtree.cmi \
    typing/path.cmi \
    parsing/parsetree.cmi \
    parsing/longident.cmi \
    parsing/location.cmi \
    typing/env.cmi \
    typing/ctype.cmi \
    parsing/asttypes.cmi
typing/untypeast.cmo : \
    typing/typedtree.cmi \
    typing/path.cmi \
    parsing/parsetree.cmi \
    parsing/longident.cmi \
    parsing/location.cmi \
    typing/ident.cmi \
    typing/env.cmi \
    parsing/asttypes.cmi \
    parsing/ast_helper.cmi \
    typing/untypeast.cmi
typing/untypeast.cmx : \
    typing/typedtree.cmx \
    typing/path.cmx \
    parsing/parsetree.cmi \
    parsing/longident.cmx \
    parsing/location.cmx \
    typing/ident.cmx \
    typing/env.cmx \
    parsing/asttypes.cmi \
    parsing/ast_helper.cmx \
    typing/untypeast.cmi
typing/untypeast.cmi : \
    typing/typedtree.cmi \
    typing/path.cmi \
    parsing/parsetree.cmi \
    parsing/longident.cmi \
    parsing/location.cmi \
    parsing/asttypes.cmi
bytecomp/bytegen.cmo : \
    typing/types.cmi \
    lambda/switch.cmi \
    typing/subst.cmi \
    typing/primitive.cmi \
    utils/misc.cmi \
    lambda/matching.cmi \
    lambda/lambda.cmi \
    bytecomp/instruct.cmi \
    typing/ident.cmi \
    typing/env.cmi \
    lambda/debuginfo.cmi \
    utils/config.cmi \
    utils/clflags.cmi \
    parsing/asttypes.cmi \
    bytecomp/bytegen.cmi
bytecomp/bytegen.cmx : \
    typing/types.cmx \
    lambda/switch.cmx \
    typing/subst.cmx \
    typing/primitive.cmx \
    utils/misc.cmx \
    lambda/matching.cmx \
    lambda/lambda.cmx \
    bytecomp/instruct.cmx \
    typing/ident.cmx \
    typing/env.cmx \
    lambda/debuginfo.cmx \
    utils/config.cmx \
    utils/clflags.cmx \
    parsing/asttypes.cmi \
    bytecomp/bytegen.cmi
bytecomp/bytegen.cmi : \
    lambda/lambda.cmi \
    bytecomp/instruct.cmi
bytecomp/bytelibrarian.cmo : \
    utils/misc.cmi \
    parsing/location.cmi \
    utils/load_path.cmi \
    bytecomp/emitcode.cmi \
    utils/config.cmi \
    file_formats/cmo_format.cmi \
    utils/clflags.cmi \
    bytecomp/bytelink.cmi \
    bytecomp/bytelibrarian.cmi
bytecomp/bytelibrarian.cmx : \
    utils/misc.cmx \
    parsing/location.cmx \
    utils/load_path.cmx \
    bytecomp/emitcode.cmx \
    utils/config.cmx \
    file_formats/cmo_format.cmi \
    utils/clflags.cmx \
    bytecomp/bytelink.cmx \
    bytecomp/bytelibrarian.cmi
bytecomp/bytelibrarian.cmi :
bytecomp/bytelink.cmo : \
    utils/warnings.cmi \
    bytecomp/symtable.cmi \
    bytecomp/opcodes.cmi \
    utils/misc.cmi \
    parsing/location.cmi \
    utils/load_path.cmi \
    bytecomp/instruct.cmi \
    typing/ident.cmi \
    bytecomp/emitcode.cmi \
    bytecomp/dll.cmi \
    utils/consistbl.cmi \
    utils/config.cmi \
    file_formats/cmo_format.cmi \
    utils/clflags.cmi \
    utils/ccomp.cmi \
    bytecomp/bytesections.cmi \
    bytecomp/bytelink.cmi
bytecomp/bytelink.cmx : \
    utils/warnings.cmx \
    bytecomp/symtable.cmx \
    bytecomp/opcodes.cmx \
    utils/misc.cmx \
    parsing/location.cmx \
    utils/load_path.cmx \
    bytecomp/instruct.cmx \
    typing/ident.cmx \
    bytecomp/emitcode.cmx \
    bytecomp/dll.cmx \
    utils/consistbl.cmx \
    utils/config.cmx \
    file_formats/cmo_format.cmi \
    utils/clflags.cmx \
    utils/ccomp.cmx \
    bytecomp/bytesections.cmx \
    bytecomp/bytelink.cmi
bytecomp/bytelink.cmi : \
    bytecomp/symtable.cmi \
    utils/misc.cmi \
    file_formats/cmo_format.cmi
bytecomp/bytepackager.cmo : \
    typing/typemod.cmi \
    lambda/translmod.cmi \
    typing/subst.cmi \
    lambda/simplif.cmi \
    lambda/printlambda.cmi \
    typing/path.cmi \
    utils/misc.cmi \
    parsing/location.cmi \
    utils/load_path.cmi \
    bytecomp/instruct.cmi \
    typing/ident.cmi \
    typing/env.cmi \
    bytecomp/emitcode.cmi \
    utils/config.cmi \
    file_formats/cmo_format.cmi \
    utils/clflags.cmi \
    bytecomp/bytelink.cmi \
    bytecomp/bytegen.cmi \
    bytecomp/bytepackager.cmi
bytecomp/bytepackager.cmx : \
    typing/typemod.cmx \
    lambda/translmod.cmx \
    typing/subst.cmx \
    lambda/simplif.cmx \
    lambda/printlambda.cmx \
    typing/path.cmx \
    utils/misc.cmx \
    parsing/location.cmx \
    utils/load_path.cmx \
    bytecomp/instruct.cmx \
    typing/ident.cmx \
    typing/env.cmx \
    bytecomp/emitcode.cmx \
    utils/config.cmx \
    file_formats/cmo_format.cmi \
    utils/clflags.cmx \
    bytecomp/bytelink.cmx \
    bytecomp/bytegen.cmx \
    bytecomp/bytepackager.cmi
bytecomp/bytepackager.cmi : \
    typing/ident.cmi \
    typing/env.cmi
bytecomp/bytesections.cmo : \
    utils/config.cmi \
    bytecomp/bytesections.cmi
bytecomp/bytesections.cmx : \
    utils/config.cmx \
    bytecomp/bytesections.cmi
bytecomp/bytesections.cmi :
bytecomp/dll.cmo : \
    utils/misc.cmi \
    utils/config.cmi \
    utils/binutils.cmi \
    bytecomp/dll.cmi
bytecomp/dll.cmx : \
    utils/misc.cmx \
    utils/config.cmx \
    utils/binutils.cmx \
    bytecomp/dll.cmi
bytecomp/dll.cmi :
bytecomp/emitcode.cmo : \
    lambda/translmod.cmi \
    typing/primitive.cmi \
    bytecomp/opcodes.cmi \
    utils/misc.cmi \
    parsing/location.cmi \
    lambda/lambda.cmi \
    bytecomp/instruct.cmi \
    typing/ident.cmi \
    typing/env.cmi \
    utils/config.cmi \
    file_formats/cmo_format.cmi \
    utils/clflags.cmi \
    bytecomp/bytegen.cmi \
    typing/btype.cmi \
    parsing/asttypes.cmi \
    bytecomp/emitcode.cmi
bytecomp/emitcode.cmx : \
    lambda/translmod.cmx \
    typing/primitive.cmx \
    bytecomp/opcodes.cmx \
    utils/misc.cmx \
    parsing/location.cmx \
    lambda/lambda.cmx \
    bytecomp/instruct.cmx \
    typing/ident.cmx \
    typing/env.cmx \
    utils/config.cmx \
    file_formats/cmo_format.cmi \
    utils/clflags.cmx \
    bytecomp/bytegen.cmx \
    typing/btype.cmx \
    parsing/asttypes.cmi \
    bytecomp/emitcode.cmi
bytecomp/emitcode.cmi : \
    utils/misc.cmi \
    bytecomp/instruct.cmi \
    typing/ident.cmi \
    file_formats/cmo_format.cmi
bytecomp/instruct.cmo : \
    typing/types.cmi \
    typing/subst.cmi \
    parsing/location.cmi \
    lambda/lambda.cmi \
    typing/ident.cmi \
    typing/env.cmi \
    bytecomp/instruct.cmi
bytecomp/instruct.cmx : \
    typing/types.cmx \
    typing/subst.cmx \
    parsing/location.cmx \
    lambda/lambda.cmx \
    typing/ident.cmx \
    typing/env.cmx \
    bytecomp/instruct.cmi
bytecomp/instruct.cmi : \
    typing/types.cmi \
    typing/subst.cmi \
    parsing/location.cmi \
    lambda/lambda.cmi \
    typing/ident.cmi \
    typing/env.cmi
bytecomp/meta.cmo : \
    bytecomp/instruct.cmi \
    bytecomp/meta.cmi
bytecomp/meta.cmx : \
    bytecomp/instruct.cmx \
    bytecomp/meta.cmi
bytecomp/meta.cmi : \
    bytecomp/instruct.cmi
bytecomp/opcodes.cmo : \
    bytecomp/opcodes.cmi
bytecomp/opcodes.cmx : \
    bytecomp/opcodes.cmi
bytecomp/opcodes.cmi :
bytecomp/printinstr.cmo : \
    lambda/printlambda.cmi \
    parsing/location.cmi \
    lambda/lambda.cmi \
    bytecomp/instruct.cmi \
    typing/ident.cmi \
    bytecomp/printinstr.cmi
bytecomp/printinstr.cmx : \
    lambda/printlambda.cmx \
    parsing/location.cmx \
    lambda/lambda.cmx \
    bytecomp/instruct.cmx \
    typing/ident.cmx \
    bytecomp/printinstr.cmi
bytecomp/printinstr.cmi : \
    bytecomp/instruct.cmi
bytecomp/symtable.cmo : \
    lambda/runtimedef.cmi \
    typing/predef.cmi \
    utils/misc.cmi \
    bytecomp/meta.cmi \
    parsing/location.cmi \
    lambda/lambda.cmi \
    typing/ident.cmi \
    bytecomp/dll.cmi \
    utils/config.cmi \
    file_formats/cmo_format.cmi \
    utils/clflags.cmi \
    bytecomp/bytesections.cmi \
    parsing/asttypes.cmi \
    bytecomp/symtable.cmi
bytecomp/symtable.cmx : \
    lambda/runtimedef.cmx \
    typing/predef.cmx \
    utils/misc.cmx \
    bytecomp/meta.cmx \
    parsing/location.cmx \
    lambda/lambda.cmx \
    typing/ident.cmx \
    bytecomp/dll.cmx \
    utils/config.cmx \
    file_formats/cmo_format.cmi \
    utils/clflags.cmx \
    bytecomp/bytesections.cmx \
    parsing/asttypes.cmi \
    bytecomp/symtable.cmi
bytecomp/symtable.cmi : \
    utils/misc.cmi \
    lambda/lambda.cmi \
    typing/ident.cmi \
    file_formats/cmo_format.cmi
asmcomp/CSE.cmo : \
    asmcomp/mach.cmi \
    asmcomp/CSEgen.cmi \
    asmcomp/arch.cmo
asmcomp/CSE.cmx : \
    asmcomp/mach.cmx \
    asmcomp/CSEgen.cmx \
    asmcomp/arch.cmx
asmcomp/CSEgen.cmo : \
    asmcomp/reg.cmi \
    asmcomp/proc.cmi \
    asmcomp/mach.cmi \
    asmcomp/cmm.cmi \
    asmcomp/CSEgen.cmi
asmcomp/CSEgen.cmx : \
    asmcomp/reg.cmx \
    asmcomp/proc.cmx \
    asmcomp/mach.cmx \
    asmcomp/cmm.cmx \
    asmcomp/CSEgen.cmi
asmcomp/CSEgen.cmi : \
    asmcomp/mach.cmi
asmcomp/afl_instrument.cmo : \
    lambda/lambda.cmi \
    asmcomp/cmm.cmi \
    utils/clflags.cmi \
    middle_end/backend_var.cmi \
    parsing/asttypes.cmi \
    asmcomp/afl_instrument.cmi
asmcomp/afl_instrument.cmx : \
    lambda/lambda.cmx \
    asmcomp/cmm.cmx \
    utils/clflags.cmx \
    middle_end/backend_var.cmx \
    parsing/asttypes.cmi \
    asmcomp/afl_instrument.cmi
asmcomp/afl_instrument.cmi : \
    lambda/debuginfo.cmi \
    asmcomp/cmm.cmi
asmcomp/arch.cmo : \
    utils/config.cmi \
    utils/clflags.cmi
asmcomp/arch.cmx : \
    utils/config.cmx \
    utils/clflags.cmx
asmcomp/asmgen.cmo : \
    lambda/translmod.cmi \
    asmcomp/split.cmi \
    asmcomp/spill.cmi \
    asmcomp/selection.cmi \
    asmcomp/scheduling.cmi \
    asmcomp/reload.cmi \
    asmcomp/reg.cmi \
    utils/profile.cmi \
    asmcomp/proc.cmi \
    asmcomp/printmach.cmi \
    asmcomp/printlinear.cmi \
    asmcomp/printcmm.cmi \
    typing/primitive.cmi \
    asmcomp/polling.cmi \
    utils/misc.cmi \
    asmcomp/mach.cmi \
    parsing/location.cmi \
    asmcomp/liveness.cmi \
    asmcomp/linscan.cmi \
    asmcomp/linearize.cmi \
    file_formats/linear_format.cmi \
    asmcomp/linear.cmi \
    lambda/lambda.cmi \
    asmcomp/interval.cmi \
    asmcomp/interf.cmi \
    typing/ident.cmi \
    asmcomp/emitaux.cmi \
    asmcomp/emit.cmi \
    asmcomp/deadcode.cmi \
    utils/config.cmi \
    middle_end/compilenv.cmi \
    asmcomp/comballoc.cmi \
    asmcomp/coloring.cmi \
    asmcomp/cmmgen.cmi \
    asmcomp/cmm_helpers.cmi \
    asmcomp/cmm.cmi \
    utils/clflags.cmi \
    middle_end/clambda.cmi \
    asmcomp/CSE.cmo \
    middle_end/backend_intf.cmi \
    asmcomp/debug/available_regs.cmi \
    asmcomp/asmgen.cmi
asmcomp/asmgen.cmx : \
    lambda/translmod.cmx \
    asmcomp/split.cmx \
    asmcomp/spill.cmx \
    asmcomp/selection.cmx \
    asmcomp/scheduling.cmx \
    asmcomp/reload.cmx \
    asmcomp/reg.cmx \
    utils/profile.cmx \
    asmcomp/proc.cmx \
    asmcomp/printmach.cmx \
    asmcomp/printlinear.cmx \
    asmcomp/printcmm.cmx \
    typing/primitive.cmx \
    asmcomp/polling.cmx \
    utils/misc.cmx \
    asmcomp/mach.cmx \
    parsing/location.cmx \
    asmcomp/liveness.cmx \
    asmcomp/linscan.cmx \
    asmcomp/linearize.cmx \
    file_formats/linear_format.cmx \
    asmcomp/linear.cmx \
    lambda/lambda.cmx \
    asmcomp/interval.cmx \
    asmcomp/interf.cmx \
    typing/ident.cmx \
    asmcomp/emitaux.cmx \
    asmcomp/emit.cmx \
    asmcomp/deadcode.cmx \
    utils/config.cmx \
    middle_end/compilenv.cmx \
    asmcomp/comballoc.cmx \
    asmcomp/coloring.cmx \
    asmcomp/cmmgen.cmx \
    asmcomp/cmm_helpers.cmx \
    asmcomp/cmm.cmx \
    utils/clflags.cmx \
    middle_end/clambda.cmx \
    asmcomp/CSE.cmx \
    middle_end/backend_intf.cmi \
    asmcomp/debug/available_regs.cmx \
    asmcomp/asmgen.cmi
asmcomp/asmgen.cmi : \
    lambda/lambda.cmi \
    asmcomp/emitaux.cmi \
    asmcomp/cmm.cmi \
    middle_end/clambda.cmi \
    middle_end/backend_intf.cmi
asmcomp/asmlibrarian.cmo : \
    utils/misc.cmi \
    parsing/location.cmi \
    utils/load_path.cmi \
    middle_end/flambda/export_info.cmi \
    utils/config.cmi \
    middle_end/compilenv.cmi \
    file_formats/cmx_format.cmi \
    utils/clflags.cmi \
    middle_end/clambda.cmi \
    utils/ccomp.cmi \
    asmcomp/asmlink.cmi \
    asmcomp/asmlibrarian.cmi
asmcomp/asmlibrarian.cmx : \
    utils/misc.cmx \
    parsing/location.cmx \
    utils/load_path.cmx \
    middle_end/flambda/export_info.cmx \
    utils/config.cmx \
    middle_end/compilenv.cmx \
    file_formats/cmx_format.cmi \
    utils/clflags.cmx \
    middle_end/clambda.cmx \
    utils/ccomp.cmx \
    asmcomp/asmlink.cmx \
    asmcomp/asmlibrarian.cmi
asmcomp/asmlibrarian.cmi :
asmcomp/asmlink.cmo : \
    lambda/runtimedef.cmi \
    utils/profile.cmi \
    utils/misc.cmi \
    parsing/location.cmi \
    utils/load_path.cmi \
    asmcomp/emitaux.cmi \
    asmcomp/emit.cmi \
    utils/consistbl.cmi \
    utils/config.cmi \
    middle_end/compilenv.cmi \
    file_formats/cmx_format.cmi \
    asmcomp/cmm_helpers.cmi \
    asmcomp/cmm.cmi \
    utils/clflags.cmi \
    utils/ccomp.cmi \
    asmcomp/asmgen.cmi \
    asmcomp/asmlink.cmi
asmcomp/asmlink.cmx : \
    lambda/runtimedef.cmx \
    utils/profile.cmx \
    utils/misc.cmx \
    parsing/location.cmx \
    utils/load_path.cmx \
    asmcomp/emitaux.cmx \
    asmcomp/emit.cmx \
    utils/consistbl.cmx \
    utils/config.cmx \
    middle_end/compilenv.cmx \
    file_formats/cmx_format.cmi \
    asmcomp/cmm_helpers.cmx \
    asmcomp/cmm.cmx \
    utils/clflags.cmx \
    utils/ccomp.cmx \
    asmcomp/asmgen.cmx \
    asmcomp/asmlink.cmi
asmcomp/asmlink.cmi : \
    utils/misc.cmi \
    file_formats/cmx_format.cmi
asmcomp/asmpackager.cmo : \
    typing/typemod.cmi \
    lambda/translmod.cmi \
    lambda/simplif.cmi \
    utils/profile.cmi \
    utils/misc.cmi \
    parsing/location.cmi \
    utils/load_path.cmi \
    lambda/lambda.cmi \
    typing/ident.cmi \
    middle_end/flambda/flambda_middle_end.cmi \
    middle_end/flambda/export_info_for_pack.cmi \
    middle_end/flambda/export_info.cmi \
    typing/env.cmi \
    utils/config.cmi \
    middle_end/compilenv.cmi \
    middle_end/compilation_unit.cmi \
    file_formats/cmx_format.cmi \
    middle_end/closure/closure_middle_end.cmi \
    utils/clflags.cmi \
    utils/ccomp.cmi \
    asmcomp/asmlink.cmi \
    asmcomp/asmgen.cmi \
    asmcomp/asmpackager.cmi
asmcomp/asmpackager.cmx : \
    typing/typemod.cmx \
    lambda/translmod.cmx \
    lambda/simplif.cmx \
    utils/profile.cmx \
    utils/misc.cmx \
    parsing/location.cmx \
    utils/load_path.cmx \
    lambda/lambda.cmx \
    typing/ident.cmx \
    middle_end/flambda/flambda_middle_end.cmx \
    middle_end/flambda/export_info_for_pack.cmx \
    middle_end/flambda/export_info.cmx \
    typing/env.cmx \
    utils/config.cmx \
    middle_end/compilenv.cmx \
    middle_end/compilation_unit.cmx \
    file_formats/cmx_format.cmi \
    middle_end/closure/closure_middle_end.cmx \
    utils/clflags.cmx \
    utils/ccomp.cmx \
    asmcomp/asmlink.cmx \
    asmcomp/asmgen.cmx \
    asmcomp/asmpackager.cmi
asmcomp/asmpackager.cmi : \
    typing/env.cmi \
    middle_end/backend_intf.cmi
asmcomp/branch_relaxation.cmo : \
    utils/misc.cmi \
    asmcomp/mach.cmi \
    asmcomp/linear.cmi \
    asmcomp/cmm.cmi \
    asmcomp/branch_relaxation_intf.cmo \
    asmcomp/branch_relaxation.cmi
asmcomp/branch_relaxation.cmx : \
    utils/misc.cmx \
    asmcomp/mach.cmx \
    asmcomp/linear.cmx \
    asmcomp/cmm.cmx \
    asmcomp/branch_relaxation_intf.cmx \
    asmcomp/branch_relaxation.cmi
asmcomp/branch_relaxation.cmi : \
    asmcomp/linear.cmi \
    asmcomp/branch_relaxation_intf.cmo
asmcomp/branch_relaxation_intf.cmo : \
    asmcomp/linear.cmi \
    lambda/debuginfo.cmi \
    asmcomp/cmm.cmi \
    asmcomp/arch.cmo
asmcomp/branch_relaxation_intf.cmx : \
    asmcomp/linear.cmx \
    lambda/debuginfo.cmx \
    asmcomp/cmm.cmx \
    asmcomp/arch.cmx
asmcomp/cmm.cmo : \
    utils/targetint.cmi \
    utils/misc.cmi \
    lambda/lambda.cmi \
    lambda/debuginfo.cmi \
    middle_end/backend_var.cmi \
    parsing/asttypes.cmi \
    asmcomp/arch.cmo \
    asmcomp/cmm.cmi
asmcomp/cmm.cmx : \
    utils/targetint.cmx \
    utils/misc.cmx \
    lambda/lambda.cmx \
    lambda/debuginfo.cmx \
    middle_end/backend_var.cmx \
    parsing/asttypes.cmi \
    asmcomp/arch.cmx \
    asmcomp/cmm.cmi
asmcomp/cmm.cmi : \
    utils/targetint.cmi \
    lambda/lambda.cmi \
    lambda/debuginfo.cmi \
    middle_end/backend_var.cmi \
    parsing/asttypes.cmi
asmcomp/cmm_helpers.cmo : \
    utils/targetint.cmi \
    lambda/switch.cmi \
    asmcomp/strmatch.cmi \
    asmcomp/proc.cmi \
    typing/primitive.cmi \
    utils/numbers.cmi \
    utils/misc.cmi \
    lambda/lambda.cmi \
    lambda/debuginfo.cmi \
    utils/config.cmi \
    middle_end/compilenv.cmi \
    file_formats/cmxs_format.cmi \
    file_formats/cmx_format.cmi \
    asmcomp/cmmgen_state.cmi \
    asmcomp/cmm.cmi \
    utils/clflags.cmi \
    middle_end/clambda_primitives.cmi \
    middle_end/clambda.cmi \
    middle_end/backend_var.cmi \
    parsing/asttypes.cmi \
    asmcomp/arch.cmo \
    asmcomp/cmm_helpers.cmi
asmcomp/cmm_helpers.cmx : \
    utils/targetint.cmx \
    lambda/switch.cmx \
    asmcomp/strmatch.cmx \
    asmcomp/proc.cmx \
    typing/primitive.cmx \
    utils/numbers.cmx \
    utils/misc.cmx \
    lambda/lambda.cmx \
    lambda/debuginfo.cmx \
    utils/config.cmx \
    middle_end/compilenv.cmx \
    file_formats/cmxs_format.cmi \
    file_formats/cmx_format.cmi \
    asmcomp/cmmgen_state.cmx \
    asmcomp/cmm.cmx \
    utils/clflags.cmx \
    middle_end/clambda_primitives.cmx \
    middle_end/clambda.cmx \
    middle_end/backend_var.cmx \
    parsing/asttypes.cmi \
    asmcomp/arch.cmx \
    asmcomp/cmm_helpers.cmi
asmcomp/cmm_helpers.cmi : \
    utils/targetint.cmi \
    typing/primitive.cmi \
    lambda/lambda.cmi \
    lambda/debuginfo.cmi \
    file_formats/cmx_format.cmi \
    asmcomp/cmmgen_state.cmi \
    asmcomp/cmm.cmi \
    middle_end/clambda_primitives.cmi \
    middle_end/clambda.cmi \
    parsing/asttypes.cmi
asmcomp/cmmgen.cmo : \
    typing/types.cmi \
    middle_end/printclambda_primitives.cmi \
    typing/primitive.cmi \
    utils/misc.cmi \
    lambda/lambda.cmi \
    lambda/debuginfo.cmi \
    utils/config.cmi \
    middle_end/compilenv.cmi \
    asmcomp/cmmgen_state.cmi \
    asmcomp/cmm_helpers.cmi \
    asmcomp/cmm.cmi \
    utils/clflags.cmi \
    middle_end/clambda_primitives.cmi \
    middle_end/clambda.cmi \
    middle_end/backend_var.cmi \
    parsing/asttypes.cmi \
    asmcomp/arch.cmo \
    asmcomp/afl_instrument.cmi \
    asmcomp/cmmgen.cmi
asmcomp/cmmgen.cmx : \
    typing/types.cmx \
    middle_end/printclambda_primitives.cmx \
    typing/primitive.cmx \
    utils/misc.cmx \
    lambda/lambda.cmx \
    lambda/debuginfo.cmx \
    utils/config.cmx \
    middle_end/compilenv.cmx \
    asmcomp/cmmgen_state.cmx \
    asmcomp/cmm_helpers.cmx \
    asmcomp/cmm.cmx \
    utils/clflags.cmx \
    middle_end/clambda_primitives.cmx \
    middle_end/clambda.cmx \
    middle_end/backend_var.cmx \
    parsing/asttypes.cmi \
    asmcomp/arch.cmx \
    asmcomp/afl_instrument.cmx \
    asmcomp/cmmgen.cmi
asmcomp/cmmgen.cmi : \
    asmcomp/cmm.cmi \
    middle_end/clambda.cmi
asmcomp/cmmgen_state.cmo : \
    utils/misc.cmi \
    middle_end/compilenv.cmi \
    asmcomp/cmm.cmi \
    middle_end/clambda.cmi \
    asmcomp/cmmgen_state.cmi
asmcomp/cmmgen_state.cmx : \
    utils/misc.cmx \
    middle_end/compilenv.cmx \
    asmcomp/cmm.cmx \
    middle_end/clambda.cmx \
    asmcomp/cmmgen_state.cmi
asmcomp/cmmgen_state.cmi : \
    utils/misc.cmi \
    asmcomp/cmm.cmi \
    middle_end/clambda.cmi
asmcomp/coloring.cmo : \
    asmcomp/reg.cmi \
    asmcomp/proc.cmi \
    asmcomp/coloring.cmi
asmcomp/coloring.cmx : \
    asmcomp/reg.cmx \
    asmcomp/proc.cmx \
    asmcomp/coloring.cmi
asmcomp/coloring.cmi :
asmcomp/comballoc.cmo : \
    asmcomp/reg.cmi \
    asmcomp/mach.cmi \
    lambda/debuginfo.cmi \
    utils/config.cmi \
    asmcomp/arch.cmo \
    asmcomp/comballoc.cmi
asmcomp/comballoc.cmx : \
    asmcomp/reg.cmx \
    asmcomp/mach.cmx \
    lambda/debuginfo.cmx \
    utils/config.cmx \
    asmcomp/arch.cmx \
    asmcomp/comballoc.cmi
asmcomp/comballoc.cmi : \
    asmcomp/mach.cmi
asmcomp/dataflow.cmo : \
    asmcomp/mach.cmi \
    asmcomp/cmm.cmi \
    asmcomp/dataflow.cmi
asmcomp/dataflow.cmx : \
    asmcomp/mach.cmx \
    asmcomp/cmm.cmx \
    asmcomp/dataflow.cmi
asmcomp/dataflow.cmi : \
    asmcomp/mach.cmi
asmcomp/deadcode.cmo : \
    asmcomp/reg.cmi \
    asmcomp/proc.cmi \
    utils/numbers.cmi \
    asmcomp/mach.cmi \
    asmcomp/cmm.cmi \
    asmcomp/deadcode.cmi
asmcomp/deadcode.cmx : \
    asmcomp/reg.cmx \
    asmcomp/proc.cmx \
    utils/numbers.cmx \
    asmcomp/mach.cmx \
    asmcomp/cmm.cmx \
    asmcomp/deadcode.cmi
asmcomp/deadcode.cmi : \
    asmcomp/mach.cmi
asmcomp/emit.cmo : \
    asmcomp/x86_proc.cmi \
    asmcomp/x86_masm.cmi \
    asmcomp/x86_gas.cmi \
    asmcomp/x86_dsl.cmi \
    asmcomp/x86_ast.cmi \
    asmcomp/reg.cmi \
    asmcomp/proc.cmi \
    utils/numbers.cmi \
    utils/misc.cmi \
    asmcomp/mach.cmi \
    asmcomp/linear.cmi \
    lambda/lambda.cmi \
    asmcomp/emitaux.cmi \
    utils/domainstate.cmi \
    utils/config.cmi \
    middle_end/compilenv.cmi \
    asmcomp/cmm.cmi \
    utils/clflags.cmi \
    asmcomp/branch_relaxation.cmi \
    asmcomp/arch.cmo \
    asmcomp/emit.cmi
asmcomp/emit.cmx : \
    asmcomp/x86_proc.cmx \
    asmcomp/x86_masm.cmx \
    asmcomp/x86_gas.cmx \
    asmcomp/x86_dsl.cmx \
    asmcomp/x86_ast.cmi \
    asmcomp/reg.cmx \
    asmcomp/proc.cmx \
    utils/numbers.cmx \
    utils/misc.cmx \
    asmcomp/mach.cmx \
    asmcomp/linear.cmx \
    lambda/lambda.cmx \
    asmcomp/emitaux.cmx \
    utils/domainstate.cmx \
    utils/config.cmx \
    middle_end/compilenv.cmx \
    asmcomp/cmm.cmx \
    utils/clflags.cmx \
    asmcomp/branch_relaxation.cmx \
    asmcomp/arch.cmx \
    asmcomp/emit.cmi
asmcomp/emit.cmi : \
    asmcomp/linear.cmi \
    asmcomp/cmm.cmi
asmcomp/emitaux.cmo : \
    lambda/debuginfo.cmi \
    utils/config.cmi \
    asmcomp/cmm.cmi \
    utils/clflags.cmi \
    asmcomp/arch.cmo \
    asmcomp/emitaux.cmi
asmcomp/emitaux.cmx : \
    lambda/debuginfo.cmx \
    utils/config.cmx \
    asmcomp/cmm.cmx \
    utils/clflags.cmx \
    asmcomp/arch.cmx \
    asmcomp/emitaux.cmi
asmcomp/emitaux.cmi : \
    lambda/debuginfo.cmi
asmcomp/interf.cmo : \
    asmcomp/reg.cmi \
    asmcomp/proc.cmi \
    asmcomp/mach.cmi \
    asmcomp/cmm.cmi \
    asmcomp/interf.cmi
asmcomp/interf.cmx : \
    asmcomp/reg.cmx \
    asmcomp/proc.cmx \
    asmcomp/mach.cmx \
    asmcomp/cmm.cmx \
    asmcomp/interf.cmi
asmcomp/interf.cmi : \
    asmcomp/mach.cmi
asmcomp/interval.cmo : \
    asmcomp/reg.cmi \
    asmcomp/proc.cmi \
    asmcomp/mach.cmi \
    asmcomp/interval.cmi
asmcomp/interval.cmx : \
    asmcomp/reg.cmx \
    asmcomp/proc.cmx \
    asmcomp/mach.cmx \
    asmcomp/interval.cmi
asmcomp/interval.cmi : \
    asmcomp/reg.cmi \
    asmcomp/mach.cmi
asmcomp/linear.cmo : \
    asmcomp/reg.cmi \
    asmcomp/mach.cmi \
    lambda/lambda.cmi \
    lambda/debuginfo.cmi \
    asmcomp/cmm.cmi \
    asmcomp/linear.cmi
asmcomp/linear.cmx : \
    asmcomp/reg.cmx \
    asmcomp/mach.cmx \
    lambda/lambda.cmx \
    lambda/debuginfo.cmx \
    asmcomp/cmm.cmx \
    asmcomp/linear.cmi
asmcomp/linear.cmi : \
    asmcomp/reg.cmi \
    asmcomp/mach.cmi \
    lambda/lambda.cmi \
    lambda/debuginfo.cmi \
    asmcomp/cmm.cmi
asmcomp/linearize.cmo : \
    asmcomp/reg.cmi \
    asmcomp/proc.cmi \
    utils/misc.cmi \
    asmcomp/mach.cmi \
    asmcomp/linear.cmi \
    lambda/debuginfo.cmi \
    asmcomp/cmm.cmi \
    asmcomp/linearize.cmi
asmcomp/linearize.cmx : \
    asmcomp/reg.cmx \
    asmcomp/proc.cmx \
    utils/misc.cmx \
    asmcomp/mach.cmx \
    asmcomp/linear.cmx \
    lambda/debuginfo.cmx \
    asmcomp/cmm.cmx \
    asmcomp/linearize.cmi
asmcomp/linearize.cmi : \
    asmcomp/mach.cmi \
    asmcomp/linear.cmi
asmcomp/linscan.cmo : \
    asmcomp/reg.cmi \
    asmcomp/proc.cmi \
    asmcomp/interval.cmi \
    asmcomp/linscan.cmi
asmcomp/linscan.cmx : \
    asmcomp/reg.cmx \
    asmcomp/proc.cmx \
    asmcomp/interval.cmx \
    asmcomp/linscan.cmi
asmcomp/linscan.cmi :
asmcomp/liveness.cmo : \
    asmcomp/reg.cmi \
    asmcomp/proc.cmi \
    asmcomp/printmach.cmi \
    utils/misc.cmi \
    asmcomp/mach.cmi \
    asmcomp/cmm.cmi \
    asmcomp/liveness.cmi
asmcomp/liveness.cmx : \
    asmcomp/reg.cmx \
    asmcomp/proc.cmx \
    asmcomp/printmach.cmx \
    utils/misc.cmx \
    asmcomp/mach.cmx \
    asmcomp/cmm.cmx \
    asmcomp/liveness.cmi
asmcomp/liveness.cmi : \
    asmcomp/mach.cmi
asmcomp/mach.cmo : \
    asmcomp/debug/reg_with_debug_info.cmi \
    asmcomp/debug/reg_availability_set.cmi \
    asmcomp/reg.cmi \
    lambda/lambda.cmi \
    lambda/debuginfo.cmi \
    asmcomp/cmm.cmi \
    asmcomp/arch.cmo \
    asmcomp/mach.cmi
asmcomp/mach.cmx : \
    asmcomp/debug/reg_with_debug_info.cmx \
    asmcomp/debug/reg_availability_set.cmx \
    asmcomp/reg.cmx \
    lambda/lambda.cmx \
    lambda/debuginfo.cmx \
    asmcomp/cmm.cmx \
    asmcomp/arch.cmx \
    asmcomp/mach.cmi
asmcomp/mach.cmi : \
    asmcomp/debug/reg_availability_set.cmi \
    asmcomp/reg.cmi \
    lambda/lambda.cmi \
    lambda/debuginfo.cmi \
    asmcomp/cmm.cmi \
    asmcomp/arch.cmo
asmcomp/polling.cmo : \
    utils/numbers.cmi \
    utils/misc.cmi \
    asmcomp/mach.cmi \
    asmcomp/dataflow.cmi \
    asmcomp/cmm.cmi \
    asmcomp/polling.cmi
asmcomp/polling.cmx : \
    utils/numbers.cmx \
    utils/misc.cmx \
    asmcomp/mach.cmx \
    asmcomp/dataflow.cmx \
    asmcomp/cmm.cmx \
    asmcomp/polling.cmi
asmcomp/polling.cmi : \
    utils/misc.cmi \
    asmcomp/mach.cmi
asmcomp/printcmm.cmo : \
    utils/targetint.cmi \
    lambda/lambda.cmi \
    lambda/debuginfo.cmi \
    asmcomp/cmm.cmi \
    utils/clflags.cmi \
    middle_end/backend_var.cmi \
    parsing/asttypes.cmi \
    asmcomp/printcmm.cmi
asmcomp/printcmm.cmx : \
    utils/targetint.cmx \
    lambda/lambda.cmx \
    lambda/debuginfo.cmx \
    asmcomp/cmm.cmx \
    utils/clflags.cmx \
    middle_end/backend_var.cmx \
    parsing/asttypes.cmi \
    asmcomp/printcmm.cmi
asmcomp/printcmm.cmi : \
    lambda/debuginfo.cmi \
    asmcomp/cmm.cmi
asmcomp/printlinear.cmo : \
    asmcomp/printmach.cmi \
    asmcomp/mach.cmi \
    asmcomp/linear.cmi \
    lambda/lambda.cmi \
    lambda/debuginfo.cmi \
    utils/clflags.cmi \
    asmcomp/printlinear.cmi
asmcomp/printlinear.cmx : \
    asmcomp/printmach.cmx \
    asmcomp/mach.cmx \
    asmcomp/linear.cmx \
    lambda/lambda.cmx \
    lambda/debuginfo.cmx \
    utils/clflags.cmx \
    asmcomp/printlinear.cmi
asmcomp/printlinear.cmi : \
    asmcomp/linear.cmi
asmcomp/printmach.cmo : \
    asmcomp/debug/reg_availability_set.cmi \
    asmcomp/reg.cmi \
    asmcomp/proc.cmi \
    asmcomp/printcmm.cmi \
    asmcomp/mach.cmi \
    lambda/lambda.cmi \
    asmcomp/interval.cmi \
    lambda/debuginfo.cmi \
    asmcomp/cmm.cmi \
    utils/clflags.cmi \
    asmcomp/arch.cmo \
    asmcomp/printmach.cmi
asmcomp/printmach.cmx : \
    asmcomp/debug/reg_availability_set.cmx \
    asmcomp/reg.cmx \
    asmcomp/proc.cmx \
    asmcomp/printcmm.cmx \
    asmcomp/mach.cmx \
    lambda/lambda.cmx \
    asmcomp/interval.cmx \
    lambda/debuginfo.cmx \
    asmcomp/cmm.cmx \
    utils/clflags.cmx \
    asmcomp/arch.cmx \
    asmcomp/printmach.cmi
asmcomp/printmach.cmi : \
    asmcomp/reg.cmi \
    asmcomp/mach.cmi
asmcomp/proc.cmo : \
    asmcomp/x86_proc.cmi \
    asmcomp/reg.cmi \
    utils/misc.cmi \
    asmcomp/mach.cmi \
    utils/config.cmi \
    asmcomp/cmm.cmi \
    asmcomp/arch.cmo \
    asmcomp/proc.cmi
asmcomp/proc.cmx : \
    asmcomp/x86_proc.cmx \
    asmcomp/reg.cmx \
    utils/misc.cmx \
    asmcomp/mach.cmx \
    utils/config.cmx \
    asmcomp/cmm.cmx \
    asmcomp/arch.cmx \
    asmcomp/proc.cmi
asmcomp/proc.cmi : \
    asmcomp/reg.cmi \
    asmcomp/mach.cmi \
    asmcomp/cmm.cmi
asmcomp/reg.cmo : \
    asmcomp/cmm.cmi \
    middle_end/backend_var.cmi \
    asmcomp/reg.cmi
asmcomp/reg.cmx : \
    asmcomp/cmm.cmx \
    middle_end/backend_var.cmx \
    asmcomp/reg.cmi
asmcomp/reg.cmi : \
    asmcomp/cmm.cmi \
    middle_end/backend_var.cmi
asmcomp/reload.cmo : \
    asmcomp/reloadgen.cmi \
    asmcomp/reg.cmi \
    asmcomp/mach.cmi \
    asmcomp/cmm.cmi \
    utils/clflags.cmi \
    asmcomp/arch.cmo \
    asmcomp/reload.cmi
asmcomp/reload.cmx : \
    asmcomp/reloadgen.cmx \
    asmcomp/reg.cmx \
    asmcomp/mach.cmx \
    asmcomp/cmm.cmx \
    utils/clflags.cmx \
    asmcomp/arch.cmx \
    asmcomp/reload.cmi
asmcomp/reload.cmi : \
    asmcomp/mach.cmi
asmcomp/reloadgen.cmo : \
    asmcomp/reg.cmi \
    utils/misc.cmi \
    asmcomp/mach.cmi \
    asmcomp/reloadgen.cmi
asmcomp/reloadgen.cmx : \
    asmcomp/reg.cmx \
    utils/misc.cmx \
    asmcomp/mach.cmx \
    asmcomp/reloadgen.cmi
asmcomp/reloadgen.cmi : \
    asmcomp/reg.cmi \
    asmcomp/mach.cmi
asmcomp/schedgen.cmo : \
    asmcomp/reg.cmi \
    asmcomp/proc.cmi \
    asmcomp/mach.cmi \
    asmcomp/linear.cmi \
    asmcomp/cmm.cmi \
    utils/clflags.cmi \
    asmcomp/arch.cmo \
    asmcomp/schedgen.cmi
asmcomp/schedgen.cmx : \
    asmcomp/reg.cmx \
    asmcomp/proc.cmx \
    asmcomp/mach.cmx \
    asmcomp/linear.cmx \
    asmcomp/cmm.cmx \
    utils/clflags.cmx \
    asmcomp/arch.cmx \
    asmcomp/schedgen.cmi
asmcomp/schedgen.cmi : \
    asmcomp/mach.cmi \
    asmcomp/linear.cmi
asmcomp/scheduling.cmo : \
    asmcomp/schedgen.cmi \
    asmcomp/scheduling.cmi
asmcomp/scheduling.cmx : \
    asmcomp/schedgen.cmx \
    asmcomp/scheduling.cmi
asmcomp/scheduling.cmi : \
    asmcomp/linear.cmi
asmcomp/selectgen.cmo : \
    asmcomp/reg.cmi \
    asmcomp/proc.cmi \
    asmcomp/polling.cmi \
    utils/numbers.cmi \
    utils/misc.cmi \
    asmcomp/mach.cmi \
    lambda/lambda.cmi \
    lambda/debuginfo.cmi \
    asmcomp/cmm.cmi \
    middle_end/backend_var.cmi \
    parsing/asttypes.cmi \
    asmcomp/arch.cmo \
    asmcomp/selectgen.cmi
asmcomp/selectgen.cmx : \
    asmcomp/reg.cmx \
    asmcomp/proc.cmx \
    asmcomp/polling.cmx \
    utils/numbers.cmx \
    utils/misc.cmx \
    asmcomp/mach.cmx \
    lambda/lambda.cmx \
    lambda/debuginfo.cmx \
    asmcomp/cmm.cmx \
    middle_end/backend_var.cmx \
    parsing/asttypes.cmi \
    asmcomp/arch.cmx \
    asmcomp/selectgen.cmi
asmcomp/selectgen.cmi : \
    asmcomp/reg.cmi \
    utils/misc.cmi \
    asmcomp/mach.cmi \
    lambda/debuginfo.cmi \
    asmcomp/cmm.cmi \
    middle_end/backend_var.cmi \
    parsing/asttypes.cmi \
    asmcomp/arch.cmo
asmcomp/selection.cmo : \
    asmcomp/selectgen.cmi \
    asmcomp/proc.cmi \
    asmcomp/mach.cmi \
    asmcomp/cmm.cmi \
    utils/clflags.cmi \
    asmcomp/arch.cmo \
    asmcomp/selection.cmi
asmcomp/selection.cmx : \
    asmcomp/selectgen.cmx \
    asmcomp/proc.cmx \
    asmcomp/mach.cmx \
    asmcomp/cmm.cmx \
    utils/clflags.cmx \
    asmcomp/arch.cmx \
    asmcomp/selection.cmi
asmcomp/selection.cmi : \
    utils/misc.cmi \
    asmcomp/mach.cmi \
    asmcomp/cmm.cmi
asmcomp/spill.cmo : \
    asmcomp/reg.cmi \
    asmcomp/proc.cmi \
    utils/misc.cmi \
    asmcomp/mach.cmi \
    asmcomp/cmm.cmi \
    utils/clflags.cmi \
    asmcomp/spill.cmi
asmcomp/spill.cmx : \
    asmcomp/reg.cmx \
    asmcomp/proc.cmx \
    utils/misc.cmx \
    asmcomp/mach.cmx \
    asmcomp/cmm.cmx \
    utils/clflags.cmx \
    asmcomp/spill.cmi
asmcomp/spill.cmi : \
    asmcomp/mach.cmi
asmcomp/split.cmo : \
    asmcomp/reg.cmi \
    utils/misc.cmi \
    asmcomp/mach.cmi \
    asmcomp/split.cmi
asmcomp/split.cmx : \
    asmcomp/reg.cmx \
    utils/misc.cmx \
    asmcomp/mach.cmx \
    asmcomp/split.cmi
asmcomp/split.cmi : \
    asmcomp/mach.cmi
asmcomp/strmatch.cmo : \
    lambda/lambda.cmi \
    lambda/debuginfo.cmi \
    asmcomp/cmm.cmi \
    middle_end/backend_var.cmi \
    parsing/asttypes.cmi \
    asmcomp/arch.cmo \
    asmcomp/strmatch.cmi
asmcomp/strmatch.cmx : \
    lambda/lambda.cmx \
    lambda/debuginfo.cmx \
    asmcomp/cmm.cmx \
    middle_end/backend_var.cmx \
    parsing/asttypes.cmi \
    asmcomp/arch.cmx \
    asmcomp/strmatch.cmi
asmcomp/strmatch.cmi : \
    lambda/debuginfo.cmi \
    asmcomp/cmm.cmi
asmcomp/x86_ast.cmi :
asmcomp/x86_dsl.cmo : \
    asmcomp/x86_proc.cmi \
    asmcomp/x86_ast.cmi \
    asmcomp/x86_dsl.cmi
asmcomp/x86_dsl.cmx : \
    asmcomp/x86_proc.cmx \
    asmcomp/x86_ast.cmi \
    asmcomp/x86_dsl.cmi
asmcomp/x86_dsl.cmi : \
    asmcomp/x86_ast.cmi
asmcomp/x86_gas.cmo : \
    asmcomp/x86_proc.cmi \
    asmcomp/x86_ast.cmi \
    utils/misc.cmi \
    asmcomp/x86_gas.cmi
asmcomp/x86_gas.cmx : \
    asmcomp/x86_proc.cmx \
    asmcomp/x86_ast.cmi \
    utils/misc.cmx \
    asmcomp/x86_gas.cmi
asmcomp/x86_gas.cmi : \
    asmcomp/x86_ast.cmi
asmcomp/x86_masm.cmo : \
    asmcomp/x86_proc.cmi \
    asmcomp/x86_ast.cmi \
    asmcomp/x86_masm.cmi
asmcomp/x86_masm.cmx : \
    asmcomp/x86_proc.cmx \
    asmcomp/x86_ast.cmi \
    asmcomp/x86_masm.cmi
asmcomp/x86_masm.cmi : \
    asmcomp/x86_ast.cmi
asmcomp/x86_proc.cmo : \
    asmcomp/x86_ast.cmi \
    utils/misc.cmi \
    utils/config.cmi \
    utils/clflags.cmi \
    utils/ccomp.cmi \
    asmcomp/x86_proc.cmi
asmcomp/x86_proc.cmx : \
    asmcomp/x86_ast.cmi \
    utils/misc.cmx \
    utils/config.cmx \
    utils/clflags.cmx \
    utils/ccomp.cmx \
    asmcomp/x86_proc.cmi
asmcomp/x86_proc.cmi : \
    asmcomp/x86_ast.cmi
middle_end/backend_intf.cmi : \
    middle_end/symbol.cmi \
    middle_end/flambda/simple_value_approx.cmi \
    typing/ident.cmi \
    middle_end/flambda/base_types/closure_id.cmi
middle_end/backend_var.cmo : \
    typing/path.cmi \
    typing/ident.cmi \
    lambda/debuginfo.cmi \
    utils/clflags.cmi \
    middle_end/backend_var.cmi
middle_end/backend_var.cmx : \
    typing/path.cmx \
    typing/ident.cmx \
    lambda/debuginfo.cmx \
    utils/clflags.cmx \
    middle_end/backend_var.cmi
middle_end/backend_var.cmi : \
    typing/path.cmi \
    typing/ident.cmi \
    lambda/debuginfo.cmi
middle_end/clambda.cmo : \
    typing/path.cmi \
    lambda/lambda.cmi \
    typing/ident.cmi \
    lambda/debuginfo.cmi \
    middle_end/clambda_primitives.cmi \
    middle_end/backend_var.cmi \
    parsing/asttypes.cmi \
    middle_end/clambda.cmi
middle_end/clambda.cmx : \
    typing/path.cmx \
    lambda/lambda.cmx \
    typing/ident.cmx \
    lambda/debuginfo.cmx \
    middle_end/clambda_primitives.cmx \
    middle_end/backend_var.cmx \
    parsing/asttypes.cmi \
    middle_end/clambda.cmi
middle_end/clambda.cmi : \
    typing/path.cmi \
    lambda/lambda.cmi \
    typing/ident.cmi \
    lambda/debuginfo.cmi \
    middle_end/clambda_primitives.cmi \
    middle_end/backend_var.cmi \
    parsing/asttypes.cmi
middle_end/clambda_primitives.cmo : \
    typing/types.cmi \
    typing/primitive.cmi \
    lambda/lambda.cmi \
    parsing/asttypes.cmi \
    middle_end/clambda_primitives.cmi
middle_end/clambda_primitives.cmx : \
    typing/types.cmx \
    typing/primitive.cmx \
    lambda/lambda.cmx \
    parsing/asttypes.cmi \
    middle_end/clambda_primitives.cmi
middle_end/clambda_primitives.cmi : \
    typing/types.cmi \
    typing/primitive.cmi \
    lambda/lambda.cmi \
    parsing/asttypes.cmi
middle_end/compilation_unit.cmo : \
    utils/misc.cmi \
    middle_end/linkage_name.cmi \
    utils/int_replace_polymorphic_compare.cmi \
    utils/identifiable.cmi \
    typing/ident.cmi \
    middle_end/compilation_unit.cmi
middle_end/compilation_unit.cmx : \
    utils/misc.cmx \
    middle_end/linkage_name.cmx \
    utils/int_replace_polymorphic_compare.cmx \
    utils/identifiable.cmx \
    typing/ident.cmx \
    middle_end/compilation_unit.cmi
middle_end/compilation_unit.cmi : \
    middle_end/linkage_name.cmi \
    utils/identifiable.cmi \
    typing/ident.cmi
middle_end/compilenv.cmo : \
    utils/warnings.cmi \
    middle_end/symbol.cmi \
    middle_end/flambda/simple_value_approx.cmi \
    middle_end/flambda/base_types/set_of_closures_id.cmi \
    typing/path.cmi \
    utils/misc.cmi \
    parsing/location.cmi \
    utils/load_path.cmi \
    middle_end/linkage_name.cmi \
    typing/ident.cmi \
    middle_end/flambda/export_info.cmi \
    typing/env.cmi \
    utils/config.cmi \
    middle_end/compilation_unit.cmi \
    file_formats/cmx_format.cmi \
    middle_end/flambda/base_types/closure_id.cmi \
    utils/clflags.cmi \
    middle_end/clambda.cmi \
    middle_end/compilenv.cmi
middle_end/compilenv.cmx : \
    utils/warnings.cmx \
    middle_end/symbol.cmx \
    middle_end/flambda/simple_value_approx.cmx \
    middle_end/flambda/base_types/set_of_closures_id.cmx \
    typing/path.cmx \
    utils/misc.cmx \
    parsing/location.cmx \
    utils/load_path.cmx \
    middle_end/linkage_name.cmx \
    typing/ident.cmx \
    middle_end/flambda/export_info.cmx \
    typing/env.cmx \
    utils/config.cmx \
    middle_end/compilation_unit.cmx \
    file_formats/cmx_format.cmi \
    middle_end/flambda/base_types/closure_id.cmx \
    utils/clflags.cmx \
    middle_end/clambda.cmx \
    middle_end/compilenv.cmi
middle_end/compilenv.cmi : \
    middle_end/symbol.cmi \
    middle_end/flambda/simple_value_approx.cmi \
    middle_end/flambda/base_types/set_of_closures_id.cmi \
    middle_end/linkage_name.cmi \
    typing/ident.cmi \
    middle_end/flambda/export_info.cmi \
    middle_end/compilation_unit.cmi \
    file_formats/cmx_format.cmi \
    middle_end/flambda/base_types/closure_id.cmi \
    middle_end/clambda.cmi
middle_end/convert_primitives.cmo : \
    lambda/printlambda.cmi \
    utils/misc.cmi \
    lambda/lambda.cmi \
    middle_end/clambda_primitives.cmi \
    middle_end/convert_primitives.cmi
middle_end/convert_primitives.cmx : \
    lambda/printlambda.cmx \
    utils/misc.cmx \
    lambda/lambda.cmx \
    middle_end/clambda_primitives.cmx \
    middle_end/convert_primitives.cmi
middle_end/convert_primitives.cmi : \
    lambda/lambda.cmi \
    middle_end/clambda_primitives.cmi
middle_end/internal_variable_names.cmo : \
    parsing/location.cmi \
    lambda/lambda.cmi \
    utils/int_replace_polymorphic_compare.cmi \
    lambda/debuginfo.cmi \
    middle_end/internal_variable_names.cmi
middle_end/internal_variable_names.cmx : \
    parsing/location.cmx \
    lambda/lambda.cmx \
    utils/int_replace_polymorphic_compare.cmx \
    lambda/debuginfo.cmx \
    middle_end/internal_variable_names.cmi
middle_end/internal_variable_names.cmi : \
    lambda/lambda.cmi
middle_end/linkage_name.cmo : \
    utils/int_replace_polymorphic_compare.cmi \
    utils/identifiable.cmi \
    middle_end/linkage_name.cmi
middle_end/linkage_name.cmx : \
    utils/int_replace_polymorphic_compare.cmx \
    utils/identifiable.cmx \
    middle_end/linkage_name.cmi
middle_end/linkage_name.cmi : \
    utils/identifiable.cmi
middle_end/printclambda.cmo : \
    lambda/printlambda.cmi \
    middle_end/printclambda_primitives.cmi \
    lambda/lambda.cmi \
    typing/ident.cmi \
    middle_end/clambda.cmi \
    middle_end/backend_var.cmi \
    parsing/asttypes.cmi \
    middle_end/printclambda.cmi
middle_end/printclambda.cmx : \
    lambda/printlambda.cmx \
    middle_end/printclambda_primitives.cmx \
    lambda/lambda.cmx \
    typing/ident.cmx \
    middle_end/clambda.cmx \
    middle_end/backend_var.cmx \
    parsing/asttypes.cmi \
    middle_end/printclambda.cmi
middle_end/printclambda.cmi : \
    middle_end/clambda.cmi
middle_end/printclambda_primitives.cmo : \
    lambda/printlambda.cmi \
    typing/primitive.cmi \
    lambda/lambda.cmi \
    middle_end/clambda_primitives.cmi \
    parsing/asttypes.cmi \
    middle_end/printclambda_primitives.cmi
middle_end/printclambda_primitives.cmx : \
    lambda/printlambda.cmx \
    typing/primitive.cmx \
    lambda/lambda.cmx \
    middle_end/clambda_primitives.cmx \
    parsing/asttypes.cmi \
    middle_end/printclambda_primitives.cmi
middle_end/printclambda_primitives.cmi : \
    middle_end/clambda_primitives.cmi
middle_end/semantics_of_primitives.cmo : \
    middle_end/clambda_primitives.cmi \
    middle_end/semantics_of_primitives.cmi
middle_end/semantics_of_primitives.cmx : \
    middle_end/clambda_primitives.cmx \
    middle_end/semantics_of_primitives.cmi
middle_end/semantics_of_primitives.cmi : \
    middle_end/clambda_primitives.cmi
middle_end/symbol.cmo : \
    middle_end/variable.cmi \
    utils/misc.cmi \
    middle_end/linkage_name.cmi \
    utils/int_replace_polymorphic_compare.cmi \
    utils/identifiable.cmi \
    middle_end/compilation_unit.cmi \
    middle_end/symbol.cmi
middle_end/symbol.cmx : \
    middle_end/variable.cmx \
    utils/misc.cmx \
    middle_end/linkage_name.cmx \
    utils/int_replace_polymorphic_compare.cmx \
    utils/identifiable.cmx \
    middle_end/compilation_unit.cmx \
    middle_end/symbol.cmi
middle_end/symbol.cmi : \
    middle_end/variable.cmi \
    middle_end/linkage_name.cmi \
    utils/identifiable.cmi \
    middle_end/compilation_unit.cmi
middle_end/variable.cmo : \
    utils/misc.cmi \
    middle_end/internal_variable_names.cmi \
    utils/int_replace_polymorphic_compare.cmi \
    utils/identifiable.cmi \
    typing/ident.cmi \
    middle_end/compilation_unit.cmi \
    middle_end/variable.cmi
middle_end/variable.cmx : \
    utils/misc.cmx \
    middle_end/internal_variable_names.cmx \
    utils/int_replace_polymorphic_compare.cmx \
    utils/identifiable.cmx \
    typing/ident.cmx \
    middle_end/compilation_unit.cmx \
    middle_end/variable.cmi
middle_end/variable.cmi : \
    middle_end/internal_variable_names.cmi \
    utils/identifiable.cmi \
    typing/ident.cmi \
    middle_end/compilation_unit.cmi
lambda/debuginfo.cmo : \
    parsing/location.cmi \
    utils/int_replace_polymorphic_compare.cmi \
    typing/ident.cmi \
    parsing/asttypes.cmi \
    lambda/debuginfo.cmi
lambda/debuginfo.cmx : \
    parsing/location.cmx \
    utils/int_replace_polymorphic_compare.cmx \
    typing/ident.cmx \
    parsing/asttypes.cmi \
    lambda/debuginfo.cmi
lambda/debuginfo.cmi : \
    parsing/location.cmi \
    typing/ident.cmi \
    parsing/asttypes.cmi
lambda/lambda.cmo : \
    typing/types.cmi \
    typing/primitive.cmi \
    typing/path.cmi \
    utils/misc.cmi \
    parsing/longident.cmi \
    typing/ident.cmi \
    typing/env.cmi \
    lambda/debuginfo.cmi \
    utils/clflags.cmi \
    parsing/asttypes.cmi \
    lambda/lambda.cmi
lambda/lambda.cmx : \
    typing/types.cmx \
    typing/primitive.cmx \
    typing/path.cmx \
    utils/misc.cmx \
    parsing/longident.cmx \
    typing/ident.cmx \
    typing/env.cmx \
    lambda/debuginfo.cmx \
    utils/clflags.cmx \
    parsing/asttypes.cmi \
    lambda/lambda.cmi
lambda/lambda.cmi : \
    typing/types.cmi \
    typing/primitive.cmi \
    typing/path.cmi \
    typing/ident.cmi \
    typing/env.cmi \
    lambda/debuginfo.cmi \
    parsing/asttypes.cmi
lambda/matching.cmo : \
    typing/types.cmi \
    typing/typeopt.cmi \
    typing/typedtree.cmi \
    lambda/switch.cmi \
    typing/printpat.cmi \
    lambda/printlambda.cmi \
    typing/primitive.cmi \
    typing/predef.cmi \
    typing/patterns.cmi \
    typing/parmatch.cmi \
    utils/misc.cmi \
    parsing/longident.cmi \
    parsing/location.cmi \
    lambda/lambda.cmi \
    typing/ident.cmi \
    typing/env.cmi \
    lambda/debuginfo.cmi \
    utils/clflags.cmi \
    typing/btype.cmi \
    parsing/asttypes.cmi \
    lambda/matching.cmi
lambda/matching.cmx : \
    typing/types.cmx \
    typing/typeopt.cmx \
    typing/typedtree.cmx \
    lambda/switch.cmx \
    typing/printpat.cmx \
    lambda/printlambda.cmx \
    typing/primitive.cmx \
    typing/predef.cmx \
    typing/patterns.cmx \
    typing/parmatch.cmx \
    utils/misc.cmx \
    parsing/longident.cmx \
    parsing/location.cmx \
    lambda/lambda.cmx \
    typing/ident.cmx \
    typing/env.cmx \
    lambda/debuginfo.cmx \
    utils/clflags.cmx \
    typing/btype.cmx \
    parsing/asttypes.cmi \
    lambda/matching.cmi
lambda/matching.cmi : \
    typing/typedtree.cmi \
    parsing/location.cmi \
    lambda/lambda.cmi \
    typing/ident.cmi \
    lambda/debuginfo.cmi
lambda/printlambda.cmo : \
    typing/types.cmi \
    typing/printtyp.cmi \
    typing/primitive.cmi \
    parsing/location.cmi \
    lambda/lambda.cmi \
    typing/ident.cmi \
    lambda/debuginfo.cmi \
    utils/clflags.cmi \
    parsing/asttypes.cmi \
    lambda/printlambda.cmi
lambda/printlambda.cmx : \
    typing/types.cmx \
    typing/printtyp.cmx \
    typing/primitive.cmx \
    parsing/location.cmx \
    lambda/lambda.cmx \
    typing/ident.cmx \
    lambda/debuginfo.cmx \
    utils/clflags.cmx \
    parsing/asttypes.cmi \
    lambda/printlambda.cmi
lambda/printlambda.cmi : \
    typing/types.cmi \
    lambda/lambda.cmi
lambda/runtimedef.cmo : \
    lambda/runtimedef.cmi
lambda/runtimedef.cmx : \
    lambda/runtimedef.cmi
lambda/runtimedef.cmi :
lambda/simplif.cmo : \
    utils/warnings.cmi \
    typing/primitive.cmi \
    parsing/location.cmi \
    lambda/lambda.cmi \
    typing/ident.cmi \
    lambda/debuginfo.cmi \
    utils/clflags.cmi \
    parsing/asttypes.cmi \
    lambda/simplif.cmi
lambda/simplif.cmx : \
    utils/warnings.cmx \
    typing/primitive.cmx \
    parsing/location.cmx \
    lambda/lambda.cmx \
    typing/ident.cmx \
    lambda/debuginfo.cmx \
    utils/clflags.cmx \
    parsing/asttypes.cmi \
    lambda/simplif.cmi
lambda/simplif.cmi : \
    lambda/lambda.cmi \
    typing/ident.cmi
lambda/switch.cmo : \
    lambda/switch.cmi
lambda/switch.cmx : \
    lambda/switch.cmi
lambda/switch.cmi :
lambda/translattribute.cmo : \
    utils/warnings.cmi \
    typing/typedtree.cmi \
    parsing/parsetree.cmi \
    utils/misc.cmi \
    parsing/longident.cmi \
    parsing/location.cmi \
    lambda/lambda.cmi \
    utils/config.cmi \
    lambda/translattribute.cmi
lambda/translattribute.cmx : \
    utils/warnings.cmx \
    typing/typedtree.cmx \
    parsing/parsetree.cmi \
    utils/misc.cmx \
    parsing/longident.cmx \
    parsing/location.cmx \
    lambda/lambda.cmx \
    utils/config.cmx \
    lambda/translattribute.cmi
lambda/translattribute.cmi : \
    typing/typedtree.cmi \
    parsing/parsetree.cmi \
    parsing/location.cmi \
    lambda/lambda.cmi
lambda/translclass.cmo : \
    typing/types.cmi \
    typing/typeopt.cmi \
    typing/typedtree.cmi \
    lambda/translobj.cmi \
    lambda/translcore.cmi \
    typing/path.cmi \
    lambda/matching.cmi \
    parsing/location.cmi \
    lambda/lambda.cmi \
    typing/ident.cmi \
    typing/env.cmi \
    lambda/debuginfo.cmi \
    utils/clflags.cmi \
    typing/btype.cmi \
    parsing/asttypes.cmi \
    lambda/translclass.cmi
lambda/translclass.cmx : \
    typing/types.cmx \
    typing/typeopt.cmx \
    typing/typedtree.cmx \
    lambda/translobj.cmx \
    lambda/translcore.cmx \
    typing/path.cmx \
    lambda/matching.cmx \
    parsing/location.cmx \
    lambda/lambda.cmx \
    typing/ident.cmx \
    typing/env.cmx \
    lambda/debuginfo.cmx \
    utils/clflags.cmx \
    typing/btype.cmx \
    parsing/asttypes.cmi \
    lambda/translclass.cmi
lambda/translclass.cmi : \
    typing/typedtree.cmi \
    parsing/location.cmi \
    lambda/lambda.cmi \
    typing/ident.cmi \
    lambda/debuginfo.cmi \
    parsing/asttypes.cmi
lambda/translcore.cmo : \
    typing/types.cmi \
    typing/typeopt.cmi \
    typing/typedtree.cmi \
    typing/typecore.cmi \
    lambda/translprim.cmi \
    lambda/translobj.cmi \
    lambda/translattribute.cmi \
    typing/printtyp.cmi \
    typing/primitive.cmi \
    typing/predef.cmi \
    typing/path.cmi \
    parsing/parsetree.cmi \
    typing/parmatch.cmi \
    utils/misc.cmi \
    lambda/matching.cmi \
    parsing/longident.cmi \
    parsing/location.cmi \
    lambda/lambda.cmi \
    typing/ident.cmi \
    typing/env.cmi \
    lambda/debuginfo.cmi \
    utils/config.cmi \
    utils/clflags.cmi \
    typing/btype.cmi \
    parsing/asttypes.cmi \
    lambda/translcore.cmi
lambda/translcore.cmx : \
    typing/types.cmx \
    typing/typeopt.cmx \
    typing/typedtree.cmx \
    typing/typecore.cmx \
    lambda/translprim.cmx \
    lambda/translobj.cmx \
    lambda/translattribute.cmx \
    typing/printtyp.cmx \
    typing/primitive.cmx \
    typing/predef.cmx \
    typing/path.cmx \
    parsing/parsetree.cmi \
    typing/parmatch.cmx \
    utils/misc.cmx \
    lambda/matching.cmx \
    parsing/longident.cmx \
    parsing/location.cmx \
    lambda/lambda.cmx \
    typing/ident.cmx \
    typing/env.cmx \
    lambda/debuginfo.cmx \
    utils/config.cmx \
    utils/clflags.cmx \
    typing/btype.cmx \
    parsing/asttypes.cmi \
    lambda/translcore.cmi
lambda/translcore.cmi : \
    typing/typedtree.cmi \
    typing/path.cmi \
    parsing/location.cmi \
    lambda/lambda.cmi \
    typing/ident.cmi \
    typing/env.cmi \
    lambda/debuginfo.cmi \
    parsing/asttypes.cmi
lambda/translmod.cmo : \
    typing/types.cmi \
    typing/typedtree.cmi \
    lambda/translprim.cmi \
    lambda/translobj.cmi \
    lambda/translcore.cmi \
    lambda/translclass.cmi \
    lambda/translattribute.cmi \
    typing/primitive.cmi \
    typing/predef.cmi \
    typing/path.cmi \
    typing/mtype.cmi \
    utils/misc.cmi \
    parsing/location.cmi \
    lambda/lambda.cmi \
    typing/ident.cmi \
    typing/env.cmi \
    lambda/debuginfo.cmi \
    typing/ctype.cmi \
    utils/clflags.cmi \
    parsing/asttypes.cmi \
    lambda/translmod.cmi
lambda/translmod.cmx : \
    typing/types.cmx \
    typing/typedtree.cmx \
    lambda/translprim.cmx \
    lambda/translobj.cmx \
    lambda/translcore.cmx \
    lambda/translclass.cmx \
    lambda/translattribute.cmx \
    typing/primitive.cmx \
    typing/predef.cmx \
    typing/path.cmx \
    typing/mtype.cmx \
    utils/misc.cmx \
    parsing/location.cmx \
    lambda/lambda.cmx \
    typing/ident.cmx \
    typing/env.cmx \
    lambda/debuginfo.cmx \
    typing/ctype.cmx \
    utils/clflags.cmx \
    parsing/asttypes.cmi \
    lambda/translmod.cmi
lambda/translmod.cmi : \
    typing/typedtree.cmi \
    typing/primitive.cmi \
    parsing/location.cmi \
    lambda/lambda.cmi \
    typing/ident.cmi
lambda/translobj.cmo : \
    typing/primitive.cmi \
    utils/misc.cmi \
    lambda/lambda.cmi \
    typing/ident.cmi \
    typing/env.cmi \
    utils/config.cmi \
    utils/clflags.cmi \
    typing/btype.cmi \
    parsing/asttypes.cmi \
    lambda/translobj.cmi
lambda/translobj.cmx : \
    typing/primitive.cmx \
    utils/misc.cmx \
    lambda/lambda.cmx \
    typing/ident.cmx \
    typing/env.cmx \
    utils/config.cmx \
    utils/clflags.cmx \
    typing/btype.cmx \
    parsing/asttypes.cmi \
    lambda/translobj.cmi
lambda/translobj.cmi : \
    lambda/lambda.cmi \
    typing/ident.cmi \
    typing/env.cmi
lambda/translprim.cmo : \
    typing/types.cmi \
    typing/typeopt.cmi \
    typing/typedtree.cmi \
    typing/primitive.cmi \
    typing/predef.cmi \
    typing/path.cmi \
    utils/misc.cmi \
    lambda/matching.cmi \
    parsing/location.cmi \
    lambda/lambda.cmi \
    typing/ident.cmi \
    typing/env.cmi \
    lambda/debuginfo.cmi \
    utils/config.cmi \
    utils/clflags.cmi \
    parsing/asttypes.cmi \
    lambda/translprim.cmi
lambda/translprim.cmx : \
    typing/types.cmx \
    typing/typeopt.cmx \
    typing/typedtree.cmx \
    typing/primitive.cmx \
    typing/predef.cmx \
    typing/path.cmx \
    utils/misc.cmx \
    lambda/matching.cmx \
    parsing/location.cmx \
    lambda/lambda.cmx \
    typing/ident.cmx \
    typing/env.cmx \
    lambda/debuginfo.cmx \
    utils/config.cmx \
    utils/clflags.cmx \
    parsing/asttypes.cmi \
    lambda/translprim.cmi
lambda/translprim.cmi : \
    typing/types.cmi \
    typing/typedtree.cmi \
    typing/primitive.cmi \
    typing/path.cmi \
    parsing/location.cmi \
    lambda/lambda.cmi \
    typing/ident.cmi \
    typing/env.cmi
file_formats/cmi_format.cmo : \
    typing/types.cmi \
    utils/misc.cmi \
    parsing/location.cmi \
    utils/config.cmi \
    file_formats/cmi_format.cmi
file_formats/cmi_format.cmx : \
    typing/types.cmx \
    utils/misc.cmx \
    parsing/location.cmx \
    utils/config.cmx \
    file_formats/cmi_format.cmi
file_formats/cmi_format.cmi : \
    typing/types.cmi \
    utils/misc.cmi
file_formats/cmo_format.cmi : \
    utils/misc.cmi \
    lambda/lambda.cmi \
    typing/ident.cmi
file_formats/cmt_format.cmo : \
    typing/types.cmi \
    typing/typedtree.cmi \
    typing/tast_mapper.cmi \
    utils/misc.cmi \
    parsing/location.cmi \
    utils/load_path.cmi \
    parsing/lexer.cmi \
    typing/env.cmi \
    utils/config.cmi \
    file_formats/cmi_format.cmi \
    utils/clflags.cmi \
    file_formats/cmt_format.cmi
file_formats/cmt_format.cmx : \
    typing/types.cmx \
    typing/typedtree.cmx \
    typing/tast_mapper.cmx \
    utils/misc.cmx \
    parsing/location.cmx \
    utils/load_path.cmx \
    parsing/lexer.cmx \
    typing/env.cmx \
    utils/config.cmx \
    file_formats/cmi_format.cmx \
    utils/clflags.cmx \
    file_formats/cmt_format.cmi
file_formats/cmt_format.cmi : \
    typing/types.cmi \
    typing/typedtree.cmi \
    utils/misc.cmi \
    parsing/location.cmi \
    typing/env.cmi \
    file_formats/cmi_format.cmi
file_formats/cmx_format.cmi : \
    utils/misc.cmi \
    middle_end/flambda/export_info.cmi \
    middle_end/clambda.cmi
file_formats/cmxs_format.cmi : \
    utils/misc.cmi
file_formats/linear_format.cmo : \
    utils/misc.cmi \
    parsing/location.cmi \
    asmcomp/linear.cmi \
    utils/config.cmi \
    asmcomp/cmm.cmi \
    file_formats/linear_format.cmi
file_formats/linear_format.cmx : \
    utils/misc.cmx \
    parsing/location.cmx \
    asmcomp/linear.cmx \
    utils/config.cmx \
    asmcomp/cmm.cmx \
    file_formats/linear_format.cmi
file_formats/linear_format.cmi : \
    asmcomp/linear.cmi \
    asmcomp/cmm.cmi
middle_end/closure/closure.cmo : \
    utils/warnings.cmi \
    lambda/switch.cmi \
    lambda/simplif.cmi \
    middle_end/semantics_of_primitives.cmi \
    typing/primitive.cmi \
    utils/numbers.cmi \
    utils/misc.cmi \
    parsing/location.cmi \
    lambda/lambda.cmi \
    typing/ident.cmi \
    typing/env.cmi \
    lambda/debuginfo.cmi \
    middle_end/convert_primitives.cmi \
    utils/config.cmi \
    middle_end/compilenv.cmi \
    utils/clflags.cmi \
    middle_end/clambda_primitives.cmi \
    middle_end/clambda.cmi \
    middle_end/backend_var.cmi \
    middle_end/backend_intf.cmi \
    parsing/asttypes.cmi \
    middle_end/closure/closure.cmi
middle_end/closure/closure.cmx : \
    utils/warnings.cmx \
    lambda/switch.cmx \
    lambda/simplif.cmx \
    middle_end/semantics_of_primitives.cmx \
    typing/primitive.cmx \
    utils/numbers.cmx \
    utils/misc.cmx \
    parsing/location.cmx \
    lambda/lambda.cmx \
    typing/ident.cmx \
    typing/env.cmx \
    lambda/debuginfo.cmx \
    middle_end/convert_primitives.cmx \
    utils/config.cmx \
    middle_end/compilenv.cmx \
    utils/clflags.cmx \
    middle_end/clambda_primitives.cmx \
    middle_end/clambda.cmx \
    middle_end/backend_var.cmx \
    middle_end/backend_intf.cmi \
    parsing/asttypes.cmi \
    middle_end/closure/closure.cmi
middle_end/closure/closure.cmi : \
    lambda/lambda.cmi \
    middle_end/clambda.cmi \
    middle_end/backend_intf.cmi
middle_end/closure/closure_middle_end.cmo : \
    middle_end/printclambda.cmi \
    typing/path.cmi \
    lambda/lambda.cmi \
    typing/ident.cmi \
    middle_end/compilenv.cmi \
    middle_end/closure/closure.cmi \
    utils/clflags.cmi \
    middle_end/clambda.cmi \
    middle_end/closure/closure_middle_end.cmi
middle_end/closure/closure_middle_end.cmx : \
    middle_end/printclambda.cmx \
    typing/path.cmx \
    lambda/lambda.cmx \
    typing/ident.cmx \
    middle_end/compilenv.cmx \
    middle_end/closure/closure.cmx \
    utils/clflags.cmx \
    middle_end/clambda.cmx \
    middle_end/closure/closure_middle_end.cmi
middle_end/closure/closure_middle_end.cmi : \
    lambda/lambda.cmi \
    middle_end/clambda.cmi \
    middle_end/backend_intf.cmi
middle_end/flambda/alias_analysis.cmo : \
    middle_end/variable.cmi \
    middle_end/flambda/base_types/var_within_closure.cmi \
    middle_end/flambda/base_types/tag.cmi \
    middle_end/symbol.cmi \
    utils/misc.cmi \
    lambda/lambda.cmi \
    utils/int_replace_polymorphic_compare.cmi \
    middle_end/flambda/flambda.cmi \
    parsing/asttypes.cmi \
    middle_end/flambda/allocated_const.cmi \
    middle_end/flambda/alias_analysis.cmi
middle_end/flambda/alias_analysis.cmx : \
    middle_end/variable.cmx \
    middle_end/flambda/base_types/var_within_closure.cmx \
    middle_end/flambda/base_types/tag.cmx \
    middle_end/symbol.cmx \
    utils/misc.cmx \
    lambda/lambda.cmx \
    utils/int_replace_polymorphic_compare.cmx \
    middle_end/flambda/flambda.cmx \
    parsing/asttypes.cmi \
    middle_end/flambda/allocated_const.cmx \
    middle_end/flambda/alias_analysis.cmi
middle_end/flambda/alias_analysis.cmi : \
    middle_end/variable.cmi \
    middle_end/flambda/base_types/tag.cmi \
    middle_end/symbol.cmi \
    lambda/lambda.cmi \
    middle_end/flambda/flambda.cmi \
    parsing/asttypes.cmi \
    middle_end/flambda/allocated_const.cmi
middle_end/flambda/allocated_const.cmo : \
    utils/int_replace_polymorphic_compare.cmi \
    middle_end/flambda/allocated_const.cmi
middle_end/flambda/allocated_const.cmx : \
    utils/int_replace_polymorphic_compare.cmx \
    middle_end/flambda/allocated_const.cmi
middle_end/flambda/allocated_const.cmi :
middle_end/flambda/augment_specialised_args.cmo : \
    middle_end/variable.cmi \
    middle_end/flambda/projection.cmi \
    middle_end/flambda/pass_wrapper.cmi \
    middle_end/flambda/parameter.cmi \
    utils/misc.cmi \
    middle_end/internal_variable_names.cmi \
    utils/int_replace_polymorphic_compare.cmi \
    middle_end/flambda/inlining_cost.cmi \
    middle_end/flambda/inline_and_simplify_aux.cmi \
    utils/identifiable.cmi \
    middle_end/flambda/flambda_utils.cmi \
    middle_end/flambda/flambda.cmi \
    lambda/debuginfo.cmi \
    middle_end/flambda/base_types/closure_origin.cmi \
    middle_end/flambda/base_types/closure_id.cmi \
    utils/clflags.cmi \
    middle_end/backend_intf.cmi \
    middle_end/flambda/augment_specialised_args.cmi
middle_end/flambda/augment_specialised_args.cmx : \
    middle_end/variable.cmx \
    middle_end/flambda/projection.cmx \
    middle_end/flambda/pass_wrapper.cmx \
    middle_end/flambda/parameter.cmx \
    utils/misc.cmx \
    middle_end/internal_variable_names.cmx \
    utils/int_replace_polymorphic_compare.cmx \
    middle_end/flambda/inlining_cost.cmx \
    middle_end/flambda/inline_and_simplify_aux.cmx \
    utils/identifiable.cmx \
    middle_end/flambda/flambda_utils.cmx \
    middle_end/flambda/flambda.cmx \
    lambda/debuginfo.cmx \
    middle_end/flambda/base_types/closure_origin.cmx \
    middle_end/flambda/base_types/closure_id.cmx \
    utils/clflags.cmx \
    middle_end/backend_intf.cmi \
    middle_end/flambda/augment_specialised_args.cmi
middle_end/flambda/augment_specialised_args.cmi : \
    middle_end/variable.cmi \
    middle_end/flambda/projection.cmi \
    middle_end/flambda/inlining_cost.cmi \
    middle_end/flambda/inline_and_simplify_aux.cmi \
    middle_end/flambda/flambda.cmi
middle_end/flambda/build_export_info.cmo : \
    middle_end/variable.cmi \
    middle_end/flambda/base_types/var_within_closure.cmi \
    middle_end/flambda/traverse_for_exported_symbols.cmi \
    middle_end/flambda/base_types/tag.cmi \
    middle_end/symbol.cmi \
    middle_end/flambda/simple_value_approx.cmi \
    middle_end/flambda/base_types/set_of_closures_id.cmi \
    utils/misc.cmi \
    middle_end/flambda/invariant_params.cmi \
    middle_end/flambda/inline_and_simplify_aux.cmi \
    middle_end/flambda/flambda_utils.cmi \
    middle_end/flambda/flambda.cmi \
    middle_end/flambda/find_recursive_functions.cmi \
    middle_end/flambda/export_info.cmi \
    middle_end/flambda/base_types/export_id.cmi \
    middle_end/compilenv.cmi \
    middle_end/compilation_unit.cmi \
    middle_end/flambda/base_types/closure_id.cmi \
    utils/clflags.cmi \
    middle_end/backend_intf.cmi \
    middle_end/flambda/allocated_const.cmi \
    middle_end/flambda/build_export_info.cmi
middle_end/flambda/build_export_info.cmx : \
    middle_end/variable.cmx \
    middle_end/flambda/base_types/var_within_closure.cmx \
    middle_end/flambda/traverse_for_exported_symbols.cmx \
    middle_end/flambda/base_types/tag.cmx \
    middle_end/symbol.cmx \
    middle_end/flambda/simple_value_approx.cmx \
    middle_end/flambda/base_types/set_of_closures_id.cmx \
    utils/misc.cmx \
    middle_end/flambda/invariant_params.cmx \
    middle_end/flambda/inline_and_simplify_aux.cmx \
    middle_end/flambda/flambda_utils.cmx \
    middle_end/flambda/flambda.cmx \
    middle_end/flambda/find_recursive_functions.cmx \
    middle_end/flambda/export_info.cmx \
    middle_end/flambda/base_types/export_id.cmx \
    middle_end/compilenv.cmx \
    middle_end/compilation_unit.cmx \
    middle_end/flambda/base_types/closure_id.cmx \
    utils/clflags.cmx \
    middle_end/backend_intf.cmi \
    middle_end/flambda/allocated_const.cmx \
    middle_end/flambda/build_export_info.cmi
middle_end/flambda/build_export_info.cmi : \
    middle_end/flambda/flambda.cmi \
    middle_end/flambda/export_info.cmi \
    middle_end/backend_intf.cmi
middle_end/flambda/closure_conversion.cmo : \
    middle_end/variable.cmi \
    middle_end/flambda/base_types/tag.cmi \
    middle_end/symbol.cmi \
    middle_end/flambda/base_types/static_exception.cmi \
    lambda/simplif.cmi \
    typing/predef.cmi \
    middle_end/flambda/parameter.cmi \
    utils/numbers.cmi \
    middle_end/flambda/base_types/mutable_variable.cmi \
    utils/misc.cmi \
    middle_end/flambda/lift_code.cmi \
    lambda/lambda.cmi \
    middle_end/internal_variable_names.cmi \
    utils/int_replace_polymorphic_compare.cmi \
    typing/ident.cmi \
    middle_end/flambda/flambda_utils.cmi \
    middle_end/flambda/flambda.cmi \
    lambda/debuginfo.cmi \
    middle_end/convert_primitives.cmi \
    utils/config.cmi \
    middle_end/compilation_unit.cmi \
    middle_end/flambda/base_types/closure_origin.cmi \
    middle_end/flambda/base_types/closure_id.cmi \
    middle_end/flambda/closure_conversion_aux.cmi \
    utils/clflags.cmi \
    middle_end/clambda_primitives.cmi \
    middle_end/backend_intf.cmi \
    middle_end/flambda/closure_conversion.cmi
middle_end/flambda/closure_conversion.cmx : \
    middle_end/variable.cmx \
    middle_end/flambda/base_types/tag.cmx \
    middle_end/symbol.cmx \
    middle_end/flambda/base_types/static_exception.cmx \
    lambda/simplif.cmx \
    typing/predef.cmx \
    middle_end/flambda/parameter.cmx \
    utils/numbers.cmx \
    middle_end/flambda/base_types/mutable_variable.cmx \
    utils/misc.cmx \
    middle_end/flambda/lift_code.cmx \
    lambda/lambda.cmx \
    middle_end/internal_variable_names.cmx \
    utils/int_replace_polymorphic_compare.cmx \
    typing/ident.cmx \
    middle_end/flambda/flambda_utils.cmx \
    middle_end/flambda/flambda.cmx \
    lambda/debuginfo.cmx \
    middle_end/convert_primitives.cmx \
    utils/config.cmx \
    middle_end/compilation_unit.cmx \
    middle_end/flambda/base_types/closure_origin.cmx \
    middle_end/flambda/base_types/closure_id.cmx \
    middle_end/flambda/closure_conversion_aux.cmx \
    utils/clflags.cmx \
    middle_end/clambda_primitives.cmx \
    middle_end/backend_intf.cmi \
    middle_end/flambda/closure_conversion.cmi
middle_end/flambda/closure_conversion.cmi : \
    lambda/lambda.cmi \
    typing/ident.cmi \
    middle_end/flambda/flambda.cmi \
    middle_end/backend_intf.cmi
middle_end/flambda/closure_conversion_aux.cmo : \
    middle_end/variable.cmi \
    middle_end/symbol.cmi \
    middle_end/flambda/base_types/static_exception.cmi \
    utils/numbers.cmi \
    middle_end/flambda/base_types/mutable_variable.cmi \
    utils/misc.cmi \
    lambda/lambda.cmi \
    utils/int_replace_polymorphic_compare.cmi \
    typing/ident.cmi \
    middle_end/flambda/closure_conversion_aux.cmi
middle_end/flambda/closure_conversion_aux.cmx : \
    middle_end/variable.cmx \
    middle_end/symbol.cmx \
    middle_end/flambda/base_types/static_exception.cmx \
    utils/numbers.cmx \
    middle_end/flambda/base_types/mutable_variable.cmx \
    utils/misc.cmx \
    lambda/lambda.cmx \
    utils/int_replace_polymorphic_compare.cmx \
    typing/ident.cmx \
    middle_end/flambda/closure_conversion_aux.cmi
middle_end/flambda/closure_conversion_aux.cmi : \
    middle_end/variable.cmi \
    middle_end/symbol.cmi \
    middle_end/flambda/base_types/static_exception.cmi \
    middle_end/flambda/base_types/mutable_variable.cmi \
    lambda/lambda.cmi \
    typing/ident.cmi
middle_end/flambda/closure_offsets.cmo : \
    middle_end/variable.cmi \
    middle_end/flambda/base_types/var_within_closure.cmi \
    utils/misc.cmi \
    middle_end/flambda/flambda_utils.cmi \
    middle_end/flambda/flambda.cmi \
    middle_end/flambda/base_types/closure_id.cmi \
    middle_end/flambda/closure_offsets.cmi
middle_end/flambda/closure_offsets.cmx : \
    middle_end/variable.cmx \
    middle_end/flambda/base_types/var_within_closure.cmx \
    utils/misc.cmx \
    middle_end/flambda/flambda_utils.cmx \
    middle_end/flambda/flambda.cmx \
    middle_end/flambda/base_types/closure_id.cmx \
    middle_end/flambda/closure_offsets.cmi
middle_end/flambda/closure_offsets.cmi : \
    middle_end/flambda/base_types/var_within_closure.cmi \
    middle_end/flambda/flambda.cmi \
    middle_end/flambda/base_types/closure_id.cmi
middle_end/flambda/effect_analysis.cmo : \
    middle_end/semantics_of_primitives.cmi \
    utils/int_replace_polymorphic_compare.cmi \
    middle_end/flambda/flambda.cmi \
    middle_end/clambda_primitives.cmi \
    middle_end/flambda/effect_analysis.cmi
middle_end/flambda/effect_analysis.cmx : \
    middle_end/semantics_of_primitives.cmx \
    utils/int_replace_polymorphic_compare.cmx \
    middle_end/flambda/flambda.cmx \
    middle_end/clambda_primitives.cmx \
    middle_end/flambda/effect_analysis.cmi
middle_end/flambda/effect_analysis.cmi : \
    middle_end/flambda/flambda.cmi
middle_end/flambda/export_info.cmo : \
    middle_end/variable.cmi \
    middle_end/flambda/base_types/var_within_closure.cmi \
    middle_end/flambda/base_types/tag.cmi \
    middle_end/symbol.cmi \
    middle_end/flambda/simple_value_approx.cmi \
    middle_end/flambda/base_types/set_of_closures_id.cmi \
    middle_end/flambda/flambda.cmi \
    middle_end/flambda/base_types/export_id.cmi \
    middle_end/compilation_unit.cmi \
    middle_end/flambda/base_types/closure_id.cmi \
    middle_end/flambda/export_info.cmi
middle_end/flambda/export_info.cmx : \
    middle_end/variable.cmx \
    middle_end/flambda/base_types/var_within_closure.cmx \
    middle_end/flambda/base_types/tag.cmx \
    middle_end/symbol.cmx \
    middle_end/flambda/simple_value_approx.cmx \
    middle_end/flambda/base_types/set_of_closures_id.cmx \
    middle_end/flambda/flambda.cmx \
    middle_end/flambda/base_types/export_id.cmx \
    middle_end/compilation_unit.cmx \
    middle_end/flambda/base_types/closure_id.cmx \
    middle_end/flambda/export_info.cmi
middle_end/flambda/export_info.cmi : \
    middle_end/variable.cmi \
    middle_end/flambda/base_types/var_within_closure.cmi \
    middle_end/flambda/base_types/tag.cmi \
    middle_end/symbol.cmi \
    middle_end/flambda/simple_value_approx.cmi \
    middle_end/flambda/base_types/set_of_closures_id.cmi \
    middle_end/flambda/flambda.cmi \
    middle_end/flambda/base_types/export_id.cmi \
    middle_end/compilation_unit.cmi \
    middle_end/flambda/base_types/closure_id.cmi
middle_end/flambda/export_info_for_pack.cmo : \
    middle_end/variable.cmi \
    middle_end/flambda/base_types/var_within_closure.cmi \
    middle_end/symbol.cmi \
    middle_end/flambda/simple_value_approx.cmi \
    middle_end/flambda/base_types/set_of_closures_origin.cmi \
    middle_end/flambda/base_types/set_of_closures_id.cmi \
    middle_end/flambda/flambda_iterators.cmi \
    middle_end/flambda/flambda.cmi \
    middle_end/flambda/export_info.cmi \
    middle_end/flambda/base_types/export_id.cmi \
    middle_end/compilation_unit.cmi \
    middle_end/flambda/base_types/closure_id.cmi \
    middle_end/flambda/export_info_for_pack.cmi
middle_end/flambda/export_info_for_pack.cmx : \
    middle_end/variable.cmx \
    middle_end/flambda/base_types/var_within_closure.cmx \
    middle_end/symbol.cmx \
    middle_end/flambda/simple_value_approx.cmx \
    middle_end/flambda/base_types/set_of_closures_origin.cmx \
    middle_end/flambda/base_types/set_of_closures_id.cmx \
    middle_end/flambda/flambda_iterators.cmx \
    middle_end/flambda/flambda.cmx \
    middle_end/flambda/export_info.cmx \
    middle_end/flambda/base_types/export_id.cmx \
    middle_end/compilation_unit.cmx \
    middle_end/flambda/base_types/closure_id.cmx \
    middle_end/flambda/export_info_for_pack.cmi
middle_end/flambda/export_info_for_pack.cmi : \
    middle_end/flambda/export_info.cmi \
    middle_end/compilation_unit.cmi
middle_end/flambda/extract_projections.cmo : \
    middle_end/variable.cmi \
    middle_end/flambda/base_types/var_within_closure.cmi \
    middle_end/flambda/simple_value_approx.cmi \
    middle_end/flambda/projection.cmi \
    utils/int_replace_polymorphic_compare.cmi \
    middle_end/flambda/inline_and_simplify_aux.cmi \
    middle_end/flambda/freshening.cmi \
    middle_end/flambda/flambda_iterators.cmi \
    middle_end/flambda/flambda.cmi \
    middle_end/flambda/base_types/closure_id.cmi \
    middle_end/flambda/extract_projections.cmi
middle_end/flambda/extract_projections.cmx : \
    middle_end/variable.cmx \
    middle_end/flambda/base_types/var_within_closure.cmx \
    middle_end/flambda/simple_value_approx.cmx \
    middle_end/flambda/projection.cmx \
    utils/int_replace_polymorphic_compare.cmx \
    middle_end/flambda/inline_and_simplify_aux.cmx \
    middle_end/flambda/freshening.cmx \
    middle_end/flambda/flambda_iterators.cmx \
    middle_end/flambda/flambda.cmx \
    middle_end/flambda/base_types/closure_id.cmx \
    middle_end/flambda/extract_projections.cmi
middle_end/flambda/extract_projections.cmi : \
    middle_end/variable.cmi \
    middle_end/flambda/projection.cmi \
    middle_end/flambda/inline_and_simplify_aux.cmi \
    middle_end/flambda/flambda.cmi
middle_end/flambda/find_recursive_functions.cmo : \
    middle_end/variable.cmi \
    utils/strongly_connected_components.cmi \
    utils/int_replace_polymorphic_compare.cmi \
    middle_end/flambda/flambda_utils.cmi \
    middle_end/flambda/flambda.cmi \
    middle_end/backend_intf.cmi \
    middle_end/flambda/find_recursive_functions.cmi
middle_end/flambda/find_recursive_functions.cmx : \
    middle_end/variable.cmx \
    utils/strongly_connected_components.cmx \
    utils/int_replace_polymorphic_compare.cmx \
    middle_end/flambda/flambda_utils.cmx \
    middle_end/flambda/flambda.cmx \
    middle_end/backend_intf.cmi \
    middle_end/flambda/find_recursive_functions.cmi
middle_end/flambda/find_recursive_functions.cmi : \
    middle_end/variable.cmi \
    middle_end/flambda/flambda.cmi \
    middle_end/backend_intf.cmi
middle_end/flambda/flambda.cmo : \
    middle_end/variable.cmi \
    middle_end/flambda/base_types/tag.cmi \
    middle_end/symbol.cmi \
    middle_end/flambda/base_types/static_exception.cmi \
    middle_end/flambda/base_types/set_of_closures_origin.cmi \
    middle_end/flambda/base_types/set_of_closures_id.cmi \
    middle_end/flambda/projection.cmi \
    lambda/printlambda.cmi \
    middle_end/printclambda_primitives.cmi \
    middle_end/flambda/parameter.cmi \
    utils/numbers.cmi \
    middle_end/flambda/base_types/mutable_variable.cmi \
    utils/misc.cmi \
    lambda/lambda.cmi \
    utils/int_replace_polymorphic_compare.cmi \
    utils/identifiable.cmi \
    lambda/debuginfo.cmi \
    middle_end/compilation_unit.cmi \
    middle_end/flambda/base_types/closure_origin.cmi \
    middle_end/flambda/base_types/closure_id.cmi \
    utils/clflags.cmi \
    middle_end/clambda_primitives.cmi \
    parsing/asttypes.cmi \
    middle_end/flambda/allocated_const.cmi \
    middle_end/flambda/flambda.cmi
middle_end/flambda/flambda.cmx : \
    middle_end/variable.cmx \
    middle_end/flambda/base_types/tag.cmx \
    middle_end/symbol.cmx \
    middle_end/flambda/base_types/static_exception.cmx \
    middle_end/flambda/base_types/set_of_closures_origin.cmx \
    middle_end/flambda/base_types/set_of_closures_id.cmx \
    middle_end/flambda/projection.cmx \
    lambda/printlambda.cmx \
    middle_end/printclambda_primitives.cmx \
    middle_end/flambda/parameter.cmx \
    utils/numbers.cmx \
    middle_end/flambda/base_types/mutable_variable.cmx \
    utils/misc.cmx \
    lambda/lambda.cmx \
    utils/int_replace_polymorphic_compare.cmx \
    utils/identifiable.cmx \
    lambda/debuginfo.cmx \
    middle_end/compilation_unit.cmx \
    middle_end/flambda/base_types/closure_origin.cmx \
    middle_end/flambda/base_types/closure_id.cmx \
    utils/clflags.cmx \
    middle_end/clambda_primitives.cmx \
    parsing/asttypes.cmi \
    middle_end/flambda/allocated_const.cmx \
    middle_end/flambda/flambda.cmi
middle_end/flambda/flambda.cmi : \
    middle_end/variable.cmi \
    middle_end/flambda/base_types/tag.cmi \
    middle_end/symbol.cmi \
    middle_end/flambda/base_types/static_exception.cmi \
    middle_end/flambda/base_types/set_of_closures_origin.cmi \
    middle_end/flambda/base_types/set_of_closures_id.cmi \
    middle_end/flambda/projection.cmi \
    middle_end/flambda/parameter.cmi \
    utils/numbers.cmi \
    middle_end/flambda/base_types/mutable_variable.cmi \
    lambda/lambda.cmi \
    utils/identifiable.cmi \
    lambda/debuginfo.cmi \
    middle_end/flambda/base_types/closure_origin.cmi \
    middle_end/flambda/base_types/closure_id.cmi \
    middle_end/clambda_primitives.cmi \
    parsing/asttypes.cmi \
    middle_end/flambda/allocated_const.cmi
middle_end/flambda/flambda_invariants.cmo : \
    middle_end/variable.cmi \
    middle_end/flambda/base_types/var_within_closure.cmi \
    middle_end/flambda/base_types/tag.cmi \
    middle_end/symbol.cmi \
    middle_end/flambda/base_types/static_exception.cmi \
    middle_end/flambda/base_types/set_of_closures_origin.cmi \
    middle_end/flambda/base_types/set_of_closures_id.cmi \
    middle_end/flambda/projection.cmi \
    middle_end/printclambda_primitives.cmi \
    middle_end/flambda/parameter.cmi \
    utils/numbers.cmi \
    middle_end/flambda/base_types/mutable_variable.cmi \
    lambda/lambda.cmi \
    utils/int_replace_polymorphic_compare.cmi \
    middle_end/flambda/flambda_iterators.cmi \
    middle_end/flambda/flambda.cmi \
    lambda/debuginfo.cmi \
    middle_end/compilation_unit.cmi \
    middle_end/flambda/base_types/closure_id.cmi \
    middle_end/clambda_primitives.cmi \
    parsing/asttypes.cmi \
    middle_end/flambda/allocated_const.cmi \
    middle_end/flambda/flambda_invariants.cmi
middle_end/flambda/flambda_invariants.cmx : \
    middle_end/variable.cmx \
    middle_end/flambda/base_types/var_within_closure.cmx \
    middle_end/flambda/base_types/tag.cmx \
    middle_end/symbol.cmx \
    middle_end/flambda/base_types/static_exception.cmx \
    middle_end/flambda/base_types/set_of_closures_origin.cmx \
    middle_end/flambda/base_types/set_of_closures_id.cmx \
    middle_end/flambda/projection.cmx \
    middle_end/printclambda_primitives.cmx \
    middle_end/flambda/parameter.cmx \
    utils/numbers.cmx \
    middle_end/flambda/base_types/mutable_variable.cmx \
    lambda/lambda.cmx \
    utils/int_replace_polymorphic_compare.cmx \
    middle_end/flambda/flambda_iterators.cmx \
    middle_end/flambda/flambda.cmx \
    lambda/debuginfo.cmx \
    middle_end/compilation_unit.cmx \
    middle_end/flambda/base_types/closure_id.cmx \
    middle_end/clambda_primitives.cmx \
    parsing/asttypes.cmi \
    middle_end/flambda/allocated_const.cmx \
    middle_end/flambda/flambda_invariants.cmi
middle_end/flambda/flambda_invariants.cmi : \
    middle_end/flambda/flambda.cmi
middle_end/flambda/flambda_iterators.cmo : \
    middle_end/variable.cmi \
    utils/int_replace_polymorphic_compare.cmi \
    middle_end/flambda/flambda.cmi \
    middle_end/flambda/flambda_iterators.cmi
middle_end/flambda/flambda_iterators.cmx : \
    middle_end/variable.cmx \
    utils/int_replace_polymorphic_compare.cmx \
    middle_end/flambda/flambda.cmx \
    middle_end/flambda/flambda_iterators.cmi
middle_end/flambda/flambda_iterators.cmi : \
    middle_end/variable.cmi \
    middle_end/symbol.cmi \
    middle_end/flambda/flambda.cmi
middle_end/flambda/flambda_middle_end.cmo : \
    utils/warnings.cmi \
    middle_end/variable.cmi \
    middle_end/flambda/un_anf.cmi \
    middle_end/symbol.cmi \
    middle_end/flambda/share_constants.cmi \
    middle_end/flambda/remove_unused_program_constructs.cmi \
    middle_end/flambda/remove_unused_closure_vars.cmi \
    middle_end/flambda/ref_to_variables.cmi \
    utils/profile.cmi \
    middle_end/printclambda.cmi \
    utils/misc.cmi \
    parsing/location.cmi \
    middle_end/linkage_name.cmi \
    middle_end/flambda/lift_let_to_initialize_symbol.cmi \
    middle_end/flambda/lift_constants.cmi \
    middle_end/flambda/lift_code.cmi \
    lambda/lambda.cmi \
    utils/int_replace_polymorphic_compare.cmi \
    middle_end/flambda/inlining_cost.cmi \
    middle_end/flambda/inline_and_simplify.cmi \
    middle_end/flambda/initialize_symbol_to_let_symbol.cmi \
    middle_end/flambda/flambda_to_clambda.cmi \
    middle_end/flambda/flambda_iterators.cmi \
    middle_end/flambda/flambda_invariants.cmi \
    middle_end/flambda/flambda.cmi \
    lambda/debuginfo.cmi \
    middle_end/compilenv.cmi \
    middle_end/flambda/base_types/closure_id.cmi \
    middle_end/flambda/closure_conversion.cmi \
    utils/clflags.cmi \
    middle_end/clambda.cmi \
    middle_end/flambda/build_export_info.cmi \
    middle_end/backend_intf.cmi \
    middle_end/flambda/flambda_middle_end.cmi
middle_end/flambda/flambda_middle_end.cmx : \
    utils/warnings.cmx \
    middle_end/variable.cmx \
    middle_end/flambda/un_anf.cmx \
    middle_end/symbol.cmx \
    middle_end/flambda/share_constants.cmx \
    middle_end/flambda/remove_unused_program_constructs.cmx \
    middle_end/flambda/remove_unused_closure_vars.cmx \
    middle_end/flambda/ref_to_variables.cmx \
    utils/profile.cmx \
    middle_end/printclambda.cmx \
    utils/misc.cmx \
    parsing/location.cmx \
    middle_end/linkage_name.cmx \
    middle_end/flambda/lift_let_to_initialize_symbol.cmx \
    middle_end/flambda/lift_constants.cmx \
    middle_end/flambda/lift_code.cmx \
    lambda/lambda.cmx \
    utils/int_replace_polymorphic_compare.cmx \
    middle_end/flambda/inlining_cost.cmx \
    middle_end/flambda/inline_and_simplify.cmx \
    middle_end/flambda/initialize_symbol_to_let_symbol.cmx \
    middle_end/flambda/flambda_to_clambda.cmx \
    middle_end/flambda/flambda_iterators.cmx \
    middle_end/flambda/flambda_invariants.cmx \
    middle_end/flambda/flambda.cmx \
    lambda/debuginfo.cmx \
    middle_end/compilenv.cmx \
    middle_end/flambda/base_types/closure_id.cmx \
    middle_end/flambda/closure_conversion.cmx \
    utils/clflags.cmx \
    middle_end/clambda.cmx \
    middle_end/flambda/build_export_info.cmx \
    middle_end/backend_intf.cmi \
    middle_end/flambda/flambda_middle_end.cmi
middle_end/flambda/flambda_middle_end.cmi : \
    lambda/lambda.cmi \
    middle_end/clambda.cmi \
    middle_end/backend_intf.cmi
middle_end/flambda/flambda_to_clambda.cmo : \
    middle_end/variable.cmi \
    middle_end/flambda/base_types/var_within_closure.cmi \
    middle_end/flambda/un_anf.cmi \
    middle_end/flambda/base_types/tag.cmi \
    middle_end/symbol.cmi \
    middle_end/flambda/base_types/static_exception.cmi \
    middle_end/flambda/simple_value_approx.cmi \
    middle_end/flambda/base_types/set_of_closures_id.cmi \
    typing/primitive.cmi \
    middle_end/flambda/parameter.cmi \
    utils/numbers.cmi \
    middle_end/flambda/base_types/mutable_variable.cmi \
    utils/misc.cmi \
    middle_end/linkage_name.cmi \
    lambda/lambda.cmi \
    middle_end/flambda/initialize_symbol_to_let_symbol.cmi \
    middle_end/flambda/flambda_utils.cmi \
    middle_end/flambda/flambda.cmi \
    middle_end/flambda/export_info.cmi \
    lambda/debuginfo.cmi \
    middle_end/compilenv.cmi \
    middle_end/compilation_unit.cmi \
    middle_end/flambda/closure_offsets.cmi \
    middle_end/flambda/base_types/closure_id.cmi \
    utils/clflags.cmi \
    middle_end/clambda.cmi \
    middle_end/backend_var.cmi \
    middle_end/flambda/allocated_const.cmi \
    middle_end/flambda/flambda_to_clambda.cmi
middle_end/flambda/flambda_to_clambda.cmx : \
    middle_end/variable.cmx \
    middle_end/flambda/base_types/var_within_closure.cmx \
    middle_end/flambda/un_anf.cmx \
    middle_end/flambda/base_types/tag.cmx \
    middle_end/symbol.cmx \
    middle_end/flambda/base_types/static_exception.cmx \
    middle_end/flambda/simple_value_approx.cmx \
    middle_end/flambda/base_types/set_of_closures_id.cmx \
    typing/primitive.cmx \
    middle_end/flambda/parameter.cmx \
    utils/numbers.cmx \
    middle_end/flambda/base_types/mutable_variable.cmx \
    utils/misc.cmx \
    middle_end/linkage_name.cmx \
    lambda/lambda.cmx \
    middle_end/flambda/initialize_symbol_to_let_symbol.cmx \
    middle_end/flambda/flambda_utils.cmx \
    middle_end/flambda/flambda.cmx \
    middle_end/flambda/export_info.cmx \
    lambda/debuginfo.cmx \
    middle_end/compilenv.cmx \
    middle_end/compilation_unit.cmx \
    middle_end/flambda/closure_offsets.cmx \
    middle_end/flambda/base_types/closure_id.cmx \
    utils/clflags.cmx \
    middle_end/clambda.cmx \
    middle_end/backend_var.cmx \
    middle_end/flambda/allocated_const.cmx \
    middle_end/flambda/flambda_to_clambda.cmi
middle_end/flambda/flambda_to_clambda.cmi : \
    middle_end/symbol.cmi \
    middle_end/flambda/flambda.cmi \
    middle_end/flambda/export_info.cmi \
    middle_end/clambda.cmi
middle_end/flambda/flambda_utils.cmo : \
    middle_end/variable.cmi \
    middle_end/flambda/base_types/var_within_closure.cmi \
    middle_end/symbol.cmi \
    lambda/switch.cmi \
    middle_end/flambda/base_types/static_exception.cmi \
    middle_end/flambda/base_types/set_of_closures_id.cmi \
    middle_end/flambda/projection.cmi \
    middle_end/flambda/parameter.cmi \
    utils/numbers.cmi \
    middle_end/flambda/base_types/mutable_variable.cmi \
    utils/misc.cmi \
    lambda/lambda.cmi \
    middle_end/internal_variable_names.cmi \
    utils/int_replace_polymorphic_compare.cmi \
    middle_end/flambda/flambda_iterators.cmi \
    middle_end/flambda/flambda.cmi \
    lambda/debuginfo.cmi \
    middle_end/compilation_unit.cmi \
    middle_end/flambda/base_types/closure_origin.cmi \
    middle_end/flambda/base_types/closure_id.cmi \
    middle_end/clambda_primitives.cmi \
    parsing/asttypes.cmi \
    middle_end/flambda/allocated_const.cmi \
    middle_end/flambda/flambda_utils.cmi
middle_end/flambda/flambda_utils.cmx : \
    middle_end/variable.cmx \
    middle_end/flambda/base_types/var_within_closure.cmx \
    middle_end/symbol.cmx \
    lambda/switch.cmx \
    middle_end/flambda/base_types/static_exception.cmx \
    middle_end/flambda/base_types/set_of_closures_id.cmx \
    middle_end/flambda/projection.cmx \
    middle_end/flambda/parameter.cmx \
    utils/numbers.cmx \
    middle_end/flambda/base_types/mutable_variable.cmx \
    utils/misc.cmx \
    lambda/lambda.cmx \
    middle_end/internal_variable_names.cmx \
    utils/int_replace_polymorphic_compare.cmx \
    middle_end/flambda/flambda_iterators.cmx \
    middle_end/flambda/flambda.cmx \
    lambda/debuginfo.cmx \
    middle_end/compilation_unit.cmx \
    middle_end/flambda/base_types/closure_origin.cmx \
    middle_end/flambda/base_types/closure_id.cmx \
    middle_end/clambda_primitives.cmx \
    parsing/asttypes.cmi \
    middle_end/flambda/allocated_const.cmx \
    middle_end/flambda/flambda_utils.cmi
middle_end/flambda/flambda_utils.cmi : \
    middle_end/variable.cmi \
    middle_end/flambda/base_types/var_within_closure.cmi \
    middle_end/flambda/base_types/tag.cmi \
    middle_end/symbol.cmi \
    lambda/switch.cmi \
    middle_end/flambda/base_types/static_exception.cmi \
    middle_end/flambda/base_types/set_of_closures_id.cmi \
    middle_end/flambda/projection.cmi \
    middle_end/flambda/parameter.cmi \
    middle_end/internal_variable_names.cmi \
    middle_end/flambda/flambda.cmi \
    middle_end/flambda/base_types/closure_id.cmi
middle_end/flambda/freshening.cmo : \
    middle_end/variable.cmi \
    middle_end/flambda/base_types/var_within_closure.cmi \
    middle_end/symbol.cmi \
    middle_end/flambda/base_types/static_exception.cmi \
    middle_end/flambda/projection.cmi \
    middle_end/flambda/parameter.cmi \
    middle_end/flambda/base_types/mutable_variable.cmi \
    utils/misc.cmi \
    utils/int_replace_polymorphic_compare.cmi \
    utils/identifiable.cmi \
    middle_end/flambda/flambda_utils.cmi \
    middle_end/flambda/flambda_iterators.cmi \
    middle_end/flambda/flambda.cmi \
    middle_end/flambda/base_types/closure_id.cmi \
    middle_end/flambda/freshening.cmi
middle_end/flambda/freshening.cmx : \
    middle_end/variable.cmx \
    middle_end/flambda/base_types/var_within_closure.cmx \
    middle_end/symbol.cmx \
    middle_end/flambda/base_types/static_exception.cmx \
    middle_end/flambda/projection.cmx \
    middle_end/flambda/parameter.cmx \
    middle_end/flambda/base_types/mutable_variable.cmx \
    utils/misc.cmx \
    utils/int_replace_polymorphic_compare.cmx \
    utils/identifiable.cmx \
    middle_end/flambda/flambda_utils.cmx \
    middle_end/flambda/flambda_iterators.cmx \
    middle_end/flambda/flambda.cmx \
    middle_end/flambda/base_types/closure_id.cmx \
    middle_end/flambda/freshening.cmi
middle_end/flambda/freshening.cmi : \
    middle_end/variable.cmi \
    middle_end/flambda/base_types/var_within_closure.cmi \
    middle_end/symbol.cmi \
    middle_end/flambda/base_types/static_exception.cmi \
    middle_end/flambda/base_types/mutable_variable.cmi \
    middle_end/flambda/flambda.cmi \
    middle_end/flambda/base_types/closure_id.cmi
middle_end/flambda/import_approx.cmo : \
    middle_end/variable.cmi \
    middle_end/flambda/base_types/var_within_closure.cmi \
    middle_end/symbol.cmi \
    middle_end/flambda/simple_value_approx.cmi \
    middle_end/flambda/base_types/set_of_closures_id.cmi \
    utils/misc.cmi \
    middle_end/flambda/freshening.cmi \
    middle_end/flambda/flambda_iterators.cmi \
    middle_end/flambda/flambda.cmi \
    middle_end/flambda/export_info.cmi \
    middle_end/flambda/base_types/export_id.cmi \
    middle_end/compilenv.cmi \
    middle_end/compilation_unit.cmi \
    middle_end/flambda/base_types/closure_id.cmi \
    middle_end/flambda/import_approx.cmi
middle_end/flambda/import_approx.cmx : \
    middle_end/variable.cmx \
    middle_end/flambda/base_types/var_within_closure.cmx \
    middle_end/symbol.cmx \
    middle_end/flambda/simple_value_approx.cmx \
    middle_end/flambda/base_types/set_of_closures_id.cmx \
    utils/misc.cmx \
    middle_end/flambda/freshening.cmx \
    middle_end/flambda/flambda_iterators.cmx \
    middle_end/flambda/flambda.cmx \
    middle_end/flambda/export_info.cmx \
    middle_end/flambda/base_types/export_id.cmx \
    middle_end/compilenv.cmx \
    middle_end/compilation_unit.cmx \
    middle_end/flambda/base_types/closure_id.cmx \
    middle_end/flambda/import_approx.cmi
middle_end/flambda/import_approx.cmi : \
    middle_end/symbol.cmi \
    middle_end/flambda/simple_value_approx.cmi
middle_end/flambda/inconstant_idents.cmo : \
    middle_end/variable.cmi \
    middle_end/symbol.cmi \
    middle_end/flambda/base_types/set_of_closures_id.cmi \
    middle_end/flambda/parameter.cmi \
    utils/numbers.cmi \
    utils/int_replace_polymorphic_compare.cmi \
    utils/identifiable.cmi \
    middle_end/flambda/flambda_utils.cmi \
    middle_end/flambda/flambda.cmi \
    middle_end/compilation_unit.cmi \
    middle_end/flambda/base_types/closure_id.cmi \
    middle_end/backend_intf.cmi \
    parsing/asttypes.cmi \
    middle_end/flambda/inconstant_idents.cmi
middle_end/flambda/inconstant_idents.cmx : \
    middle_end/variable.cmx \
    middle_end/symbol.cmx \
    middle_end/flambda/base_types/set_of_closures_id.cmx \
    middle_end/flambda/parameter.cmx \
    utils/numbers.cmx \
    utils/int_replace_polymorphic_compare.cmx \
    utils/identifiable.cmx \
    middle_end/flambda/flambda_utils.cmx \
    middle_end/flambda/flambda.cmx \
    middle_end/compilation_unit.cmx \
    middle_end/flambda/base_types/closure_id.cmx \
    middle_end/backend_intf.cmi \
    parsing/asttypes.cmi \
    middle_end/flambda/inconstant_idents.cmi
middle_end/flambda/inconstant_idents.cmi : \
    middle_end/variable.cmi \
    middle_end/flambda/base_types/set_of_closures_id.cmi \
    middle_end/flambda/flambda.cmi \
    middle_end/compilation_unit.cmi \
    middle_end/backend_intf.cmi
middle_end/flambda/initialize_symbol_to_let_symbol.cmo : \
    middle_end/variable.cmi \
    utils/misc.cmi \
    utils/int_replace_polymorphic_compare.cmi \
    middle_end/flambda/flambda.cmi \
    middle_end/flambda/initialize_symbol_to_let_symbol.cmi
middle_end/flambda/initialize_symbol_to_let_symbol.cmx : \
    middle_end/variable.cmx \
    utils/misc.cmx \
    utils/int_replace_polymorphic_compare.cmx \
    middle_end/flambda/flambda.cmx \
    middle_end/flambda/initialize_symbol_to_let_symbol.cmi
middle_end/flambda/initialize_symbol_to_let_symbol.cmi : \
    middle_end/flambda/flambda.cmi
middle_end/flambda/inline_and_simplify.cmo : \
    utils/warnings.cmi \
    middle_end/variable.cmi \
    middle_end/flambda/base_types/var_within_closure.cmi \
    middle_end/flambda/unbox_specialised_args.cmi \
    middle_end/flambda/unbox_free_vars_of_closures.cmi \
    middle_end/flambda/unbox_closures.cmi \
    middle_end/flambda/base_types/tag.cmi \
    middle_end/symbol.cmi \
    middle_end/flambda/base_types/static_exception.cmi \
    middle_end/flambda/simplify_primitives.cmi \
    middle_end/flambda/simple_value_approx.cmi \
    middle_end/flambda/remove_unused_arguments.cmi \
    middle_end/flambda/remove_free_vars_equal_to_args.cmi \
    middle_end/flambda/projection.cmi \
    typing/predef.cmi \
    middle_end/flambda/parameter.cmi \
    utils/misc.cmi \
    parsing/location.cmi \
    middle_end/flambda/lift_code.cmi \
    lambda/lambda.cmi \
    middle_end/flambda/invariant_params.cmi \
    middle_end/internal_variable_names.cmi \
    utils/int_replace_polymorphic_compare.cmi \
    middle_end/flambda/inlining_stats.cmi \
    middle_end/flambda/inlining_decision.cmi \
    middle_end/flambda/inlining_cost.cmi \
    middle_end/flambda/inline_and_simplify_aux.cmi \
    typing/ident.cmi \
    middle_end/flambda/freshening.cmi \
    middle_end/flambda/flambda_utils.cmi \
    middle_end/flambda/flambda.cmi \
    middle_end/flambda/find_recursive_functions.cmi \
    middle_end/flambda/effect_analysis.cmi \
    lambda/debuginfo.cmi \
    utils/config.cmi \
    middle_end/flambda/base_types/closure_origin.cmi \
    middle_end/flambda/base_types/closure_id.cmi \
    utils/clflags.cmi \
    middle_end/clambda_primitives.cmi \
    middle_end/backend_intf.cmi \
    middle_end/flambda/allocated_const.cmi \
    middle_end/flambda/inline_and_simplify.cmi
middle_end/flambda/inline_and_simplify.cmx : \
    utils/warnings.cmx \
    middle_end/variable.cmx \
    middle_end/flambda/base_types/var_within_closure.cmx \
    middle_end/flambda/unbox_specialised_args.cmx \
    middle_end/flambda/unbox_free_vars_of_closures.cmx \
    middle_end/flambda/unbox_closures.cmx \
    middle_end/flambda/base_types/tag.cmx \
    middle_end/symbol.cmx \
    middle_end/flambda/base_types/static_exception.cmx \
    middle_end/flambda/simplify_primitives.cmx \
    middle_end/flambda/simple_value_approx.cmx \
    middle_end/flambda/remove_unused_arguments.cmx \
    middle_end/flambda/remove_free_vars_equal_to_args.cmx \
    middle_end/flambda/projection.cmx \
    typing/predef.cmx \
    middle_end/flambda/parameter.cmx \
    utils/misc.cmx \
    parsing/location.cmx \
    middle_end/flambda/lift_code.cmx \
    lambda/lambda.cmx \
    middle_end/flambda/invariant_params.cmx \
    middle_end/internal_variable_names.cmx \
    utils/int_replace_polymorphic_compare.cmx \
    middle_end/flambda/inlining_stats.cmx \
    middle_end/flambda/inlining_decision.cmx \
    middle_end/flambda/inlining_cost.cmx \
    middle_end/flambda/inline_and_simplify_aux.cmx \
    typing/ident.cmx \
    middle_end/flambda/freshening.cmx \
    middle_end/flambda/flambda_utils.cmx \
    middle_end/flambda/flambda.cmx \
    middle_end/flambda/find_recursive_functions.cmx \
    middle_end/flambda/effect_analysis.cmx \
    lambda/debuginfo.cmx \
    utils/config.cmx \
    middle_end/flambda/base_types/closure_origin.cmx \
    middle_end/flambda/base_types/closure_id.cmx \
    utils/clflags.cmx \
    middle_end/clambda_primitives.cmx \
    middle_end/backend_intf.cmi \
    middle_end/flambda/allocated_const.cmx \
    middle_end/flambda/inline_and_simplify.cmi
middle_end/flambda/inline_and_simplify.cmi : \
    middle_end/variable.cmi \
    middle_end/flambda/inline_and_simplify_aux.cmi \
    middle_end/flambda/flambda.cmi \
    middle_end/backend_intf.cmi
middle_end/flambda/inline_and_simplify_aux.cmo : \
    middle_end/variable.cmi \
    middle_end/flambda/base_types/var_within_closure.cmi \
    middle_end/symbol.cmi \
    middle_end/flambda/base_types/static_exception.cmi \
    middle_end/flambda/simple_value_approx.cmi \
    middle_end/flambda/base_types/set_of_closures_origin.cmi \
    middle_end/flambda/projection.cmi \
    middle_end/flambda/parameter.cmi \
    middle_end/flambda/base_types/mutable_variable.cmi \
    utils/misc.cmi \
    utils/int_replace_polymorphic_compare.cmi \
    middle_end/flambda/inlining_stats.cmi \
    middle_end/flambda/inlining_cost.cmi \
    middle_end/flambda/freshening.cmi \
    middle_end/flambda/flambda_utils.cmi \
    middle_end/flambda/flambda.cmi \
    lambda/debuginfo.cmi \
    middle_end/compilation_unit.cmi \
    middle_end/flambda/base_types/closure_origin.cmi \
    middle_end/flambda/base_types/closure_id.cmi \
    utils/clflags.cmi \
    middle_end/backend_intf.cmi \
    middle_end/flambda/inline_and_simplify_aux.cmi
middle_end/flambda/inline_and_simplify_aux.cmx : \
    middle_end/variable.cmx \
    middle_end/flambda/base_types/var_within_closure.cmx \
    middle_end/symbol.cmx \
    middle_end/flambda/base_types/static_exception.cmx \
    middle_end/flambda/simple_value_approx.cmx \
    middle_end/flambda/base_types/set_of_closures_origin.cmx \
    middle_end/flambda/projection.cmx \
    middle_end/flambda/parameter.cmx \
    middle_end/flambda/base_types/mutable_variable.cmx \
    utils/misc.cmx \
    utils/int_replace_polymorphic_compare.cmx \
    middle_end/flambda/inlining_stats.cmx \
    middle_end/flambda/inlining_cost.cmx \
    middle_end/flambda/freshening.cmx \
    middle_end/flambda/flambda_utils.cmx \
    middle_end/flambda/flambda.cmx \
    lambda/debuginfo.cmx \
    middle_end/compilation_unit.cmx \
    middle_end/flambda/base_types/closure_origin.cmx \
    middle_end/flambda/base_types/closure_id.cmx \
    utils/clflags.cmx \
    middle_end/backend_intf.cmi \
    middle_end/flambda/inline_and_simplify_aux.cmi
middle_end/flambda/inline_and_simplify_aux.cmi : \
    middle_end/variable.cmi \
    middle_end/symbol.cmi \
    middle_end/flambda/base_types/static_exception.cmi \
    middle_end/flambda/simple_value_approx.cmi \
    middle_end/flambda/base_types/set_of_closures_origin.cmi \
    middle_end/flambda/projection.cmi \
    middle_end/flambda/base_types/mutable_variable.cmi \
    middle_end/flambda/inlining_stats_types.cmi \
    middle_end/flambda/inlining_cost.cmi \
    middle_end/flambda/freshening.cmi \
    middle_end/flambda/flambda.cmi \
    lambda/debuginfo.cmi \
    middle_end/flambda/base_types/closure_origin.cmi \
    middle_end/flambda/base_types/closure_id.cmi \
    middle_end/backend_intf.cmi
middle_end/flambda/inlining_cost.cmo : \
    middle_end/variable.cmi \
    middle_end/flambda/projection.cmi \
    typing/primitive.cmi \
    utils/misc.cmi \
    utils/int_replace_polymorphic_compare.cmi \
    middle_end/flambda/flambda_iterators.cmi \
    middle_end/flambda/flambda.cmi \
    utils/clflags.cmi \
    middle_end/clambda_primitives.cmi \
    middle_end/flambda/inlining_cost.cmi
middle_end/flambda/inlining_cost.cmx : \
    middle_end/variable.cmx \
    middle_end/flambda/projection.cmx \
    typing/primitive.cmx \
    utils/misc.cmx \
    utils/int_replace_polymorphic_compare.cmx \
    middle_end/flambda/flambda_iterators.cmx \
    middle_end/flambda/flambda.cmx \
    utils/clflags.cmx \
    middle_end/clambda_primitives.cmx \
    middle_end/flambda/inlining_cost.cmi
middle_end/flambda/inlining_cost.cmi : \
    middle_end/flambda/projection.cmi \
    middle_end/flambda/flambda.cmi
middle_end/flambda/inlining_decision.cmo : \
    middle_end/variable.cmi \
    middle_end/flambda/base_types/var_within_closure.cmi \
    middle_end/flambda/simple_value_approx.cmi \
    middle_end/flambda/parameter.cmi \
    utils/misc.cmi \
    lambda/lambda.cmi \
    utils/int_replace_polymorphic_compare.cmi \
    middle_end/flambda/inlining_transforms.cmi \
    middle_end/flambda/inlining_stats_types.cmi \
    middle_end/flambda/inlining_cost.cmi \
    middle_end/flambda/inline_and_simplify_aux.cmi \
    middle_end/flambda/flambda.cmi \
    middle_end/flambda/base_types/closure_id.cmi \
    utils/clflags.cmi \
    middle_end/flambda/inlining_decision.cmi
middle_end/flambda/inlining_decision.cmx : \
    middle_end/variable.cmx \
    middle_end/flambda/base_types/var_within_closure.cmx \
    middle_end/flambda/simple_value_approx.cmx \
    middle_end/flambda/parameter.cmx \
    utils/misc.cmx \
    lambda/lambda.cmx \
    utils/int_replace_polymorphic_compare.cmx \
    middle_end/flambda/inlining_transforms.cmx \
    middle_end/flambda/inlining_stats_types.cmx \
    middle_end/flambda/inlining_cost.cmx \
    middle_end/flambda/inline_and_simplify_aux.cmx \
    middle_end/flambda/flambda.cmx \
    middle_end/flambda/base_types/closure_id.cmx \
    utils/clflags.cmx \
    middle_end/flambda/inlining_decision.cmi
middle_end/flambda/inlining_decision.cmi : \
    middle_end/variable.cmi \
    middle_end/flambda/simple_value_approx.cmi \
    lambda/lambda.cmi \
    middle_end/flambda/inlining_decision_intf.cmi \
    middle_end/flambda/inline_and_simplify_aux.cmi \
    middle_end/flambda/flambda.cmi \
    lambda/debuginfo.cmi \
    middle_end/flambda/base_types/closure_id.cmi
middle_end/flambda/inlining_decision_intf.cmi : \
    middle_end/variable.cmi \
    middle_end/flambda/simple_value_approx.cmi \
    middle_end/flambda/inline_and_simplify_aux.cmi \
    middle_end/flambda/flambda.cmi \
    lambda/debuginfo.cmi \
    middle_end/flambda/base_types/closure_id.cmi
middle_end/flambda/inlining_stats.cmo : \
    utils/misc.cmi \
    utils/int_replace_polymorphic_compare.cmi \
    middle_end/flambda/inlining_stats_types.cmi \
    lambda/debuginfo.cmi \
    middle_end/flambda/base_types/closure_id.cmi \
    utils/clflags.cmi \
    middle_end/flambda/inlining_stats.cmi
middle_end/flambda/inlining_stats.cmx : \
    utils/misc.cmx \
    utils/int_replace_polymorphic_compare.cmx \
    middle_end/flambda/inlining_stats_types.cmx \
    lambda/debuginfo.cmx \
    middle_end/flambda/base_types/closure_id.cmx \
    utils/clflags.cmx \
    middle_end/flambda/inlining_stats.cmi
middle_end/flambda/inlining_stats.cmi : \
    middle_end/flambda/inlining_stats_types.cmi \
    lambda/debuginfo.cmi \
    middle_end/flambda/base_types/closure_id.cmi
middle_end/flambda/inlining_stats_types.cmo : \
    utils/int_replace_polymorphic_compare.cmi \
    middle_end/flambda/inlining_cost.cmi \
    middle_end/flambda/inlining_stats_types.cmi
middle_end/flambda/inlining_stats_types.cmx : \
    utils/int_replace_polymorphic_compare.cmx \
    middle_end/flambda/inlining_cost.cmx \
    middle_end/flambda/inlining_stats_types.cmi
middle_end/flambda/inlining_stats_types.cmi : \
    middle_end/flambda/inlining_cost.cmi
middle_end/flambda/inlining_transforms.cmo : \
    middle_end/variable.cmi \
    middle_end/flambda/base_types/var_within_closure.cmi \
    middle_end/flambda/simple_value_approx.cmi \
    middle_end/flambda/projection.cmi \
    middle_end/flambda/parameter.cmi \
    lambda/lambda.cmi \
    middle_end/internal_variable_names.cmi \
    utils/int_replace_polymorphic_compare.cmi \
    middle_end/flambda/inlining_decision_intf.cmi \
    middle_end/flambda/inlining_cost.cmi \
    middle_end/flambda/inline_and_simplify_aux.cmi \
    middle_end/flambda/flambda_utils.cmi \
    middle_end/flambda/flambda_iterators.cmi \
    middle_end/flambda/flambda.cmi \
    lambda/debuginfo.cmi \
    middle_end/compilation_unit.cmi \
    middle_end/flambda/base_types/closure_origin.cmi \
    middle_end/flambda/base_types/closure_id.cmi \
    middle_end/flambda/inlining_transforms.cmi
middle_end/flambda/inlining_transforms.cmx : \
    middle_end/variable.cmx \
    middle_end/flambda/base_types/var_within_closure.cmx \
    middle_end/flambda/simple_value_approx.cmx \
    middle_end/flambda/projection.cmx \
    middle_end/flambda/parameter.cmx \
    lambda/lambda.cmx \
    middle_end/internal_variable_names.cmx \
    utils/int_replace_polymorphic_compare.cmx \
    middle_end/flambda/inlining_decision_intf.cmi \
    middle_end/flambda/inlining_cost.cmx \
    middle_end/flambda/inline_and_simplify_aux.cmx \
    middle_end/flambda/flambda_utils.cmx \
    middle_end/flambda/flambda_iterators.cmx \
    middle_end/flambda/flambda.cmx \
    lambda/debuginfo.cmx \
    middle_end/compilation_unit.cmx \
    middle_end/flambda/base_types/closure_origin.cmx \
    middle_end/flambda/base_types/closure_id.cmx \
    middle_end/flambda/inlining_transforms.cmi
middle_end/flambda/inlining_transforms.cmi : \
    middle_end/variable.cmi \
    middle_end/flambda/simple_value_approx.cmi \
    lambda/lambda.cmi \
    middle_end/flambda/inlining_decision_intf.cmi \
    middle_end/flambda/inline_and_simplify_aux.cmi \
    middle_end/flambda/flambda.cmi \
    lambda/debuginfo.cmi \
    middle_end/flambda/base_types/closure_id.cmi
middle_end/flambda/invariant_params.cmo : \
    middle_end/variable.cmi \
    middle_end/symbol.cmi \
    middle_end/flambda/parameter.cmi \
    utils/int_replace_polymorphic_compare.cmi \
    middle_end/flambda/flambda_utils.cmi \
    middle_end/flambda/flambda_iterators.cmi \
    middle_end/flambda/flambda.cmi \
    middle_end/flambda/base_types/closure_id.cmi \
    utils/clflags.cmi \
    middle_end/backend_intf.cmi \
    middle_end/flambda/invariant_params.cmi
middle_end/flambda/invariant_params.cmx : \
    middle_end/variable.cmx \
    middle_end/symbol.cmx \
    middle_end/flambda/parameter.cmx \
    utils/int_replace_polymorphic_compare.cmx \
    middle_end/flambda/flambda_utils.cmx \
    middle_end/flambda/flambda_iterators.cmx \
    middle_end/flambda/flambda.cmx \
    middle_end/flambda/base_types/closure_id.cmx \
    utils/clflags.cmx \
    middle_end/backend_intf.cmi \
    middle_end/flambda/invariant_params.cmi
middle_end/flambda/invariant_params.cmi : \
    middle_end/variable.cmi \
    middle_end/flambda/flambda.cmi \
    middle_end/backend_intf.cmi
middle_end/flambda/lift_code.cmo : \
    middle_end/variable.cmi \
    utils/strongly_connected_components.cmi \
    middle_end/flambda/base_types/mutable_variable.cmi \
    lambda/lambda.cmi \
    utils/int_replace_polymorphic_compare.cmi \
    middle_end/flambda/flambda_iterators.cmi \
    middle_end/flambda/flambda.cmi \
    middle_end/compilation_unit.cmi \
    middle_end/flambda/lift_code.cmi
middle_end/flambda/lift_code.cmx : \
    middle_end/variable.cmx \
    utils/strongly_connected_components.cmx \
    middle_end/flambda/base_types/mutable_variable.cmx \
    lambda/lambda.cmx \
    utils/int_replace_polymorphic_compare.cmx \
    middle_end/flambda/flambda_iterators.cmx \
    middle_end/flambda/flambda.cmx \
    middle_end/compilation_unit.cmx \
    middle_end/flambda/lift_code.cmi
middle_end/flambda/lift_code.cmi : \
    middle_end/variable.cmi \
    middle_end/internal_variable_names.cmi \
    middle_end/flambda/flambda.cmi
middle_end/flambda/lift_constants.cmo : \
    middle_end/variable.cmi \
    middle_end/flambda/base_types/var_within_closure.cmi \
    middle_end/flambda/base_types/tag.cmi \
    middle_end/symbol.cmi \
    utils/strongly_connected_components.cmi \
    middle_end/flambda/simple_value_approx.cmi \
    utils/misc.cmi \
    middle_end/internal_variable_names.cmi \
    utils/int_replace_polymorphic_compare.cmi \
    middle_end/flambda/inconstant_idents.cmi \
    middle_end/flambda/flambda_utils.cmi \
    middle_end/flambda/flambda_iterators.cmi \
    middle_end/flambda/flambda.cmi \
    middle_end/compilation_unit.cmi \
    middle_end/flambda/base_types/closure_id.cmi \
    middle_end/backend_intf.cmi \
    parsing/asttypes.cmi \
    middle_end/flambda/allocated_const.cmi \
    middle_end/flambda/alias_analysis.cmi \
    middle_end/flambda/lift_constants.cmi
middle_end/flambda/lift_constants.cmx : \
    middle_end/variable.cmx \
    middle_end/flambda/base_types/var_within_closure.cmx \
    middle_end/flambda/base_types/tag.cmx \
    middle_end/symbol.cmx \
    utils/strongly_connected_components.cmx \
    middle_end/flambda/simple_value_approx.cmx \
    utils/misc.cmx \
    middle_end/internal_variable_names.cmx \
    utils/int_replace_polymorphic_compare.cmx \
    middle_end/flambda/inconstant_idents.cmx \
    middle_end/flambda/flambda_utils.cmx \
    middle_end/flambda/flambda_iterators.cmx \
    middle_end/flambda/flambda.cmx \
    middle_end/compilation_unit.cmx \
    middle_end/flambda/base_types/closure_id.cmx \
    middle_end/backend_intf.cmi \
    parsing/asttypes.cmi \
    middle_end/flambda/allocated_const.cmx \
    middle_end/flambda/alias_analysis.cmx \
    middle_end/flambda/lift_constants.cmi
middle_end/flambda/lift_constants.cmi : \
    middle_end/flambda/flambda.cmi \
    middle_end/backend_intf.cmi
middle_end/flambda/lift_let_to_initialize_symbol.cmo : \
    middle_end/variable.cmi \
    middle_end/flambda/base_types/tag.cmi \
    middle_end/symbol.cmi \
    middle_end/internal_variable_names.cmi \
    utils/int_replace_polymorphic_compare.cmi \
    middle_end/flambda/flambda_utils.cmi \
    middle_end/flambda/flambda.cmi \
    lambda/debuginfo.cmi \
    parsing/asttypes.cmi \
    middle_end/flambda/lift_let_to_initialize_symbol.cmi
middle_end/flambda/lift_let_to_initialize_symbol.cmx : \
    middle_end/variable.cmx \
    middle_end/flambda/base_types/tag.cmx \
    middle_end/symbol.cmx \
    middle_end/internal_variable_names.cmx \
    utils/int_replace_polymorphic_compare.cmx \
    middle_end/flambda/flambda_utils.cmx \
    middle_end/flambda/flambda.cmx \
    lambda/debuginfo.cmx \
    parsing/asttypes.cmi \
    middle_end/flambda/lift_let_to_initialize_symbol.cmi
middle_end/flambda/lift_let_to_initialize_symbol.cmi : \
    middle_end/flambda/flambda.cmi \
    middle_end/backend_intf.cmi
middle_end/flambda/parameter.cmo : \
    middle_end/variable.cmi \
    utils/int_replace_polymorphic_compare.cmi \
    utils/identifiable.cmi \
    middle_end/flambda/parameter.cmi
middle_end/flambda/parameter.cmx : \
    middle_end/variable.cmx \
    utils/int_replace_polymorphic_compare.cmx \
    utils/identifiable.cmx \
    middle_end/flambda/parameter.cmi
middle_end/flambda/parameter.cmi : \
    middle_end/variable.cmi \
    utils/identifiable.cmi \
    middle_end/compilation_unit.cmi
middle_end/flambda/pass_wrapper.cmo : \
    utils/int_replace_polymorphic_compare.cmi \
    utils/clflags.cmi \
    middle_end/flambda/pass_wrapper.cmi
middle_end/flambda/pass_wrapper.cmx : \
    utils/int_replace_polymorphic_compare.cmx \
    utils/clflags.cmx \
    middle_end/flambda/pass_wrapper.cmi
middle_end/flambda/pass_wrapper.cmi :
middle_end/flambda/projection.cmo : \
    middle_end/variable.cmi \
    middle_end/flambda/base_types/var_within_closure.cmi \
    utils/int_replace_polymorphic_compare.cmi \
    utils/identifiable.cmi \
    middle_end/flambda/base_types/closure_id.cmi \
    middle_end/flambda/projection.cmi
middle_end/flambda/projection.cmx : \
    middle_end/variable.cmx \
    middle_end/flambda/base_types/var_within_closure.cmx \
    utils/int_replace_polymorphic_compare.cmx \
    utils/identifiable.cmx \
    middle_end/flambda/base_types/closure_id.cmx \
    middle_end/flambda/projection.cmi
middle_end/flambda/projection.cmi : \
    middle_end/variable.cmi \
    middle_end/flambda/base_types/var_within_closure.cmi \
    utils/identifiable.cmi \
    middle_end/flambda/base_types/closure_id.cmi
middle_end/flambda/ref_to_variables.cmo : \
    middle_end/variable.cmi \
    middle_end/flambda/base_types/mutable_variable.cmi \
    lambda/lambda.cmi \
    middle_end/internal_variable_names.cmi \
    utils/int_replace_polymorphic_compare.cmi \
    middle_end/flambda/flambda_iterators.cmi \
    middle_end/flambda/flambda.cmi \
    parsing/asttypes.cmi \
    middle_end/flambda/ref_to_variables.cmi
middle_end/flambda/ref_to_variables.cmx : \
    middle_end/variable.cmx \
    middle_end/flambda/base_types/mutable_variable.cmx \
    lambda/lambda.cmx \
    middle_end/internal_variable_names.cmx \
    utils/int_replace_polymorphic_compare.cmx \
    middle_end/flambda/flambda_iterators.cmx \
    middle_end/flambda/flambda.cmx \
    parsing/asttypes.cmi \
    middle_end/flambda/ref_to_variables.cmi
middle_end/flambda/ref_to_variables.cmi : \
    middle_end/flambda/flambda.cmi
middle_end/flambda/remove_free_vars_equal_to_args.cmo : \
    middle_end/variable.cmi \
    middle_end/flambda/pass_wrapper.cmi \
    middle_end/flambda/parameter.cmi \
    utils/int_replace_polymorphic_compare.cmi \
    middle_end/flambda/flambda_utils.cmi \
    middle_end/flambda/flambda.cmi \
    middle_end/flambda/remove_free_vars_equal_to_args.cmi
middle_end/flambda/remove_free_vars_equal_to_args.cmx : \
    middle_end/variable.cmx \
    middle_end/flambda/pass_wrapper.cmx \
    middle_end/flambda/parameter.cmx \
    utils/int_replace_polymorphic_compare.cmx \
    middle_end/flambda/flambda_utils.cmx \
    middle_end/flambda/flambda.cmx \
    middle_end/flambda/remove_free_vars_equal_to_args.cmi
middle_end/flambda/remove_free_vars_equal_to_args.cmi : \
    middle_end/flambda/flambda.cmi
middle_end/flambda/remove_unused_arguments.cmo : \
    middle_end/variable.cmi \
    middle_end/flambda/projection.cmi \
    middle_end/flambda/parameter.cmi \
    middle_end/flambda/invariant_params.cmi \
    utils/int_replace_polymorphic_compare.cmi \
    middle_end/flambda/flambda_utils.cmi \
    middle_end/flambda/flambda_iterators.cmi \
    middle_end/flambda/flambda.cmi \
    middle_end/flambda/find_recursive_functions.cmi \
    middle_end/compilation_unit.cmi \
    middle_end/flambda/base_types/closure_origin.cmi \
    middle_end/flambda/base_types/closure_id.cmi \
    utils/clflags.cmi \
    middle_end/flambda/remove_unused_arguments.cmi
middle_end/flambda/remove_unused_arguments.cmx : \
    middle_end/variable.cmx \
    middle_end/flambda/projection.cmx \
    middle_end/flambda/parameter.cmx \
    middle_end/flambda/invariant_params.cmx \
    utils/int_replace_polymorphic_compare.cmx \
    middle_end/flambda/flambda_utils.cmx \
    middle_end/flambda/flambda_iterators.cmx \
    middle_end/flambda/flambda.cmx \
    middle_end/flambda/find_recursive_functions.cmx \
    middle_end/compilation_unit.cmx \
    middle_end/flambda/base_types/closure_origin.cmx \
    middle_end/flambda/base_types/closure_id.cmx \
    utils/clflags.cmx \
    middle_end/flambda/remove_unused_arguments.cmi
middle_end/flambda/remove_unused_arguments.cmi : \
    middle_end/flambda/flambda.cmi \
    middle_end/backend_intf.cmi
middle_end/flambda/remove_unused_closure_vars.cmo : \
    middle_end/variable.cmi \
    middle_end/flambda/base_types/var_within_closure.cmi \
    middle_end/flambda/parameter.cmi \
    utils/int_replace_polymorphic_compare.cmi \
    middle_end/flambda/flambda_utils.cmi \
    middle_end/flambda/flambda_iterators.cmi \
    middle_end/flambda/flambda.cmi \
    middle_end/flambda/base_types/closure_id.cmi \
    middle_end/flambda/remove_unused_closure_vars.cmi
middle_end/flambda/remove_unused_closure_vars.cmx : \
    middle_end/variable.cmx \
    middle_end/flambda/base_types/var_within_closure.cmx \
    middle_end/flambda/parameter.cmx \
    utils/int_replace_polymorphic_compare.cmx \
    middle_end/flambda/flambda_utils.cmx \
    middle_end/flambda/flambda_iterators.cmx \
    middle_end/flambda/flambda.cmx \
    middle_end/flambda/base_types/closure_id.cmx \
    middle_end/flambda/remove_unused_closure_vars.cmi
middle_end/flambda/remove_unused_closure_vars.cmi : \
    middle_end/flambda/flambda.cmi
middle_end/flambda/remove_unused_program_constructs.cmo : \
    middle_end/symbol.cmi \
    utils/int_replace_polymorphic_compare.cmi \
    middle_end/flambda/flambda.cmi \
    middle_end/flambda/effect_analysis.cmi \
    middle_end/flambda/remove_unused_program_constructs.cmi
middle_end/flambda/remove_unused_program_constructs.cmx : \
    middle_end/symbol.cmx \
    utils/int_replace_polymorphic_compare.cmx \
    middle_end/flambda/flambda.cmx \
    middle_end/flambda/effect_analysis.cmx \
    middle_end/flambda/remove_unused_program_constructs.cmi
middle_end/flambda/remove_unused_program_constructs.cmi : \
    middle_end/flambda/flambda.cmi
middle_end/flambda/share_constants.cmo : \
    middle_end/symbol.cmi \
    utils/int_replace_polymorphic_compare.cmi \
    middle_end/flambda/flambda_iterators.cmi \
    middle_end/flambda/flambda.cmi \
    middle_end/flambda/share_constants.cmi
middle_end/flambda/share_constants.cmx : \
    middle_end/symbol.cmx \
    utils/int_replace_polymorphic_compare.cmx \
    middle_end/flambda/flambda_iterators.cmx \
    middle_end/flambda/flambda.cmx \
    middle_end/flambda/share_constants.cmi
middle_end/flambda/share_constants.cmi : \
    middle_end/flambda/flambda.cmi
middle_end/flambda/simple_value_approx.cmo : \
    middle_end/variable.cmi \
    middle_end/flambda/base_types/var_within_closure.cmi \
    middle_end/flambda/base_types/tag.cmi \
    middle_end/symbol.cmi \
    middle_end/flambda/base_types/set_of_closures_origin.cmi \
    middle_end/flambda/base_types/set_of_closures_id.cmi \
    middle_end/flambda/parameter.cmi \
    utils/misc.cmi \
    lambda/lambda.cmi \
    middle_end/internal_variable_names.cmi \
    utils/int_replace_polymorphic_compare.cmi \
    middle_end/flambda/inlining_cost.cmi \
    middle_end/flambda/freshening.cmi \
    middle_end/flambda/flambda_utils.cmi \
    middle_end/flambda/flambda.cmi \
    middle_end/flambda/base_types/export_id.cmi \
    middle_end/flambda/effect_analysis.cmi \
    lambda/debuginfo.cmi \
    middle_end/compilation_unit.cmi \
    middle_end/flambda/base_types/closure_origin.cmi \
    middle_end/flambda/base_types/closure_id.cmi \
    middle_end/flambda/allocated_const.cmi \
    middle_end/flambda/simple_value_approx.cmi
middle_end/flambda/simple_value_approx.cmx : \
    middle_end/variable.cmx \
    middle_end/flambda/base_types/var_within_closure.cmx \
    middle_end/flambda/base_types/tag.cmx \
    middle_end/symbol.cmx \
    middle_end/flambda/base_types/set_of_closures_origin.cmx \
    middle_end/flambda/base_types/set_of_closures_id.cmx \
    middle_end/flambda/parameter.cmx \
    utils/misc.cmx \
    lambda/lambda.cmx \
    middle_end/internal_variable_names.cmx \
    utils/int_replace_polymorphic_compare.cmx \
    middle_end/flambda/inlining_cost.cmx \
    middle_end/flambda/freshening.cmx \
    middle_end/flambda/flambda_utils.cmx \
    middle_end/flambda/flambda.cmx \
    middle_end/flambda/base_types/export_id.cmx \
    middle_end/flambda/effect_analysis.cmx \
    lambda/debuginfo.cmx \
    middle_end/compilation_unit.cmx \
    middle_end/flambda/base_types/closure_origin.cmx \
    middle_end/flambda/base_types/closure_id.cmx \
    middle_end/flambda/allocated_const.cmx \
    middle_end/flambda/simple_value_approx.cmi
middle_end/flambda/simple_value_approx.cmi : \
    middle_end/variable.cmi \
    middle_end/flambda/base_types/var_within_closure.cmi \
    middle_end/flambda/base_types/tag.cmi \
    middle_end/symbol.cmi \
    middle_end/flambda/base_types/set_of_closures_origin.cmi \
    middle_end/flambda/base_types/set_of_closures_id.cmi \
    middle_end/flambda/parameter.cmi \
    lambda/lambda.cmi \
    middle_end/flambda/freshening.cmi \
    middle_end/flambda/flambda.cmi \
    middle_end/flambda/base_types/export_id.cmi \
    lambda/debuginfo.cmi \
    middle_end/flambda/base_types/closure_origin.cmi \
    middle_end/flambda/base_types/closure_id.cmi
middle_end/flambda/simplify_boxed_integer_ops.cmo : \
    middle_end/flambda/simplify_common.cmi \
    middle_end/flambda/simplify_boxed_integer_ops_intf.cmi \
    middle_end/flambda/simple_value_approx.cmi \
    lambda/lambda.cmi \
    utils/int_replace_polymorphic_compare.cmi \
    middle_end/flambda/inlining_cost.cmi \
    middle_end/clambda_primitives.cmi \
    middle_end/flambda/simplify_boxed_integer_ops.cmi
middle_end/flambda/simplify_boxed_integer_ops.cmx : \
    middle_end/flambda/simplify_common.cmx \
    middle_end/flambda/simplify_boxed_integer_ops_intf.cmi \
    middle_end/flambda/simple_value_approx.cmx \
    lambda/lambda.cmx \
    utils/int_replace_polymorphic_compare.cmx \
    middle_end/flambda/inlining_cost.cmx \
    middle_end/clambda_primitives.cmx \
    middle_end/flambda/simplify_boxed_integer_ops.cmi
middle_end/flambda/simplify_boxed_integer_ops.cmi : \
    middle_end/flambda/simplify_boxed_integer_ops_intf.cmi
middle_end/flambda/simplify_boxed_integer_ops_intf.cmi : \
    middle_end/flambda/simple_value_approx.cmi \
    middle_end/flambda/inlining_cost.cmi \
    middle_end/flambda/flambda.cmi \
    middle_end/clambda_primitives.cmi
middle_end/flambda/simplify_common.cmo : \
    middle_end/flambda/simple_value_approx.cmi \
    lambda/lambda.cmi \
    utils/int_replace_polymorphic_compare.cmi \
    middle_end/flambda/inlining_cost.cmi \
    middle_end/flambda/effect_analysis.cmi \
    middle_end/flambda/simplify_common.cmi
middle_end/flambda/simplify_common.cmx : \
    middle_end/flambda/simple_value_approx.cmx \
    lambda/lambda.cmx \
    utils/int_replace_polymorphic_compare.cmx \
    middle_end/flambda/inlining_cost.cmx \
    middle_end/flambda/effect_analysis.cmx \
    middle_end/flambda/simplify_common.cmi
middle_end/flambda/simplify_common.cmi : \
    middle_end/flambda/simple_value_approx.cmi \
    lambda/lambda.cmi \
    middle_end/flambda/inlining_cost.cmi \
    middle_end/flambda/flambda.cmi
middle_end/flambda/simplify_primitives.cmo : \
    middle_end/flambda/base_types/tag.cmi \
    middle_end/symbol.cmi \
    middle_end/flambda/simplify_common.cmi \
    middle_end/flambda/simplify_boxed_integer_ops.cmi \
    middle_end/flambda/simple_value_approx.cmi \
    middle_end/semantics_of_primitives.cmi \
    utils/misc.cmi \
    lambda/lambda.cmi \
    utils/int_replace_polymorphic_compare.cmi \
    middle_end/flambda/inlining_cost.cmi \
    middle_end/flambda/flambda.cmi \
    utils/clflags.cmi \
    middle_end/clambda_primitives.cmi \
    parsing/asttypes.cmi \
    middle_end/flambda/simplify_primitives.cmi
middle_end/flambda/simplify_primitives.cmx : \
    middle_end/flambda/base_types/tag.cmx \
    middle_end/symbol.cmx \
    middle_end/flambda/simplify_common.cmx \
    middle_end/flambda/simplify_boxed_integer_ops.cmx \
    middle_end/flambda/simple_value_approx.cmx \
    middle_end/semantics_of_primitives.cmx \
    utils/misc.cmx \
    lambda/lambda.cmx \
    utils/int_replace_polymorphic_compare.cmx \
    middle_end/flambda/inlining_cost.cmx \
    middle_end/flambda/flambda.cmx \
    utils/clflags.cmx \
    middle_end/clambda_primitives.cmx \
    parsing/asttypes.cmi \
    middle_end/flambda/simplify_primitives.cmi
middle_end/flambda/simplify_primitives.cmi : \
    middle_end/variable.cmi \
    middle_end/flambda/simple_value_approx.cmi \
    middle_end/flambda/inlining_cost.cmi \
    middle_end/flambda/flambda.cmi \
    lambda/debuginfo.cmi \
    middle_end/clambda_primitives.cmi
middle_end/flambda/traverse_for_exported_symbols.cmo : \
    middle_end/variable.cmi \
    middle_end/flambda/base_types/var_within_closure.cmi \
    middle_end/symbol.cmi \
    middle_end/flambda/simple_value_approx.cmi \
    middle_end/flambda/base_types/set_of_closures_id.cmi \
    utils/misc.cmi \
    middle_end/flambda/flambda_iterators.cmi \
    middle_end/flambda/flambda.cmi \
    middle_end/flambda/export_info.cmi \
    middle_end/flambda/base_types/export_id.cmi \
    middle_end/compilation_unit.cmi \
    middle_end/flambda/base_types/closure_id.cmi \
    middle_end/flambda/traverse_for_exported_symbols.cmi
middle_end/flambda/traverse_for_exported_symbols.cmx : \
    middle_end/variable.cmx \
    middle_end/flambda/base_types/var_within_closure.cmx \
    middle_end/symbol.cmx \
    middle_end/flambda/simple_value_approx.cmx \
    middle_end/flambda/base_types/set_of_closures_id.cmx \
    utils/misc.cmx \
    middle_end/flambda/flambda_iterators.cmx \
    middle_end/flambda/flambda.cmx \
    middle_end/flambda/export_info.cmx \
    middle_end/flambda/base_types/export_id.cmx \
    middle_end/compilation_unit.cmx \
    middle_end/flambda/base_types/closure_id.cmx \
    middle_end/flambda/traverse_for_exported_symbols.cmi
middle_end/flambda/traverse_for_exported_symbols.cmi : \
    middle_end/flambda/base_types/var_within_closure.cmi \
    middle_end/symbol.cmi \
    middle_end/flambda/simple_value_approx.cmi \
    middle_end/flambda/base_types/set_of_closures_id.cmi \
    middle_end/flambda/flambda.cmi \
    middle_end/flambda/export_info.cmi \
    middle_end/flambda/base_types/export_id.cmi \
    middle_end/flambda/base_types/closure_id.cmi
middle_end/flambda/un_anf.cmo : \
    middle_end/symbol.cmi \
    middle_end/semantics_of_primitives.cmi \
    middle_end/printclambda.cmi \
    utils/misc.cmi \
    lambda/lambda.cmi \
    lambda/debuginfo.cmi \
    utils/clflags.cmi \
    middle_end/clambda_primitives.cmi \
    middle_end/clambda.cmi \
    middle_end/backend_var.cmi \
    parsing/asttypes.cmi \
    middle_end/flambda/un_anf.cmi
middle_end/flambda/un_anf.cmx : \
    middle_end/symbol.cmx \
    middle_end/semantics_of_primitives.cmx \
    middle_end/printclambda.cmx \
    utils/misc.cmx \
    lambda/lambda.cmx \
    lambda/debuginfo.cmx \
    utils/clflags.cmx \
    middle_end/clambda_primitives.cmx \
    middle_end/clambda.cmx \
    middle_end/backend_var.cmx \
    parsing/asttypes.cmi \
    middle_end/flambda/un_anf.cmi
middle_end/flambda/un_anf.cmi : \
    middle_end/symbol.cmi \
    middle_end/clambda.cmi
middle_end/flambda/unbox_closures.cmo : \
    middle_end/variable.cmi \
    utils/int_replace_polymorphic_compare.cmi \
    middle_end/flambda/inlining_cost.cmi \
    middle_end/flambda/inline_and_simplify_aux.cmi \
    middle_end/flambda/flambda_utils.cmi \
    middle_end/flambda/flambda_iterators.cmi \
    middle_end/flambda/flambda.cmi \
    middle_end/flambda/base_types/closure_id.cmi \
    utils/clflags.cmi \
    middle_end/flambda/augment_specialised_args.cmi \
    middle_end/flambda/unbox_closures.cmi
middle_end/flambda/unbox_closures.cmx : \
    middle_end/variable.cmx \
    utils/int_replace_polymorphic_compare.cmx \
    middle_end/flambda/inlining_cost.cmx \
    middle_end/flambda/inline_and_simplify_aux.cmx \
    middle_end/flambda/flambda_utils.cmx \
    middle_end/flambda/flambda_iterators.cmx \
    middle_end/flambda/flambda.cmx \
    middle_end/flambda/base_types/closure_id.cmx \
    utils/clflags.cmx \
    middle_end/flambda/augment_specialised_args.cmx \
    middle_end/flambda/unbox_closures.cmi
middle_end/flambda/unbox_closures.cmi : \
    middle_end/variable.cmi \
    middle_end/flambda/inlining_cost.cmi \
    middle_end/flambda/inline_and_simplify_aux.cmi \
    middle_end/flambda/flambda.cmi
middle_end/flambda/unbox_free_vars_of_closures.cmo : \
    middle_end/variable.cmi \
    middle_end/flambda/projection.cmi \
    middle_end/flambda/pass_wrapper.cmi \
    utils/misc.cmi \
    middle_end/internal_variable_names.cmi \
    utils/int_replace_polymorphic_compare.cmi \
    middle_end/flambda/inlining_cost.cmi \
    middle_end/flambda/inline_and_simplify_aux.cmi \
    middle_end/flambda/flambda_utils.cmi \
    middle_end/flambda/flambda_iterators.cmi \
    middle_end/flambda/flambda.cmi \
    middle_end/flambda/extract_projections.cmi \
    utils/clflags.cmi \
    middle_end/flambda/unbox_free_vars_of_closures.cmi
middle_end/flambda/unbox_free_vars_of_closures.cmx : \
    middle_end/variable.cmx \
    middle_end/flambda/projection.cmx \
    middle_end/flambda/pass_wrapper.cmx \
    utils/misc.cmx \
    middle_end/internal_variable_names.cmx \
    utils/int_replace_polymorphic_compare.cmx \
    middle_end/flambda/inlining_cost.cmx \
    middle_end/flambda/inline_and_simplify_aux.cmx \
    middle_end/flambda/flambda_utils.cmx \
    middle_end/flambda/flambda_iterators.cmx \
    middle_end/flambda/flambda.cmx \
    middle_end/flambda/extract_projections.cmx \
    utils/clflags.cmx \
    middle_end/flambda/unbox_free_vars_of_closures.cmi
middle_end/flambda/unbox_free_vars_of_closures.cmi : \
    middle_end/flambda/inlining_cost.cmi \
    middle_end/flambda/inline_and_simplify_aux.cmi \
    middle_end/flambda/flambda.cmi
middle_end/flambda/unbox_specialised_args.cmo : \
    middle_end/variable.cmi \
    middle_end/flambda/projection.cmi \
    middle_end/flambda/invariant_params.cmi \
    utils/int_replace_polymorphic_compare.cmi \
    middle_end/flambda/inline_and_simplify_aux.cmi \
    middle_end/flambda/flambda.cmi \
    middle_end/flambda/extract_projections.cmi \
    utils/clflags.cmi \
    middle_end/flambda/augment_specialised_args.cmi \
    middle_end/flambda/unbox_specialised_args.cmi
middle_end/flambda/unbox_specialised_args.cmx : \
    middle_end/variable.cmx \
    middle_end/flambda/projection.cmx \
    middle_end/flambda/invariant_params.cmx \
    utils/int_replace_polymorphic_compare.cmx \
    middle_end/flambda/inline_and_simplify_aux.cmx \
    middle_end/flambda/flambda.cmx \
    middle_end/flambda/extract_projections.cmx \
    utils/clflags.cmx \
    middle_end/flambda/augment_specialised_args.cmx \
    middle_end/flambda/unbox_specialised_args.cmi
middle_end/flambda/unbox_specialised_args.cmi : \
    middle_end/variable.cmi \
    middle_end/flambda/inlining_cost.cmi \
    middle_end/flambda/inline_and_simplify_aux.cmi \
    middle_end/flambda/flambda.cmi
middle_end/flambda/base_types/closure_element.cmo : \
    middle_end/variable.cmi \
    utils/int_replace_polymorphic_compare.cmi \
    middle_end/flambda/base_types/closure_element.cmi
middle_end/flambda/base_types/closure_element.cmx : \
    middle_end/variable.cmx \
    utils/int_replace_polymorphic_compare.cmx \
    middle_end/flambda/base_types/closure_element.cmi
middle_end/flambda/base_types/closure_element.cmi : \
    middle_end/variable.cmi \
    utils/identifiable.cmi \
    middle_end/compilation_unit.cmi
middle_end/flambda/base_types/closure_id.cmo : \
    utils/int_replace_polymorphic_compare.cmi \
    middle_end/flambda/base_types/closure_element.cmi \
    middle_end/flambda/base_types/closure_id.cmi
middle_end/flambda/base_types/closure_id.cmx : \
    utils/int_replace_polymorphic_compare.cmx \
    middle_end/flambda/base_types/closure_element.cmx \
    middle_end/flambda/base_types/closure_id.cmi
middle_end/flambda/base_types/closure_id.cmi : \
    middle_end/flambda/base_types/closure_element.cmi
middle_end/flambda/base_types/closure_origin.cmo : \
    utils/int_replace_polymorphic_compare.cmi \
    middle_end/flambda/base_types/closure_id.cmi \
    middle_end/flambda/base_types/closure_origin.cmi
middle_end/flambda/base_types/closure_origin.cmx : \
    utils/int_replace_polymorphic_compare.cmx \
    middle_end/flambda/base_types/closure_id.cmx \
    middle_end/flambda/base_types/closure_origin.cmi
middle_end/flambda/base_types/closure_origin.cmi : \
    utils/identifiable.cmi \
    middle_end/compilation_unit.cmi \
    middle_end/flambda/base_types/closure_id.cmi
middle_end/flambda/base_types/export_id.cmo : \
    utils/int_replace_polymorphic_compare.cmi \
    utils/identifiable.cmi \
    middle_end/flambda/base_types/id_types.cmi \
    middle_end/compilation_unit.cmi \
    middle_end/flambda/base_types/export_id.cmi
middle_end/flambda/base_types/export_id.cmx : \
    utils/int_replace_polymorphic_compare.cmx \
    utils/identifiable.cmx \
    middle_end/flambda/base_types/id_types.cmx \
    middle_end/compilation_unit.cmx \
    middle_end/flambda/base_types/export_id.cmi
middle_end/flambda/base_types/export_id.cmi : \
    utils/identifiable.cmi \
    middle_end/compilation_unit.cmi
middle_end/flambda/base_types/id_types.cmo : \
    utils/int_replace_polymorphic_compare.cmi \
    utils/identifiable.cmi \
    middle_end/flambda/base_types/id_types.cmi
middle_end/flambda/base_types/id_types.cmx : \
    utils/int_replace_polymorphic_compare.cmx \
    utils/identifiable.cmx \
    middle_end/flambda/base_types/id_types.cmi
middle_end/flambda/base_types/id_types.cmi : \
    utils/identifiable.cmi
middle_end/flambda/base_types/mutable_variable.cmo : \
    middle_end/variable.cmi \
    utils/int_replace_polymorphic_compare.cmi \
    middle_end/flambda/base_types/mutable_variable.cmi
middle_end/flambda/base_types/mutable_variable.cmx : \
    middle_end/variable.cmx \
    utils/int_replace_polymorphic_compare.cmx \
    middle_end/flambda/base_types/mutable_variable.cmi
middle_end/flambda/base_types/mutable_variable.cmi : \
    middle_end/variable.cmi \
    middle_end/internal_variable_names.cmi \
    utils/identifiable.cmi \
    typing/ident.cmi \
    middle_end/compilation_unit.cmi
middle_end/flambda/base_types/set_of_closures_id.cmo : \
    utils/int_replace_polymorphic_compare.cmi \
    utils/identifiable.cmi \
    middle_end/flambda/base_types/id_types.cmi \
    middle_end/compilation_unit.cmi \
    middle_end/flambda/base_types/set_of_closures_id.cmi
middle_end/flambda/base_types/set_of_closures_id.cmx : \
    utils/int_replace_polymorphic_compare.cmx \
    utils/identifiable.cmx \
    middle_end/flambda/base_types/id_types.cmx \
    middle_end/compilation_unit.cmx \
    middle_end/flambda/base_types/set_of_closures_id.cmi
middle_end/flambda/base_types/set_of_closures_id.cmi : \
    utils/identifiable.cmi \
    middle_end/compilation_unit.cmi
middle_end/flambda/base_types/set_of_closures_origin.cmo : \
    middle_end/flambda/base_types/set_of_closures_id.cmi \
    utils/int_replace_polymorphic_compare.cmi \
    middle_end/flambda/base_types/set_of_closures_origin.cmi
middle_end/flambda/base_types/set_of_closures_origin.cmx : \
    middle_end/flambda/base_types/set_of_closures_id.cmx \
    utils/int_replace_polymorphic_compare.cmx \
    middle_end/flambda/base_types/set_of_closures_origin.cmi
middle_end/flambda/base_types/set_of_closures_origin.cmi : \
    middle_end/flambda/base_types/set_of_closures_id.cmi \
    utils/identifiable.cmi \
    middle_end/compilation_unit.cmi
middle_end/flambda/base_types/static_exception.cmo : \
    utils/numbers.cmi \
    lambda/lambda.cmi \
    utils/int_replace_polymorphic_compare.cmi \
    middle_end/flambda/base_types/static_exception.cmi
middle_end/flambda/base_types/static_exception.cmx : \
    utils/numbers.cmx \
    lambda/lambda.cmx \
    utils/int_replace_polymorphic_compare.cmx \
    middle_end/flambda/base_types/static_exception.cmi
middle_end/flambda/base_types/static_exception.cmi : \
    utils/identifiable.cmi
middle_end/flambda/base_types/tag.cmo : \
    utils/numbers.cmi \
    utils/misc.cmi \
    utils/int_replace_polymorphic_compare.cmi \
    utils/identifiable.cmi \
    middle_end/flambda/base_types/tag.cmi
middle_end/flambda/base_types/tag.cmx : \
    utils/numbers.cmx \
    utils/misc.cmx \
    utils/int_replace_polymorphic_compare.cmx \
    utils/identifiable.cmx \
    middle_end/flambda/base_types/tag.cmi
middle_end/flambda/base_types/tag.cmi : \
    utils/identifiable.cmi
middle_end/flambda/base_types/var_within_closure.cmo : \
    utils/int_replace_polymorphic_compare.cmi \
    middle_end/flambda/base_types/closure_element.cmi \
    middle_end/flambda/base_types/var_within_closure.cmi
middle_end/flambda/base_types/var_within_closure.cmx : \
    utils/int_replace_polymorphic_compare.cmx \
    middle_end/flambda/base_types/closure_element.cmx \
    middle_end/flambda/base_types/var_within_closure.cmi
middle_end/flambda/base_types/var_within_closure.cmi : \
    middle_end/flambda/base_types/closure_element.cmi
asmcomp/debug/available_regs.cmo : \
    asmcomp/debug/reg_with_debug_info.cmi \
    asmcomp/debug/reg_availability_set.cmi \
    asmcomp/reg.cmi \
    asmcomp/proc.cmi \
    asmcomp/printmach.cmi \
    utils/misc.cmi \
    asmcomp/mach.cmi \
    utils/clflags.cmi \
    asmcomp/debug/available_regs.cmi
asmcomp/debug/available_regs.cmx : \
    asmcomp/debug/reg_with_debug_info.cmx \
    asmcomp/debug/reg_availability_set.cmx \
    asmcomp/reg.cmx \
    asmcomp/proc.cmx \
    asmcomp/printmach.cmx \
    utils/misc.cmx \
    asmcomp/mach.cmx \
    utils/clflags.cmx \
    asmcomp/debug/available_regs.cmi
asmcomp/debug/available_regs.cmi : \
    asmcomp/mach.cmi
asmcomp/debug/compute_ranges.cmo : \
    asmcomp/printlinear.cmi \
    utils/numbers.cmi \
    utils/misc.cmi \
    asmcomp/linear.cmi \
    utils/int_replace_polymorphic_compare.cmi \
    asmcomp/debug/compute_ranges_intf.cmo \
    asmcomp/cmm.cmi \
    asmcomp/debug/compute_ranges.cmi
asmcomp/debug/compute_ranges.cmx : \
    asmcomp/printlinear.cmx \
    utils/numbers.cmx \
    utils/misc.cmx \
    asmcomp/linear.cmx \
    utils/int_replace_polymorphic_compare.cmx \
    asmcomp/debug/compute_ranges_intf.cmx \
    asmcomp/cmm.cmx \
    asmcomp/debug/compute_ranges.cmi
asmcomp/debug/compute_ranges.cmi : \
    asmcomp/debug/compute_ranges_intf.cmo
asmcomp/debug/compute_ranges_intf.cmo : \
    utils/numbers.cmi \
    asmcomp/linear.cmi \
    utils/identifiable.cmi
asmcomp/debug/compute_ranges_intf.cmx : \
    utils/numbers.cmx \
    asmcomp/linear.cmx \
    utils/identifiable.cmx
asmcomp/debug/reg_availability_set.cmo : \
    asmcomp/debug/reg_with_debug_info.cmi \
    middle_end/backend_var.cmi \
    asmcomp/debug/reg_availability_set.cmi
asmcomp/debug/reg_availability_set.cmx : \
    asmcomp/debug/reg_with_debug_info.cmx \
    middle_end/backend_var.cmx \
    asmcomp/debug/reg_availability_set.cmi
asmcomp/debug/reg_availability_set.cmi : \
    asmcomp/debug/reg_with_debug_info.cmi \
    asmcomp/reg.cmi
asmcomp/debug/reg_with_debug_info.cmo : \
    asmcomp/reg.cmi \
    middle_end/backend_var.cmi \
    asmcomp/debug/reg_with_debug_info.cmi
asmcomp/debug/reg_with_debug_info.cmx : \
    asmcomp/reg.cmx \
    middle_end/backend_var.cmx \
    asmcomp/debug/reg_with_debug_info.cmi
asmcomp/debug/reg_with_debug_info.cmi : \
    asmcomp/reg.cmi \
    middle_end/backend_var.cmi
driver/compenv.cmo : \
    utils/warnings.cmi \
    utils/profile.cmi \
    utils/misc.cmi \
    parsing/location.cmi \
    utils/config.cmi \
    utils/clflags.cmi \
    utils/ccomp.cmi \
    driver/compenv.cmi
driver/compenv.cmx : \
    utils/warnings.cmx \
    utils/profile.cmx \
    utils/misc.cmx \
    parsing/location.cmx \
    utils/config.cmx \
    utils/clflags.cmx \
    utils/ccomp.cmx \
    driver/compenv.cmi
driver/compenv.cmi : \
    utils/clflags.cmi
driver/compile.cmo : \
    typing/typedtree.cmi \
    lambda/translmod.cmi \
    lambda/simplif.cmi \
    utils/profile.cmi \
    lambda/printlambda.cmi \
    bytecomp/printinstr.cmi \
    utils/misc.cmi \
    lambda/lambda.cmi \
    bytecomp/emitcode.cmi \
    driver/compile_common.cmi \
    utils/clflags.cmi \
    bytecomp/bytegen.cmi \
    driver/compile.cmi
driver/compile.cmx : \
    typing/typedtree.cmx \
    lambda/translmod.cmx \
    lambda/simplif.cmx \
    utils/profile.cmx \
    lambda/printlambda.cmx \
    bytecomp/printinstr.cmx \
    utils/misc.cmx \
    lambda/lambda.cmx \
    bytecomp/emitcode.cmx \
    driver/compile_common.cmx \
    utils/clflags.cmx \
    bytecomp/bytegen.cmx \
    driver/compile.cmi
driver/compile.cmi : \
    typing/typedtree.cmi \
    bytecomp/instruct.cmi \
    typing/ident.cmi \
    driver/compile_common.cmi \
    utils/clflags.cmi
driver/compile_common.cmo : \
    utils/warnings.cmi \
    typing/typemod.cmi \
    typing/typedtree.cmi \
    typing/typecore.cmi \
    utils/profile.cmi \
    typing/printtyped.cmi \
    typing/printtyp.cmi \
    parsing/printast.cmi \
    parsing/pprintast.cmi \
    driver/pparse.cmi \
    utils/misc.cmi \
    typing/includemod.cmi \
    typing/env.cmi \
    utils/config.cmi \
    driver/compmisc.cmi \
    driver/compenv.cmi \
    utils/clflags.cmi \
    parsing/builtin_attributes.cmi \
    driver/compile_common.cmi
driver/compile_common.cmx : \
    utils/warnings.cmx \
    typing/typemod.cmx \
    typing/typedtree.cmx \
    typing/typecore.cmx \
    utils/profile.cmx \
    typing/printtyped.cmx \
    typing/printtyp.cmx \
    parsing/printast.cmx \
    parsing/pprintast.cmx \
    driver/pparse.cmx \
    utils/misc.cmx \
    typing/includemod.cmx \
    typing/env.cmx \
    utils/config.cmx \
    driver/compmisc.cmx \
    driver/compenv.cmx \
    utils/clflags.cmx \
    parsing/builtin_attributes.cmx \
    driver/compile_common.cmi
driver/compile_common.cmi : \
    typing/typedtree.cmi \
    parsing/parsetree.cmi \
    typing/env.cmi
driver/compmisc.cmo : \
    utils/warnings.cmi \
    typing/types.cmi \
    typing/typemod.cmi \
    utils/misc.cmi \
    parsing/location.cmi \
    utils/load_path.cmi \
    typing/ident.cmi \
    typing/env.cmi \
    utils/config.cmi \
    driver/compenv.cmi \
    utils/clflags.cmi \
    driver/compmisc.cmi
driver/compmisc.cmx : \
    utils/warnings.cmx \
    typing/types.cmx \
    typing/typemod.cmx \
    utils/misc.cmx \
    parsing/location.cmx \
    utils/load_path.cmx \
    typing/ident.cmx \
    typing/env.cmx \
    utils/config.cmx \
    driver/compenv.cmx \
    utils/clflags.cmx \
    driver/compmisc.cmi
driver/compmisc.cmi : \
    typing/env.cmi \
    utils/clflags.cmi
driver/errors.cmo : \
    parsing/location.cmi \
    driver/errors.cmi
driver/errors.cmx : \
    parsing/location.cmx \
    driver/errors.cmi
driver/errors.cmi :
driver/main.cmo : \
    driver/maindriver.cmi
driver/main.cmx : \
    driver/maindriver.cmx
driver/main_args.cmo : \
    utils/warnings.cmi \
    utils/profile.cmi \
    utils/misc.cmi \
    utils/config.cmi \
    driver/compenv.cmi \
    utils/clflags.cmi \
    driver/main_args.cmi
driver/main_args.cmx : \
    utils/warnings.cmx \
    utils/profile.cmx \
    utils/misc.cmx \
    utils/config.cmx \
    driver/compenv.cmx \
    utils/clflags.cmx \
    driver/main_args.cmi
driver/main_args.cmi :
driver/maindriver.cmo : \
    utils/warnings.cmi \
    utils/profile.cmi \
    driver/makedepend.cmi \
    driver/main_args.cmi \
    parsing/location.cmi \
    utils/config.cmi \
    driver/compmisc.cmi \
    driver/compile.cmi \
    driver/compenv.cmi \
    utils/clflags.cmi \
    bytecomp/bytepackager.cmi \
    bytecomp/bytelink.cmi \
    bytecomp/bytelibrarian.cmi \
    driver/maindriver.cmi
driver/maindriver.cmx : \
    utils/warnings.cmx \
    utils/profile.cmx \
    driver/makedepend.cmx \
    driver/main_args.cmx \
    parsing/location.cmx \
    utils/config.cmx \
    driver/compmisc.cmx \
    driver/compile.cmx \
    driver/compenv.cmx \
    utils/clflags.cmx \
    bytecomp/bytepackager.cmx \
    bytecomp/bytelink.cmx \
    bytecomp/bytelibrarian.cmx \
    driver/maindriver.cmi
driver/maindriver.cmi :
driver/makedepend.cmo : \
    driver/pparse.cmi \
    parsing/parsetree.cmi \
    parsing/parser.cmi \
    parsing/parse.cmi \
    utils/misc.cmi \
    parsing/location.cmi \
    parsing/lexer.cmi \
    parsing/depend.cmi \
    utils/config.cmi \
    driver/compenv.cmi \
    utils/clflags.cmi \
    driver/makedepend.cmi
driver/makedepend.cmx : \
    driver/pparse.cmx \
    parsing/parsetree.cmi \
    parsing/parser.cmx \
    parsing/parse.cmx \
    utils/misc.cmx \
    parsing/location.cmx \
    parsing/lexer.cmx \
    parsing/depend.cmx \
    utils/config.cmx \
    driver/compenv.cmx \
    utils/clflags.cmx \
    driver/makedepend.cmi
driver/makedepend.cmi :
driver/optcompile.cmo : \
    typing/typedtree.cmi \
    lambda/translmod.cmi \
    lambda/simplif.cmi \
    utils/profile.cmi \
    lambda/printlambda.cmi \
    utils/misc.cmi \
    lambda/lambda.cmi \
    middle_end/flambda/flambda_middle_end.cmi \
    utils/config.cmi \
    middle_end/compilenv.cmi \
    driver/compile_common.cmi \
    middle_end/closure/closure_middle_end.cmi \
    utils/clflags.cmi \
    asmcomp/asmgen.cmi \
    driver/optcompile.cmi
driver/optcompile.cmx : \
    typing/typedtree.cmx \
    lambda/translmod.cmx \
    lambda/simplif.cmx \
    utils/profile.cmx \
    lambda/printlambda.cmx \
    utils/misc.cmx \
    lambda/lambda.cmx \
    middle_end/flambda/flambda_middle_end.cmx \
    utils/config.cmx \
    middle_end/compilenv.cmx \
    driver/compile_common.cmx \
    middle_end/closure/closure_middle_end.cmx \
    utils/clflags.cmx \
    asmcomp/asmgen.cmx \
    driver/optcompile.cmi
driver/optcompile.cmi : \
    typing/typedtree.cmi \
    driver/compile_common.cmi \
    utils/clflags.cmi \
    middle_end/backend_intf.cmi
driver/opterrors.cmo : \
    parsing/location.cmi \
    driver/opterrors.cmi
driver/opterrors.cmx : \
    parsing/location.cmx \
    driver/opterrors.cmi
driver/opterrors.cmi :
driver/optmain.cmo : \
    driver/optmaindriver.cmi
driver/optmain.cmx : \
    driver/optmaindriver.cmx
driver/optmaindriver.cmo : \
    utils/warnings.cmi \
    utils/profile.cmi \
    asmcomp/proc.cmi \
    driver/optcompile.cmi \
    driver/makedepend.cmi \
    driver/main_args.cmi \
    parsing/location.cmi \
    middle_end/flambda/import_approx.cmi \
    utils/config.cmi \
    driver/compmisc.cmi \
    middle_end/compilenv.cmi \
    driver/compenv.cmi \
    utils/clflags.cmi \
    middle_end/backend_intf.cmi \
    asmcomp/asmpackager.cmi \
    asmcomp/asmlink.cmi \
    asmcomp/asmlibrarian.cmi \
    asmcomp/arch.cmo \
    driver/optmaindriver.cmi
driver/optmaindriver.cmx : \
    utils/warnings.cmx \
    utils/profile.cmx \
    asmcomp/proc.cmx \
    driver/optcompile.cmx \
    driver/makedepend.cmx \
    driver/main_args.cmx \
    parsing/location.cmx \
    middle_end/flambda/import_approx.cmx \
    utils/config.cmx \
    driver/compmisc.cmx \
    middle_end/compilenv.cmx \
    driver/compenv.cmx \
    utils/clflags.cmx \
    middle_end/backend_intf.cmi \
    asmcomp/asmpackager.cmx \
    asmcomp/asmlink.cmx \
    asmcomp/asmlibrarian.cmx \
    asmcomp/arch.cmx \
    driver/optmaindriver.cmi
driver/optmaindriver.cmi :
driver/pparse.cmo : \
    utils/warnings.cmi \
    utils/profile.cmi \
    parsing/parsetree.cmi \
    parsing/parse.cmi \
    utils/misc.cmi \
    parsing/location.cmi \
    utils/config.cmi \
    utils/clflags.cmi \
    utils/ccomp.cmi \
    parsing/ast_mapper.cmi \
    parsing/ast_invariants.cmi \
    driver/pparse.cmi
driver/pparse.cmx : \
    utils/warnings.cmx \
    utils/profile.cmx \
    parsing/parsetree.cmi \
    parsing/parse.cmx \
    utils/misc.cmx \
    parsing/location.cmx \
    utils/config.cmx \
    utils/clflags.cmx \
    utils/ccomp.cmx \
    parsing/ast_mapper.cmx \
    parsing/ast_invariants.cmx \
    driver/pparse.cmi
driver/pparse.cmi : \
    parsing/parsetree.cmi
toplevel/expunge.cmo : \
    bytecomp/symtable.cmi \
    lambda/runtimedef.cmi \
    utils/misc.cmi \
    typing/ident.cmi \
    bytecomp/bytesections.cmi
toplevel/expunge.cmx : \
    bytecomp/symtable.cmx \
    lambda/runtimedef.cmx \
    utils/misc.cmx \
    typing/ident.cmx \
    bytecomp/bytesections.cmx
toplevel/genprintval.cmo : \
    typing/types.cmi \
    parsing/syntaxerr.cmi \
    typing/printtyp.cmi \
    typing/predef.cmi \
    typing/path.cmi \
    parsing/parse.cmi \
    typing/outcometree.cmi \
    typing/oprint.cmi \
    utils/misc.cmi \
    parsing/longident.cmi \
    parsing/lexer.cmi \
    typing/ident.cmi \
    typing/env.cmi \
    typing/datarepr.cmi \
    typing/ctype.cmi \
    typing/btype.cmi \
    toplevel/genprintval.cmi
toplevel/genprintval.cmx : \
    typing/types.cmx \
    parsing/syntaxerr.cmx \
    typing/printtyp.cmx \
    typing/predef.cmx \
    typing/path.cmx \
    parsing/parse.cmx \
    typing/outcometree.cmi \
    typing/oprint.cmx \
    utils/misc.cmx \
    parsing/longident.cmx \
    parsing/lexer.cmx \
    typing/ident.cmx \
    typing/env.cmx \
    typing/datarepr.cmx \
    typing/ctype.cmx \
    typing/btype.cmx \
    toplevel/genprintval.cmi
toplevel/genprintval.cmi : \
    typing/types.cmi \
    typing/path.cmi \
    typing/outcometree.cmi \
    typing/env.cmi
toplevel/topcommon.cmo : \
    parsing/printast.cmi \
    typing/predef.cmi \
    parsing/pprintast.cmi \
    driver/pparse.cmi \
    typing/path.cmi \
    parsing/parsetree.cmi \
    parsing/parse.cmi \
    typing/outcometree.cmi \
    typing/oprint.cmi \
    utils/misc.cmi \
    parsing/longident.cmi \
    parsing/location.cmi \
    utils/load_path.cmi \
    parsing/lexer.cmi \
    typing/ident.cmi \
    toplevel/genprintval.cmi \
    typing/env.cmi \
    bytecomp/dll.cmi \
    utils/config.cmi \
    driver/compmisc.cmi \
    driver/compenv.cmi \
    utils/clflags.cmi \
    parsing/ast_helper.cmi \
    toplevel/topcommon.cmi
toplevel/topcommon.cmx : \
    parsing/printast.cmx \
    typing/predef.cmx \
    parsing/pprintast.cmx \
    driver/pparse.cmx \
    typing/path.cmx \
    parsing/parsetree.cmi \
    parsing/parse.cmx \
    typing/outcometree.cmi \
    typing/oprint.cmx \
    utils/misc.cmx \
    parsing/longident.cmx \
    parsing/location.cmx \
    utils/load_path.cmx \
    parsing/lexer.cmx \
    typing/ident.cmx \
    toplevel/genprintval.cmx \
    typing/env.cmx \
    bytecomp/dll.cmx \
    utils/config.cmx \
    driver/compmisc.cmx \
    driver/compenv.cmx \
    utils/clflags.cmx \
    parsing/ast_helper.cmx \
    toplevel/topcommon.cmi
toplevel/topcommon.cmi : \
    utils/warnings.cmi \
    typing/types.cmi \
    typing/path.cmi \
    parsing/parsetree.cmi \
    typing/outcometree.cmi \
    parsing/longident.cmi \
    parsing/location.cmi \
    typing/ident.cmi \
    toplevel/genprintval.cmi \
    typing/env.cmi
toplevel/topdirs.cmo : \
    utils/warnings.cmi \
    typing/types.cmi \
    toplevel/toploop.cmi \
    toplevel/topeval.cmi \
    typing/printtyp.cmi \
    typing/predef.cmi \
    typing/path.cmi \
    parsing/parsetree.cmi \
    utils/misc.cmi \
    parsing/longident.cmi \
    parsing/location.cmi \
    utils/load_path.cmi \
    typing/ident.cmi \
    typing/env.cmi \
    bytecomp/dll.cmi \
    typing/ctype.cmi \
    utils/config.cmi \
    driver/compenv.cmi \
    utils/clflags.cmi \
    typing/btype.cmi \
    parsing/asttypes.cmi \
    parsing/ast_helper.cmi \
    toplevel/topdirs.cmi
toplevel/topdirs.cmx : \
    utils/warnings.cmx \
    typing/types.cmx \
    toplevel/toploop.cmx \
    toplevel/topeval.cmi \
    typing/printtyp.cmx \
    typing/predef.cmx \
    typing/path.cmx \
    parsing/parsetree.cmi \
    utils/misc.cmx \
    parsing/longident.cmx \
    parsing/location.cmx \
    utils/load_path.cmx \
    typing/ident.cmx \
    typing/env.cmx \
    bytecomp/dll.cmx \
    typing/ctype.cmx \
    utils/config.cmx \
    driver/compenv.cmx \
    utils/clflags.cmx \
    typing/btype.cmx \
    parsing/asttypes.cmi \
    parsing/ast_helper.cmx \
    toplevel/topdirs.cmi
toplevel/topdirs.cmi : \
    parsing/longident.cmi
toplevel/topeval.cmi : \
    toplevel/topcommon.cmi \
    parsing/parsetree.cmi
toplevel/toploop.cmo : \
    utils/warnings.cmi \
    typing/typetexp.cmi \
    toplevel/topeval.cmi \
    toplevel/topcommon.cmi \
    utils/misc.cmi \
    parsing/location.cmi \
    utils/load_path.cmi \
    parsing/lexer.cmi \
    typing/env.cmi \
    utils/config.cmi \
    driver/compmisc.cmi \
    driver/compenv.cmi \
    utils/clflags.cmi \
    typing/btype.cmi \
    toplevel/toploop.cmi
toplevel/toploop.cmx : \
    utils/warnings.cmx \
    typing/typetexp.cmx \
    toplevel/topeval.cmi \
    toplevel/topcommon.cmx \
    utils/misc.cmx \
    parsing/location.cmx \
    utils/load_path.cmx \
    parsing/lexer.cmx \
    typing/env.cmx \
    utils/config.cmx \
    driver/compmisc.cmx \
    driver/compenv.cmx \
    utils/clflags.cmx \
    typing/btype.cmx \
    toplevel/toploop.cmi
toplevel/toploop.cmi : \
    utils/warnings.cmi \
    typing/types.cmi \
    typing/path.cmi \
    parsing/parsetree.cmi \
    typing/outcometree.cmi \
    parsing/longident.cmi \
    parsing/location.cmi \
    typing/env.cmi
toplevel/topmain.cmi :
toplevel/topstart.cmo : \
    toplevel/topmain.cmi
toplevel/topstart.cmx : \
    toplevel/topmain.cmi
toplevel/trace.cmi : \
    typing/types.cmi \
    typing/path.cmi \
    parsing/longident.cmi \
    typing/env.cmi
toplevel/byte/topdirs.cmi : \
    parsing/longident.cmi
toplevel/byte/topeval.cmo : \
    utils/warnings.cmi \
    typing/types.cmi \
    typing/typemod.cmi \
    typing/typedtree.cmi \
    typing/typecore.cmi \
    lambda/translmod.cmi \
    toplevel/topcommon.cmi \
    bytecomp/symtable.cmi \
    lambda/simplif.cmi \
    typing/printtyped.cmi \
    typing/printtyp.cmi \
    lambda/printlambda.cmi \
    bytecomp/printinstr.cmi \
    typing/predef.cmi \
    typing/persistent_env.cmi \
    parsing/parsetree.cmi \
    typing/outcometree.cmi \
    bytecomp/opcodes.cmi \
    utils/misc.cmi \
    bytecomp/meta.cmi \
    parsing/location.cmi \
    utils/load_path.cmi \
    typing/includemod.cmi \
    typing/ident.cmi \
    typing/env.cmi \
    bytecomp/emitcode.cmi \
    bytecomp/dll.cmi \
    utils/config.cmi \
    driver/compmisc.cmi \
    file_formats/cmo_format.cmi \
    utils/clflags.cmi \
    bytecomp/bytegen.cmi \
    parsing/asttypes.cmi \
    toplevel/byte/topeval.cmi
toplevel/byte/topeval.cmx : \
    utils/warnings.cmx \
    typing/types.cmx \
    typing/typemod.cmx \
    typing/typedtree.cmx \
    typing/typecore.cmx \
    lambda/translmod.cmx \
    toplevel/topcommon.cmx \
    bytecomp/symtable.cmx \
    lambda/simplif.cmx \
    typing/printtyped.cmx \
    typing/printtyp.cmx \
    lambda/printlambda.cmx \
    bytecomp/printinstr.cmx \
    typing/predef.cmx \
    typing/persistent_env.cmx \
    parsing/parsetree.cmi \
    typing/outcometree.cmi \
    bytecomp/opcodes.cmx \
    utils/misc.cmx \
    bytecomp/meta.cmx \
    parsing/location.cmx \
    utils/load_path.cmx \
    typing/includemod.cmx \
    typing/ident.cmx \
    typing/env.cmx \
    bytecomp/emitcode.cmx \
    bytecomp/dll.cmx \
    utils/config.cmx \
    driver/compmisc.cmx \
    file_formats/cmo_format.cmi \
    utils/clflags.cmx \
    bytecomp/bytegen.cmx \
    parsing/asttypes.cmi \
    toplevel/byte/topeval.cmi
toplevel/byte/topeval.cmi : \
    toplevel/topcommon.cmi \
<<<<<<< HEAD
    typing/path.cmi \
    parsing/parsetree.cmi \
    typing/env.cmi
toplevel/byte/toploop.cmi : \
    utils/warnings.cmi \
    typing/types.cmi \
    typing/path.cmi \
    parsing/parsetree.cmi \
    typing/outcometree.cmi \
    parsing/longident.cmi \
    parsing/location.cmi \
    typing/env.cmi
=======
    parsing/parsetree.cmi
>>>>>>> 3dc3cd7a
toplevel/byte/topmain.cmo : \
    toplevel/byte/trace.cmi \
    toplevel/byte/toploop.cmi \
    toplevel/byte/topeval.cmi \
    toplevel/byte/topdirs.cmi \
    toplevel/topcommon.cmi \
    typing/printtyp.cmi \
    typing/path.cmi \
    utils/misc.cmi \
    driver/main_args.cmi \
    parsing/location.cmi \
    typing/env.cmi \
    typing/ctype.cmi \
    driver/compmisc.cmi \
    driver/compenv.cmi \
    utils/clflags.cmi \
    toplevel/byte/topmain.cmi
toplevel/byte/topmain.cmx : \
    toplevel/byte/trace.cmx \
    toplevel/byte/toploop.cmi \
    toplevel/byte/topeval.cmx \
    toplevel/byte/topdirs.cmi \
    toplevel/topcommon.cmx \
    typing/printtyp.cmx \
    typing/path.cmx \
    utils/misc.cmx \
    driver/main_args.cmx \
    parsing/location.cmx \
    typing/env.cmx \
    typing/ctype.cmx \
    driver/compmisc.cmx \
    driver/compenv.cmx \
    utils/clflags.cmx \
    toplevel/byte/topmain.cmi
toplevel/byte/topmain.cmi :
toplevel/byte/trace.cmo : \
    typing/types.cmi \
    toplevel/byte/topeval.cmi \
    toplevel/topcommon.cmi \
    typing/printtyp.cmi \
    typing/predef.cmi \
    typing/path.cmi \
    utils/misc.cmi \
    bytecomp/meta.cmi \
    parsing/longident.cmi \
    typing/ctype.cmi \
    parsing/asttypes.cmi \
    toplevel/byte/trace.cmi
toplevel/byte/trace.cmx : \
    typing/types.cmx \
    toplevel/byte/topeval.cmx \
    toplevel/topcommon.cmx \
    typing/printtyp.cmx \
    typing/predef.cmx \
    typing/path.cmx \
    utils/misc.cmx \
    bytecomp/meta.cmx \
    parsing/longident.cmx \
    typing/ctype.cmx \
    parsing/asttypes.cmi \
    toplevel/byte/trace.cmi
toplevel/byte/trace.cmi : \
    typing/types.cmi \
    typing/path.cmi \
    parsing/longident.cmi \
    typing/env.cmi
toplevel/native/topeval.cmo : \
    utils/warnings.cmi \
    typing/types.cmi \
    typing/typemod.cmi \
    typing/typedtree.cmi \
    typing/typecore.cmi \
    lambda/translmod.cmi \
    toplevel/topcommon.cmi \
    lambda/simplif.cmi \
    asmcomp/proc.cmi \
    typing/printtyped.cmi \
    typing/printtyp.cmi \
    lambda/printlambda.cmi \
    typing/predef.cmi \
    parsing/parsetree.cmi \
    typing/outcometree.cmi \
    utils/misc.cmi \
    parsing/location.cmi \
    utils/load_path.cmi \
    lambda/lambda.cmi \
    typing/includemod.cmi \
    middle_end/flambda/import_approx.cmi \
    typing/ident.cmi \
    middle_end/flambda/flambda_middle_end.cmi \
    typing/env.cmi \
    utils/config.cmi \
    driver/compmisc.cmi \
    middle_end/compilenv.cmi \
    middle_end/closure/closure_middle_end.cmi \
    utils/clflags.cmi \
    middle_end/backend_intf.cmi \
    parsing/asttypes.cmi \
    parsing/ast_helper.cmi \
    asmcomp/asmlink.cmi \
    asmcomp/asmgen.cmi \
    asmcomp/arch.cmo \
    toplevel/native/topeval.cmi
toplevel/native/topeval.cmx : \
    utils/warnings.cmx \
    typing/types.cmx \
    typing/typemod.cmx \
    typing/typedtree.cmx \
    typing/typecore.cmx \
    lambda/translmod.cmx \
    toplevel/topcommon.cmx \
    lambda/simplif.cmx \
    asmcomp/proc.cmx \
    typing/printtyped.cmx \
    typing/printtyp.cmx \
    lambda/printlambda.cmx \
    typing/predef.cmx \
    parsing/parsetree.cmi \
    typing/outcometree.cmi \
    utils/misc.cmx \
    parsing/location.cmx \
    utils/load_path.cmx \
    lambda/lambda.cmx \
    typing/includemod.cmx \
    middle_end/flambda/import_approx.cmx \
    typing/ident.cmx \
    middle_end/flambda/flambda_middle_end.cmx \
    typing/env.cmx \
    utils/config.cmx \
    driver/compmisc.cmx \
    middle_end/compilenv.cmx \
    middle_end/closure/closure_middle_end.cmx \
    utils/clflags.cmx \
    middle_end/backend_intf.cmi \
    parsing/asttypes.cmi \
    parsing/ast_helper.cmx \
    asmcomp/asmlink.cmx \
    asmcomp/asmgen.cmx \
    asmcomp/arch.cmx \
    toplevel/native/topeval.cmi
toplevel/native/topeval.cmi : \
    toplevel/topcommon.cmi \
    parsing/parsetree.cmi
toplevel/native/topmain.cmo : \
    toplevel/toploop.cmi \
    toplevel/native/topeval.cmi \
    toplevel/topcommon.cmi \
    utils/misc.cmi \
    driver/main_args.cmi \
    parsing/location.cmi \
    driver/compmisc.cmi \
    driver/compenv.cmi \
    utils/clflags.cmi \
    toplevel/native/topmain.cmi
toplevel/native/topmain.cmx : \
    toplevel/toploop.cmx \
    toplevel/native/topeval.cmx \
    toplevel/topcommon.cmx \
    utils/misc.cmx \
    driver/main_args.cmx \
    parsing/location.cmx \
    driver/compmisc.cmx \
    driver/compenv.cmx \
    utils/clflags.cmx \
    toplevel/native/topmain.cmi
toplevel/native/topmain.cmi :
toplevel/native/trace.cmo : \
    typing/path.cmi \
    toplevel/native/trace.cmi
toplevel/native/trace.cmx : \
    typing/path.cmx \
    toplevel/native/trace.cmi
toplevel/native/trace.cmi : \
    typing/types.cmi \
    typing/path.cmi \
    parsing/longident.cmi \
    typing/env.cmi<|MERGE_RESOLUTION|>--- conflicted
+++ resolved
@@ -6386,22 +6386,7 @@
     toplevel/byte/topeval.cmi
 toplevel/byte/topeval.cmi : \
     toplevel/topcommon.cmi \
-<<<<<<< HEAD
-    typing/path.cmi \
-    parsing/parsetree.cmi \
-    typing/env.cmi
-toplevel/byte/toploop.cmi : \
-    utils/warnings.cmi \
-    typing/types.cmi \
-    typing/path.cmi \
-    parsing/parsetree.cmi \
-    typing/outcometree.cmi \
-    parsing/longident.cmi \
-    parsing/location.cmi \
-    typing/env.cmi
-=======
     parsing/parsetree.cmi
->>>>>>> 3dc3cd7a
 toplevel/byte/topmain.cmo : \
     toplevel/byte/trace.cmi \
     toplevel/byte/toploop.cmi \
