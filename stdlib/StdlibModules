--- conflicted
+++ resolved
@@ -23,18 +23,6 @@
 # 3. api_docgen/Makefile.docfiles to compute all documentation files which need
 #    need to be generated for the stdlib
 
-<<<<<<< HEAD
-# add stdlib__ as prefix to a module except for internal modules
-# and the stdlib module itself
-define add_stdlib_prefix
-  $(or $(filter stdlib camlinternal%,$1),\
-    stdlib__$(shell echo $1 | cut -c1 | tr '[:lower:]' '[:upper:]')$\
-            $(shell echo $1 | cut -c2-))
-endef
-define add_stdlib_dep_prefix
-  $(or $(filter stdlib camlinternal%,$1),stdlib__$1)
-endef
-=======
 # Three variables are exported:
 # $(STDLIB_MODULE_BASENAMES) - basenames, in dependency order, of the modules in
 #    the stdlib
@@ -42,7 +30,6 @@
 #    $(STDLIB_MODULE_BASENAMES), i.e. without camlinternal* and stdlib. Used in
 #    stdlib/Makefile to munge the dependencies.
 # $(STDLIB_MODULES) - full list, in prefixed form as appropriate.
->>>>>>> 679b5001
 
 # Basenames of the source files for the standard library (i.e. unprefixed and
 # with lowercase first letters). These must be listed in dependency order.
@@ -57,15 +44,7 @@
   printexc fun gc digest random hashtbl weak \
   format scanf callback camlinternalOO oo camlinternalMod genlex ephemeron \
   filename complex arrayLabels listLabels bytesLabels stringLabels moreLabels \
-<<<<<<< HEAD
-  stdLabels bigarray camlinternalComprehension
-
-STDLIB_MODULES:=\
-  $(foreach module, $(STDLIB_MODS), $(call add_stdlib_prefix,$(module)))
-STDLIB_DEP_MODULES:=\
-  $(foreach module, $(STDLIB_MODS), $(call add_stdlib_dep_prefix,$(module)))
-=======
-  stdLabels bigarray in_channel out_channel
+  stdLabels bigarray camlinternalComprehension in_channel out_channel
 
 STDLIB_PREFIXED_MODULES = \
   $(filter-out stdlib camlinternal%, $(STDLIB_MODULE_BASENAMES))
@@ -75,5 +54,4 @@
 # string lazy_t.
 STDLIB_MODULES = \
   $(eval STDLIB_MODULES := $$(shell \
-          $(SAK) add-stdlib-prefix $(STDLIB_MODULE_BASENAMES)))$(STDLIB_MODULES)
->>>>>>> 679b5001
+          $(SAK) add-stdlib-prefix $(STDLIB_MODULE_BASENAMES)))$(STDLIB_MODULES)