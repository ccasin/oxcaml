# 1 "stdlib.ml"
(**************************************************************************)
(*                                                                        *)
(*                                 OCaml                                  *)
(*                                                                        *)
(*             Xavier Leroy, projet Cristal, INRIA Rocquencourt           *)
(*                                                                        *)
(*   Copyright 1996 Institut National de Recherche en Informatique et     *)
(*     en Automatique.                                                    *)
(*                                                                        *)
(*   All rights reserved.  This file is distributed under the terms of    *)
(*   the GNU Lesser General Public License version 2.1, with the          *)
(*   special exception on linking described in the file LICENSE.          *)
(*                                                                        *)
(**************************************************************************)

[@@@ocaml.warning "-49"]
[@@@ocaml.flambda_o3]

(* Exceptions *)

external register_named_value : string -> 'a -> unit
                              = "caml_register_named_value"

let () =
  (* for runtime/fail_nat.c *)
  register_named_value "Pervasives.array_bound_error"
    (Invalid_argument "index out of bounds")

external raise : exn -> 'a = "%reraise"
external raise_notrace : exn -> 'a = "%raise_notrace"

let failwith s = raise(Failure s)
let invalid_arg s = raise(Invalid_argument s)

exception Exit
exception Match_failure = Match_failure
exception Assert_failure = Assert_failure
exception Invalid_argument = Invalid_argument
exception Failure = Failure
exception Not_found = Not_found
exception Out_of_memory = Out_of_memory
exception Stack_overflow = Stack_overflow
exception Sys_error = Sys_error
exception End_of_file = End_of_file
exception Division_by_zero = Division_by_zero
exception Sys_blocked_io = Sys_blocked_io
exception Undefined_recursive_module = Undefined_recursive_module

(* Composition operators *)

external ( |> ) : 'a -> ('a -> 'b) -> 'b = "%revapply"
external ( @@ ) : ('a -> 'b) -> 'a -> 'b = "%apply"

(* Debugging *)

external __LOC__ : string = "%loc_LOC"
external __FILE__ : string = "%loc_FILE"
external __LINE__ : int = "%loc_LINE"
external __MODULE__ : string = "%loc_MODULE"
external __POS__ : string * int * int * int = "%loc_POS"
external __FUNCTION__ : string = "%loc_FUNCTION"

external __LOC_OF__ : 'a -> string * 'a = "%loc_LOC"
external __LINE_OF__ : 'a -> int * 'a = "%loc_LINE"
external __POS_OF__ : 'a -> (string * int * int * int) * 'a = "%loc_POS"

(* Comparisons *)

external ( = ) : ('a[@local_opt]) -> ('a[@local_opt]) -> bool = "%equal"
external ( <> ) : ('a[@local_opt]) -> ('a[@local_opt]) -> bool = "%notequal"
external ( < ) : ('a[@local_opt]) -> ('a[@local_opt]) -> bool = "%lessthan"
external ( > ) : ('a[@local_opt]) -> ('a[@local_opt]) -> bool = "%greaterthan"
external ( <= ) : ('a[@local_opt]) -> ('a[@local_opt]) -> bool = "%lessequal"
external ( >= ) : ('a[@local_opt]) -> ('a[@local_opt]) -> bool = "%greaterequal"
external compare : ('a[@local_opt]) -> ('a[@local_opt]) -> int = "%compare"

let min x y = if x <= y then x else y
let max x y = if x >= y then x else y

external ( == ) : ('a[@local_opt]) -> ('a[@local_opt]) -> bool = "%eq"
external ( != ) : ('a[@local_opt]) -> ('a[@local_opt]) -> bool = "%noteq"

(* Boolean operations *)

external not : (bool[@local_opt]) -> bool = "%boolnot"
external ( & ) : (bool[@local_opt]) -> (bool[@local_opt]) -> bool = "%sequand"
external ( && ) : (bool[@local_opt]) -> (bool[@local_opt]) -> bool = "%sequand"
external ( or ) : (bool[@local_opt]) -> (bool[@local_opt]) -> bool = "%sequor"
external ( || ) : (bool[@local_opt]) -> (bool[@local_opt]) -> bool = "%sequor"

(* Integer operations *)

external ( ~- ) : (int[@local_opt]) -> int = "%negint"
external ( ~+ ) : (int[@local_opt]) -> int = "%identity"
external succ : (int[@local_opt]) -> int = "%succint"
external pred : (int[@local_opt]) -> int = "%predint"
external ( + ) : (int[@local_opt]) -> (int[@local_opt]) -> int = "%addint"
external ( - ) : (int[@local_opt]) -> (int[@local_opt]) -> int = "%subint"
external ( * ) : (int[@local_opt]) -> (int[@local_opt]) -> int = "%mulint"
external ( / ) : (int[@local_opt]) -> (int[@local_opt]) -> int = "%divint"
external ( mod ) : (int[@local_opt]) -> (int[@local_opt]) -> int = "%modint"

let abs x = if x >= 0 then x else -x

external ( land ) : (int[@local_opt]) -> (int[@local_opt]) -> int = "%andint"
external ( lor ) : (int[@local_opt]) -> (int[@local_opt]) -> int = "%orint"
external ( lxor ) : (int[@local_opt]) -> (int[@local_opt]) -> int = "%xorint"

let lnot x = x lxor (-1)

external ( lsl ) : (int[@local_opt]) -> (int[@local_opt]) -> int = "%lslint"
external ( lsr ) : (int[@local_opt]) -> (int[@local_opt]) -> int = "%lsrint"
external ( asr ) : (int[@local_opt]) -> (int[@local_opt]) -> int = "%asrint"

let max_int = (-1) lsr 1
let min_int = max_int + 1

(* Floating-point operations *)

external ( ~-. ) : (float[@local_opt]) -> (float[@local_opt]) = "%negfloat"
external ( ~+. ) : (float[@local_opt]) -> (float[@local_opt]) = "%identity"
external ( +. ) : (float[@local_opt]) -> (float[@local_opt]) -> (float[@local_opt]) = "%addfloat"
external ( -. ) : (float[@local_opt]) -> (float[@local_opt]) -> (float[@local_opt]) = "%subfloat"
external ( *. ) : (float[@local_opt]) -> (float[@local_opt]) -> (float[@local_opt]) = "%mulfloat"
external ( /. ) : (float[@local_opt]) -> (float[@local_opt]) -> (float[@local_opt]) = "%divfloat"
external ( ** ) : float -> float -> float = "caml_power_float" "pow"
  [@@unboxed] [@@noalloc]
external exp : float -> float = "caml_exp_float" "exp" [@@unboxed] [@@noalloc]
external expm1 : float -> float = "caml_expm1_float" "caml_expm1"
  [@@unboxed] [@@noalloc]
external acos : float -> float = "caml_acos_float" "acos"
  [@@unboxed] [@@noalloc]
external asin : float -> float = "caml_asin_float" "asin"
  [@@unboxed] [@@noalloc]
external atan : float -> float = "caml_atan_float" "atan"
  [@@unboxed] [@@noalloc]
external atan2 : float -> float -> float = "caml_atan2_float" "atan2"
  [@@unboxed] [@@noalloc]
external hypot : float -> float -> float
               = "caml_hypot_float" "caml_hypot" [@@unboxed] [@@noalloc]
external cos : float -> float = "caml_cos_float" "cos" [@@unboxed] [@@noalloc]
external cosh : float -> float = "caml_cosh_float" "cosh"
  [@@unboxed] [@@noalloc]
external log : float -> float = "caml_log_float" "log" [@@unboxed] [@@noalloc]
external log10 : float -> float = "caml_log10_float" "log10"
  [@@unboxed] [@@noalloc]
external log1p : float -> float = "caml_log1p_float" "caml_log1p"
  [@@unboxed] [@@noalloc]
external sin : float -> float = "caml_sin_float" "sin" [@@unboxed] [@@noalloc]
external sinh : float -> float = "caml_sinh_float" "sinh"
  [@@unboxed] [@@noalloc]
external sqrt : float -> float = "caml_sqrt_float" "sqrt"
  [@@unboxed] [@@noalloc]
external tan : float -> float = "caml_tan_float" "tan" [@@unboxed] [@@noalloc]
external tanh : float -> float = "caml_tanh_float" "tanh"
  [@@unboxed] [@@noalloc]
external ceil : float -> float = "caml_ceil_float" "ceil"
  [@@unboxed] [@@noalloc]
external floor : float -> float = "caml_floor_float" "floor"
  [@@unboxed] [@@noalloc]
external abs_float : (float[@local_opt]) -> (float[@local_opt]) = "%absfloat"
external copysign : float -> float -> float
                  = "caml_copysign_float" "caml_copysign"
                  [@@unboxed] [@@noalloc]
external mod_float : float -> float -> float = "caml_fmod_float" "fmod"
  [@@unboxed] [@@noalloc]
external frexp : float -> float * int = "caml_frexp_float"
external ldexp : (float [@unboxed]) -> (int [@untagged]) -> (float [@unboxed]) =
  "caml_ldexp_float" "caml_ldexp_float_unboxed" [@@noalloc]
external modf : float -> float * float = "caml_modf_float"
external float : (int[@local_opt]) -> (float[@local_opt]) = "%floatofint"
external float_of_int : (int[@local_opt]) -> (float[@local_opt]) = "%floatofint"
external truncate : (float[@local_opt]) -> int = "%intoffloat"
external int_of_float : (float[@local_opt]) -> int = "%intoffloat"
external float_of_bits : int64 -> float
  = "caml_int64_float_of_bits" "caml_int64_float_of_bits_unboxed"
  [@@unboxed] [@@noalloc]
let infinity =
  float_of_bits 0x7F_F0_00_00_00_00_00_00L
let neg_infinity =
  float_of_bits 0xFF_F0_00_00_00_00_00_00L
let nan =
  float_of_bits 0x7F_F0_00_00_00_00_00_01L
let max_float =
  float_of_bits 0x7F_EF_FF_FF_FF_FF_FF_FFL
let min_float =
  float_of_bits 0x00_10_00_00_00_00_00_00L
let epsilon_float =
  float_of_bits 0x3C_B0_00_00_00_00_00_00L

type fpclass =
    FP_normal
  | FP_subnormal
  | FP_zero
  | FP_infinite
  | FP_nan
external classify_float : (float [@unboxed]) -> fpclass =
  "caml_classify_float" "caml_classify_float_unboxed" [@@noalloc]

(* String and byte sequence operations -- more in modules String and Bytes *)

external string_length : string -> int = "%string_length"
external bytes_length : bytes -> int = "%bytes_length"
external bytes_create : int -> bytes = "caml_create_bytes"
external string_blit : string -> int -> bytes -> int -> int -> unit
                     = "caml_blit_string" [@@noalloc]
external bytes_blit : bytes -> int -> bytes -> int -> int -> unit
                        = "caml_blit_bytes" [@@noalloc]
external bytes_unsafe_to_string : bytes -> string = "%bytes_to_string"

let ( ^ ) s1 s2 =
  let l1 = string_length s1 and l2 = string_length s2 in
  let s = bytes_create (l1 + l2) in
  string_blit s1 0 s 0 l1;
  string_blit s2 0 s l1 l2;
  bytes_unsafe_to_string s

(* Character operations -- more in module Char *)

external int_of_char : char -> int = "%identity"
external unsafe_char_of_int : int -> char = "%identity"
let char_of_int n =
  if n < 0 || n > 255 then invalid_arg "char_of_int" else unsafe_char_of_int n

(* Unit operations *)

external ignore : 'a -> unit = "%ignore"

(* Pair operations *)

<<<<<<< HEAD
external fst : 'a * 'b -> 'a = "%field0_immut"
external snd : 'a * 'b -> 'b = "%field1_immut"
=======
external fst : ('a * 'b[@local_opt]) -> ('a[@local_opt]) = "%field0"
external snd : ('a * 'b[@local_opt]) -> ('b[@local_opt]) = "%field1"
>>>>>>> 94454f5f

(* References *)

type 'a ref = { mutable contents : 'a }
external ref : 'a -> ('a ref[@local_opt]) = "%makemutable"
external ( ! ) : ('a ref[@local_opt]) -> 'a = "%field0"
external ( := ) : ('a ref[@local_opt]) -> 'a -> unit = "%setfield0"
external incr : (int ref[@local_opt]) -> unit = "%incr"
external decr : (int ref[@local_opt]) -> unit = "%decr"

(* Result type *)

type ('a,'b) result = Ok of 'a | Error of 'b

(* String conversion functions *)

external format_int : string -> int -> string = "caml_format_int"
external format_float : string -> float -> string = "caml_format_float"

let string_of_bool b =
  if b then "true" else "false"
let bool_of_string = function
  | "true" -> true
  | "false" -> false
  | _ -> invalid_arg "bool_of_string"

let bool_of_string_opt = function
  | "true" -> Some true
  | "false" -> Some false
  | _ -> None

let string_of_int n =
  format_int "%d" n

external int_of_string : string -> int = "caml_int_of_string"

let int_of_string_opt s =
  (* TODO: provide this directly as a non-raising primitive. *)
  try Some (int_of_string s)
  with Failure _ -> None

external string_get : string -> int -> char = "%string_safe_get"

let valid_float_lexem s =
  let l = string_length s in
  let rec loop i =
    if i >= l then s ^ "." else
    match string_get s i with
    | '0' .. '9' | '-' -> loop (i + 1)
    | _ -> s
  in
  loop 0

let string_of_float f = valid_float_lexem (format_float "%.12g" f)

external float_of_string : string -> float = "caml_float_of_string"

let float_of_string_opt s =
  (* TODO: provide this directly as a non-raising primitive. *)
  try Some (float_of_string s)
  with Failure _ -> None

(* List operations -- more in module List *)

let rec ( @ ) l1 l2 =
  match l1 with
    [] -> l2
  | hd :: tl -> hd :: (tl @ l2)

(* I/O operations *)

type in_channel
type out_channel

external open_descriptor_out : int -> out_channel
                             = "caml_ml_open_descriptor_out"
external open_descriptor_in : int -> in_channel = "caml_ml_open_descriptor_in"

let stdin = open_descriptor_in 0
let stdout = open_descriptor_out 1
let stderr = open_descriptor_out 2

(* General output functions *)

type open_flag =
    Open_rdonly | Open_wronly | Open_append
  | Open_creat | Open_trunc | Open_excl
  | Open_binary | Open_text | Open_nonblock

external open_desc : string -> open_flag list -> int -> int = "caml_sys_open"

external set_out_channel_name: out_channel -> string -> unit =
  "caml_ml_set_channel_name"

let open_out_gen mode perm name =
  let c = open_descriptor_out(open_desc name mode perm) in
  set_out_channel_name c name;
  c

let open_out name =
  open_out_gen [Open_wronly; Open_creat; Open_trunc; Open_text] 0o666 name

let open_out_bin name =
  open_out_gen [Open_wronly; Open_creat; Open_trunc; Open_binary] 0o666 name

external flush : out_channel -> unit = "caml_ml_flush"

external out_channels_list : unit -> out_channel list
                           = "caml_ml_out_channels_list"

let flush_all () =
  let rec iter = function
      [] -> ()
    | a::l ->
        begin try
            flush a
        with Sys_error _ ->
          () (* ignore channels closed during a preceding flush. *)
        end;
        iter l
  in iter (out_channels_list ())

external unsafe_output : out_channel -> bytes -> int -> int -> unit
                       = "caml_ml_output_bytes"
external unsafe_output_string : out_channel -> string -> int -> int -> unit
                              = "caml_ml_output"

external output_char : out_channel -> char -> unit = "caml_ml_output_char"

let output_bytes oc s =
  unsafe_output oc s 0 (bytes_length s)

let output_string oc s =
  unsafe_output_string oc s 0 (string_length s)

let output oc s ofs len =
  if ofs < 0 || len < 0 || ofs > bytes_length s - len
  then invalid_arg "output"
  else unsafe_output oc s ofs len

let output_substring oc s ofs len =
  if ofs < 0 || len < 0 || ofs > string_length s - len
  then invalid_arg "output_substring"
  else unsafe_output_string oc s ofs len

external output_byte : out_channel -> int -> unit = "caml_ml_output_char"
external output_binary_int : out_channel -> int -> unit = "caml_ml_output_int"

external marshal_to_channel : out_channel -> 'a -> unit list -> unit
     = "caml_output_value"
let output_value chan v = marshal_to_channel chan v []

external seek_out : out_channel -> int -> unit = "caml_ml_seek_out"
external pos_out : out_channel -> int = "caml_ml_pos_out"
external out_channel_length : out_channel -> int = "caml_ml_channel_size"
external close_out_channel : out_channel -> unit = "caml_ml_close_channel"
let close_out oc = flush oc; close_out_channel oc
let close_out_noerr oc =
  (try flush oc with _ -> ());
  (try close_out_channel oc with _ -> ())
external set_binary_mode_out : out_channel -> bool -> unit
                             = "caml_ml_set_binary_mode"

(* General input functions *)

external set_in_channel_name: in_channel -> string -> unit =
  "caml_ml_set_channel_name"

let open_in_gen mode perm name =
  let c = open_descriptor_in(open_desc name mode perm) in
  set_in_channel_name c name;
  c

let open_in name =
  open_in_gen [Open_rdonly; Open_text] 0 name

let open_in_bin name =
  open_in_gen [Open_rdonly; Open_binary] 0 name

external input_char : in_channel -> char = "caml_ml_input_char"

external unsafe_input : in_channel -> bytes -> int -> int -> int
                      = "caml_ml_input"

let input ic s ofs len =
  if ofs < 0 || len < 0 || ofs > bytes_length s - len
  then invalid_arg "input"
  else unsafe_input ic s ofs len

let rec unsafe_really_input ic s ofs len =
  if len <= 0 then () else begin
    let r = unsafe_input ic s ofs len in
    if r = 0
    then raise End_of_file
    else unsafe_really_input ic s (ofs + r) (len - r)
  end

let really_input ic s ofs len =
  if ofs < 0 || len < 0 || ofs > bytes_length s - len
  then invalid_arg "really_input"
  else unsafe_really_input ic s ofs len

let really_input_string ic len =
  let s = bytes_create len in
  really_input ic s 0 len;
  bytes_unsafe_to_string s

external input_scan_line : in_channel -> int = "caml_ml_input_scan_line"

let input_line chan =
  let rec build_result buf pos = function
    [] -> buf
  | hd :: tl ->
      let len = bytes_length hd in
      bytes_blit hd 0 buf (pos - len) len;
      build_result buf (pos - len) tl in
  let rec scan accu len =
    let n = input_scan_line chan in
    if n = 0 then begin                   (* n = 0: we are at EOF *)
      match accu with
        [] -> raise End_of_file
      | _  -> build_result (bytes_create len) len accu
    end else if n > 0 then begin          (* n > 0: newline found in buffer *)
      let res = bytes_create (n - 1) in
      ignore (unsafe_input chan res 0 (n - 1));
      ignore (input_char chan);           (* skip the newline *)
      match accu with
        [] -> res
      |  _ -> let len = len + n - 1 in
              build_result (bytes_create len) len (res :: accu)
    end else begin                        (* n < 0: newline not found *)
      let beg = bytes_create (-n) in
      ignore(unsafe_input chan beg 0 (-n));
      scan (beg :: accu) (len - n)
    end
  in bytes_unsafe_to_string (scan [] 0)

external input_byte : in_channel -> int = "caml_ml_input_char"
external input_binary_int : in_channel -> int = "caml_ml_input_int"
external input_value : in_channel -> 'a = "caml_input_value"
external seek_in : in_channel -> int -> unit = "caml_ml_seek_in"
external pos_in : in_channel -> int = "caml_ml_pos_in"
external in_channel_length : in_channel -> int = "caml_ml_channel_size"
external close_in : in_channel -> unit = "caml_ml_close_channel"
let close_in_noerr ic = (try close_in ic with _ -> ())
external set_binary_mode_in : in_channel -> bool -> unit
                            = "caml_ml_set_binary_mode"

(* Output functions on standard output *)

let print_char c = output_char stdout c
let print_string s = output_string stdout s
let print_bytes s = output_bytes stdout s
let print_int i = output_string stdout (string_of_int i)
let print_float f = output_string stdout (string_of_float f)
let print_endline s =
  output_string stdout s; output_char stdout '\n'; flush stdout
let print_newline () = output_char stdout '\n'; flush stdout

(* Output functions on standard error *)

let prerr_char c = output_char stderr c
let prerr_string s = output_string stderr s
let prerr_bytes s = output_bytes stderr s
let prerr_int i = output_string stderr (string_of_int i)
let prerr_float f = output_string stderr (string_of_float f)
let prerr_endline s =
  output_string stderr s; output_char stderr '\n'; flush stderr
let prerr_newline () = output_char stderr '\n'; flush stderr

(* Input functions on standard input *)

let read_line () = flush stdout; input_line stdin
let read_int () = int_of_string(read_line())
let read_int_opt () = int_of_string_opt(read_line())
let read_float () = float_of_string(read_line())
let read_float_opt () = float_of_string_opt(read_line())

(* Operations on large files *)

module LargeFile =
  struct
    external seek_out : out_channel -> int64 -> unit = "caml_ml_seek_out_64"
    external pos_out : out_channel -> int64 = "caml_ml_pos_out_64"
    external out_channel_length : out_channel -> int64
                                = "caml_ml_channel_size_64"
    external seek_in : in_channel -> int64 -> unit = "caml_ml_seek_in_64"
    external pos_in : in_channel -> int64 = "caml_ml_pos_in_64"
    external in_channel_length : in_channel -> int64 = "caml_ml_channel_size_64"
  end

(* Formats *)

type ('a, 'b, 'c, 'd, 'e, 'f) format6
   = ('a, 'b, 'c, 'd, 'e, 'f) CamlinternalFormatBasics.format6
   = Format of ('a, 'b, 'c, 'd, 'e, 'f) CamlinternalFormatBasics.fmt
               * string

type ('a, 'b, 'c, 'd) format4 = ('a, 'b, 'c, 'c, 'c, 'd) format6

type ('a, 'b, 'c) format = ('a, 'b, 'c, 'c) format4

let string_of_format (Format (_fmt, str)) = str

external format_of_string :
 ('a, 'b, 'c, 'd, 'e, 'f) format6 ->
 ('a, 'b, 'c, 'd, 'e, 'f) format6 = "%identity"

let ( ^^ ) (Format (fmt1, str1)) (Format (fmt2, str2)) =
  Format (CamlinternalFormatBasics.concat_fmt fmt1 fmt2,
          str1 ^ "%," ^ str2)

(* Miscellaneous *)

external sys_exit : int -> 'a = "caml_sys_exit"

let exit_function = CamlinternalAtomic.make flush_all

let rec at_exit f =
  let module Atomic = CamlinternalAtomic in
  (* MPR#7253, MPR#7796: make sure "f" is executed only once *)
  let f_yet_to_run = Atomic.make true in
  let old_exit = Atomic.get exit_function in
  let new_exit () =
    if Atomic.compare_and_set f_yet_to_run true false then f () ;
    old_exit ()
  in
  let success = Atomic.compare_and_set exit_function old_exit new_exit in
  if not success then at_exit f

let do_at_exit () = (CamlinternalAtomic.get exit_function) ()

let exit retcode =
  do_at_exit ();
  sys_exit retcode

let _ = register_named_value "Pervasives.do_at_exit" do_at_exit

external major : unit -> unit = "caml_gc_major"
external naked_pointers_checked : unit -> bool
  = "caml_sys_const_naked_pointers_checked"
let () = if naked_pointers_checked () then at_exit major

(*MODULE_ALIASES*)
module Arg          = Arg
module Array        = Array
module ArrayLabels  = ArrayLabels
module Atomic       = Atomic
module Bigarray     = Bigarray
module Bool         = Bool
module Buffer       = Buffer
module Bytes        = Bytes
module BytesLabels  = BytesLabels
module Callback     = Callback
module Char         = Char
module Complex      = Complex
module Digest       = Digest
module Either       = Either
module Ephemeron    = Ephemeron
module Filename     = Filename
module Float        = Float
module Format       = Format
module Fun          = Fun
module Gc           = Gc
module Genlex       = Genlex
module Hashtbl      = Hashtbl
module Int          = Int
module Int32        = Int32
module Int64        = Int64
module Lazy         = Lazy
module Lexing       = Lexing
module List         = List
module ListLabels   = ListLabels
module Map          = Map
module Marshal      = Marshal
module MoreLabels   = MoreLabels
module Nativeint    = Nativeint
module Obj          = Obj
module Oo           = Oo
module Option       = Option
module Parsing      = Parsing
module Pervasives   = Pervasives
module Printexc     = Printexc
module Printf       = Printf
module Queue        = Queue
module Random       = Random
module Result       = Result
module Scanf        = Scanf
module Seq          = Seq
module Set          = Set
module Stack        = Stack
module StdLabels    = StdLabels
module Stream       = Stream
module String       = String
module StringLabels = StringLabels
module Sys          = Sys
module Uchar        = Uchar
module Unit         = Unit
module Weak         = Weak<|MERGE_RESOLUTION|>--- conflicted
+++ resolved
@@ -229,13 +229,8 @@
 
 (* Pair operations *)
 
-<<<<<<< HEAD
-external fst : 'a * 'b -> 'a = "%field0_immut"
-external snd : 'a * 'b -> 'b = "%field1_immut"
-=======
-external fst : ('a * 'b[@local_opt]) -> ('a[@local_opt]) = "%field0"
-external snd : ('a * 'b[@local_opt]) -> ('b[@local_opt]) = "%field1"
->>>>>>> 94454f5f
+external fst : ('a * 'b[@local_opt]) -> ('a[@local_opt]) = "%field0_immut"
+external snd : ('a * 'b[@local_opt]) -> ('b[@local_opt]) = "%field1_immut"
 
 (* References *)
 
