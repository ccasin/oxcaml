--- conflicted
+++ resolved
@@ -23,11 +23,7 @@
   else if (state==1)
     state=2;
   else if ($1 == "module")
-<<<<<<< HEAD
-  { if (ocamldoc!="true") printf("\n(** @canonical %s *)", $2);
-=======
   { if (ocamldoc!="true") printf("\n(** @canonical Stdlib.%s *)", $2);
->>>>>>> 679b5001
     printf("\nmodule %s = Stdlib__%s\n", $2, $4);
   }
   else
