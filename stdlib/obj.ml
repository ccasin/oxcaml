--- conflicted
+++ resolved
@@ -72,29 +72,9 @@
 let out_of_heap_tag = 1001
 let unaligned_tag = 1002
 
-<<<<<<< HEAD
 external clone_continuation : ('a,'b) continuation -> ('a,'b) continuation =
   "caml_clone_continuation"
 
-let extension_constructor x =
-  let x = repr x in
-  let slot =
-    if (is_block x) && (tag x) <> object_tag && (size x) >= 1 then field x 0
-    else x
-  in
-  let name =
-    if (is_block slot) && (tag slot) = object_tag then field slot 0
-    else invalid_arg "Obj.extension_constructor"
-  in
-    if (tag name) = string_tag then (obj slot : extension_constructor)
-    else invalid_arg "Obj.extension_constructor"
-
-let [@inline always] extension_name (slot : extension_constructor) =
-  (obj (field (repr slot) 0) : string)
-
-let [@inline always] extension_id (slot : extension_constructor) =
-  (obj (field (repr slot) 1) : int)
-=======
 module Extension_constructor =
 struct
   type t = extension_constructor
@@ -121,7 +101,6 @@
 let extension_constructor = Extension_constructor.of_val
 let extension_name = Extension_constructor.name
 let extension_id = Extension_constructor.id
->>>>>>> 4c130cae
 
 module Ephemeron = struct
   type obj_t = t
@@ -129,12 +108,9 @@
   type t (** ephemeron *)
 
    (** To change in sync with weak.h *)
-  let additional_values = 2
+  let additional_values = 3
   let max_ephe_length = Sys.max_array_length - additional_values
 
-<<<<<<< HEAD
-  let length x = size(repr x) - 3 (* CAML_EPHE_FIRST_KEY in weak.h *)
-=======
   external create : int -> t = "caml_ephe_create";;
   let create l =
     if not (0 <= l && l <= max_ephe_length) then
@@ -146,7 +122,6 @@
   let raise_if_invalid_offset e o msg =
     if not (0 <= o && o < length e) then
       invalid_arg msg
->>>>>>> 4c130cae
 
   external get_key: t -> int -> obj_t option = "caml_ephe_get_key"
   let get_key e o =
