/**************************************************************************/
/*                                                                        */
/*                                 OCaml                                  */
/*                                                                        */
/*             Xavier Leroy, projet Cristal, INRIA Rocquencourt           */
/*                                                                        */
/*   Copyright 1996 Institut National de Recherche en Informatique et     */
/*     en Automatique.                                                    */
/*                                                                        */
/*   All rights reserved.  This file is distributed under the terms of    */
/*   the GNU Lesser General Public License version 2.1, with the          */
/*   special exception on linking described in the file LICENSE.          */
/*                                                                        */
/**************************************************************************/

/* The parser definition */

/* The commands [make list-parse-errors] and [make generate-parse-errors]
   run Menhir on a modified copy of the parser where every block of
   text comprised between the markers [BEGIN AVOID] and -----------
   [END AVOID] has been removed. This file should be formatted in
   such a way that this results in a clean removal of certain
   symbols, productions, or declarations. */

%{

[@@@ocaml.warning "-60"] module Str = Ast_helper.Str (* For ocamldep *)
[@@@ocaml.warning "+60"]

open Asttypes
open Longident
open Parsetree
open Ast_helper
open Docstrings
open Docstrings.WithMenhir
open Parser_types

let mkloc = Location.mkloc
let mknoloc = Location.mknoloc

let make_loc (startpos, endpos) = {
  Location.loc_start = startpos;
  Location.loc_end = endpos;
  Location.loc_ghost = false;
}

let ghost_loc (startpos, endpos) = {
  Location.loc_start = startpos;
  Location.loc_end = endpos;
  Location.loc_ghost = true;
}

let mktyp ~loc ?attrs d = Typ.mk ~loc:(make_loc loc) ?attrs d
let mkpat ~loc ?attrs d = Pat.mk ~loc:(make_loc loc) ?attrs d
let mkexp ~loc ?attrs d = Exp.mk ~loc:(make_loc loc) ?attrs d
let mkmty ~loc ?attrs d = Mty.mk ~loc:(make_loc loc) ?attrs d
let mksig ~loc d = Sig.mk ~loc:(make_loc loc) d
let mkmod ~loc ?attrs d = Mod.mk ~loc:(make_loc loc) ?attrs d
let mkstr ~loc d = Str.mk ~loc:(make_loc loc) d
let mkclass ~loc ?attrs d = Cl.mk ~loc:(make_loc loc) ?attrs d
let mkcty ~loc ?attrs d = Cty.mk ~loc:(make_loc loc) ?attrs d

let pstr_typext (te, ext) =
  (Pstr_typext te, ext)
let pstr_primitive (vd, ext) =
  (Pstr_primitive vd, ext)
let pstr_type ((nr, ext), tys) =
  (Pstr_type (nr, tys), ext)
let pstr_exception (te, ext) =
  (Pstr_exception te, ext)
let pstr_recmodule (ext, bindings) =
  (Pstr_recmodule bindings, ext)

let psig_typext (te, ext) =
  (Psig_typext te, ext)
let psig_value (vd, ext) =
  (Psig_value vd, ext)
let psig_type ((nr, ext), tys) =
  (Psig_type (nr, tys), ext)
let psig_typesubst ((nr, ext), tys) =
  assert (nr = Recursive); (* see [no_nonrec_flag] *)
  (Psig_typesubst tys, ext)
let psig_exception (te, ext) =
  (Psig_exception te, ext)

let mkctf ~loc ?attrs ?docs d =
  Ctf.mk ~loc:(make_loc loc) ?attrs ?docs d
let mkcf ~loc ?attrs ?docs d =
  Cf.mk ~loc:(make_loc loc) ?attrs ?docs d

let mkrhs rhs loc = mkloc rhs (make_loc loc)
let ghrhs rhs loc = mkloc rhs (ghost_loc loc)

let push_loc x acc =
  if x.Location.loc_ghost
  then acc
  else x :: acc

let reloc_pat ~loc x =
  { x with ppat_loc = make_loc loc;
           ppat_loc_stack = push_loc x.ppat_loc x.ppat_loc_stack }
let reloc_exp ~loc x =
  { x with pexp_loc = make_loc loc;
           pexp_loc_stack = push_loc x.pexp_loc x.pexp_loc_stack }
let reloc_typ ~loc x =
  { x with ptyp_loc = make_loc loc;
           ptyp_loc_stack = push_loc x.ptyp_loc x.ptyp_loc_stack }

let mkexpvar ~loc (name : string) =
  mkexp ~loc (Pexp_ident(mkrhs (Lident name) loc))

let mkoperator =
  mkexpvar

let mkpatvar ~loc name =
  mkpat ~loc (Ppat_var (mkrhs name loc))

(* See commentary about ghost locations at the declaration of Location.t *)
let ghexp ~loc d = Exp.mk ~loc:(ghost_loc loc) d
let ghpat ~loc d = Pat.mk ~loc:(ghost_loc loc) d
let ghtyp ~loc ?attrs d = Typ.mk ~loc:(ghost_loc loc) ?attrs d
let ghloc ~loc d = { txt = d; loc = ghost_loc loc }
let ghstr ~loc d = Str.mk ~loc:(ghost_loc loc) d
let ghsig ~loc d = Sig.mk ~loc:(ghost_loc loc) d

let ghexpvar ~loc name =
  ghexp ~loc (Pexp_ident (ghrhs (Lident name) loc))

let mkinfix arg1 op arg2 =
  Pexp_apply(op, [Nolabel, arg1; Nolabel, arg2])

let neg_string f =
  if String.length f > 0 && f.[0] = '-'
  then String.sub f 1 (String.length f - 1)
  else "-" ^ f

let mkuminus ~oploc name arg =
  match name, arg.pexp_desc with
  | "-", Pexp_constant(Pconst_integer (n,m)) ->
      Pexp_constant(Pconst_integer(neg_string n,m)), arg.pexp_attributes
  | ("-" | "-."), Pexp_constant(Pconst_float (f, m)) ->
      Pexp_constant(Pconst_float(neg_string f, m)), arg.pexp_attributes
  | _ ->
      Pexp_apply(mkoperator ~loc:oploc ("~" ^ name), [Nolabel, arg]), []

let mkuplus ~oploc name arg =
  let desc = arg.pexp_desc in
  match name, desc with
  | "+", Pexp_constant(Pconst_integer _)
  | ("+" | "+."), Pexp_constant(Pconst_float _) -> desc, arg.pexp_attributes
  | _ ->
      Pexp_apply(mkoperator ~loc:oploc ("~" ^ name), [Nolabel, arg]), []

let mk_attr ~loc name payload =
  Builtin_attributes.(register_attr Parser name);
  Attr.mk ~loc name payload

let mkpat_with_modes ~loc ~pat ~cty ~modes =
  match pat.ppat_desc with
  | Ppat_constraint (pat', cty', modes') ->
    begin match cty, cty' with
    | Some _, None ->
      { pat with
        ppat_desc = Ppat_constraint (pat', cty, modes @ modes');
        ppat_loc = make_loc loc
      }
    | None, _ ->
      { pat with
        ppat_desc = Ppat_constraint (pat', cty', modes @ modes');
        ppat_loc = make_loc loc
      }
    | _ ->
      mkpat ~loc (Ppat_constraint (pat, cty, modes))
    end
  | _ ->
    begin match cty, modes with
    | None, [] -> pat
    | cty, modes -> mkpat ~loc (Ppat_constraint (pat, cty, modes))
    end

let ghpat_with_modes ~loc ~pat ~cty ~modes =
  let pat = mkpat_with_modes ~loc ~pat ~cty ~modes in
  { pat with ppat_loc = { pat.ppat_loc with loc_ghost = true }}

let mkexp_with_modes ~loc ~exp ~cty ~modes =
  match exp.pexp_desc with
  | Pexp_constraint (exp', cty', modes') ->
     begin match cty, cty' with
     | Some _, None ->
        { exp with
          pexp_desc = Pexp_constraint (exp', cty, modes @ modes');
          pexp_loc = make_loc loc
        }
     | None, _ ->
        { exp with
          pexp_desc = Pexp_constraint (exp', cty', modes @ modes');
          pexp_loc = make_loc loc
        }
     | _ ->
        mkexp ~loc (Pexp_constraint (exp, cty, modes))
     end
  | _ ->
     begin match cty, modes with
     | None, [] -> exp
     | cty, modes -> mkexp ~loc (Pexp_constraint (exp, cty, modes))
     end

let ghexp_with_modes ~loc ~exp ~cty ~modes =
  let exp = mkexp_with_modes ~loc ~exp ~cty ~modes in
  { exp with pexp_loc = { exp.pexp_loc with loc_ghost = true }}

let exclave_ext_loc loc = mkloc "extension.exclave" loc

let exclave_extension loc =
  Exp.mk ~loc:Location.none
    (Pexp_extension(exclave_ext_loc loc, PStr []))

let mkexp_exclave ~loc ~kwd_loc exp =
  ghexp ~loc (Pexp_apply(exclave_extension (make_loc kwd_loc), [Nolabel, exp]))

let is_curry_attr attr =
  attr.attr_name.txt = Jane_syntax.Arrow_curry.curry_attr_name

let mktyp_curry typ loc =
  {typ with ptyp_attributes =
     Jane_syntax.Arrow_curry.curry_attr loc :: typ.ptyp_attributes}

let maybe_curry_typ typ loc =
  match typ.ptyp_desc with
  | Ptyp_arrow _ ->
      if List.exists is_curry_attr typ.ptyp_attributes then typ
      else mktyp_curry typ (make_loc loc)
  | _ -> typ

(* TODO define an abstraction boundary between locations-as-pairs
   and locations-as-Location.t; it should be clear when we move from
   one world to the other *)

let mkexp_cons_desc consloc args =
  Pexp_construct(mkrhs (Lident "::") consloc, Some args)
let mkexp_cons ~loc consloc args =
  mkexp ~loc (mkexp_cons_desc consloc args)

let mkpat_cons_desc consloc args =
  Ppat_construct(mkrhs (Lident "::") consloc, Some ([], args))
let mkpat_cons ~loc consloc args =
  mkpat ~loc (mkpat_cons_desc consloc args)

let ghexp_cons_desc consloc args =
  Pexp_construct(ghrhs (Lident "::") consloc, Some args)
let ghpat_cons_desc consloc args =
  Ppat_construct(ghrhs (Lident "::") consloc, Some ([], args))

let rec mktailexp nilloc = let open Location in function
    [] ->
      let nil = ghloc ~loc:nilloc (Lident "[]") in
      Pexp_construct (nil, None), nilloc
  | e1 :: el ->
      let exp_el, el_loc = mktailexp nilloc el in
      let loc = (e1.pexp_loc.loc_start, snd el_loc) in
      let arg = ghexp ~loc (Pexp_tuple [e1; ghexp ~loc:el_loc exp_el]) in
      ghexp_cons_desc loc arg, loc

let rec mktailpat nilloc = let open Location in function
    [] ->
      let nil = ghloc ~loc:nilloc (Lident "[]") in
      Ppat_construct (nil, None), nilloc
  | p1 :: pl ->
      let pat_pl, el_loc = mktailpat nilloc pl in
      let loc = (p1.ppat_loc.loc_start, snd el_loc) in
      let arg = ghpat ~loc (Ppat_tuple [p1; ghpat ~loc:el_loc pat_pl]) in
      ghpat_cons_desc loc arg, loc

let mkstrexp e attrs =
  { pstr_desc = Pstr_eval (e, attrs); pstr_loc = e.pexp_loc }

let mkexp_type_constraint ?(ghost=false) ~loc ~modes e t =
  match t with
  | Pconstraint t ->
     let mk = if ghost then ghexp_with_modes else mkexp_with_modes in
     mk ~loc ~exp:e ~cty:(Some t) ~modes
  | Pcoerce(t1, t2)  ->
     (* CR: This implementation is pretty sad.  The Pcoerce case just drops
        ~modes.  It should always be empty here, but the code structure doesn't
        make that clear.  Probably we should move the modes to the payload of
        Pconstraint, which may also simplify some other things. *)
     let mk = if ghost then ghexp else mkexp ?attrs:None in
     mk ~loc (Pexp_coerce(e, t1, t2))

let mkexp_opt_type_constraint ~loc ~modes e = function
  | None -> e
  | Some c -> mkexp_type_constraint ~loc ~modes e c

let syntax_error () =
  raise Syntaxerr.Escape_error

let unclosed opening_name opening_loc closing_name closing_loc =
  raise(Syntaxerr.Error(Syntaxerr.Unclosed(make_loc opening_loc, opening_name,
                                           make_loc closing_loc, closing_name)))

(* Normal mutable arrays and immutable arrays are parsed identically, just with
   different delimiters.  The parsing is done by the [array_exprs] rule, and the
   [Generic_array] module provides (1) a type representing the possible results,
   and (2) a function for going from that type to an AST fragment representing
   an array. *)
module Generic_array = struct
  (** The possible ways of parsing an array (writing [[? ... ?]] for either
      [[| ... |]] or [[: ... :]]). The set of available constructs differs
      between expressions and patterns.
  *)

  module Simple = struct
    type 'a t =
      | Literal of 'a list
      (** A plain array literal/pattern, [[? x; y; z ?]] *)
      | Unclosed of (Lexing.position * Lexing.position) *
                    (Lexing.position * Lexing.position)
      (** Parse error: an unclosed array literal, [\[? x; y; z] with no closing
          [?\]]. *)

    let to_ast (open_ : string) (close : string) array t =
      match t with
      | Literal elts -> array elts
      | Unclosed (startpos, endpos) -> unclosed open_ startpos close endpos
  end


  module Expression = struct
    type t =
      | Simple of expression Simple.t
      | Opened_literal of open_declaration *
                        Lexing.position *
                        Lexing.position *
                        expression list
      (** An array literal with a local open, [Module.[? x; y; z ?]] (only valid
          in expressions) *)

    let to_desc (open_ : string) (close : string) array t =
        match t with
        | Simple x -> Simple.to_ast open_ close array x
        | Opened_literal (od, startpos, endpos, elts) ->
          Pexp_open (od, mkexp ~loc:(startpos, endpos) (array elts))

    let to_expression (open_ : string) (close : string) array ~loc t =
      match t with
      | Simple x -> Simple.to_ast open_ close (array ~loc) x
      | Opened_literal (od, startpos, endpos, elts) ->
        mkexp ~loc (Pexp_open (od, array ~loc:(startpos, endpos) elts))
  end

  module Pattern = struct
    type t = pattern Simple.t
    let to_ast open_ close array (t : t) =
      Simple.to_ast open_ close array t
  end
end

let ppat_iarray loc elts =
  Jane_syntax.Immutable_arrays.pat_of
    ~loc:(make_loc loc)
    (Iapat_immutable_array elts)

let expecting_loc (loc : Location.t) (nonterm : string) =
    raise Syntaxerr.(Error(Expecting(loc, nonterm)))
let expecting (loc : Lexing.position * Lexing.position) nonterm =
     expecting_loc (make_loc loc) nonterm

let removed_string_set loc =
  raise(Syntaxerr.Error(Syntaxerr.Removed_string_set(make_loc loc)))

let ppat_ltuple loc elts closed =
  Jane_syntax.Labeled_tuples.pat_of
    ~loc:(make_loc loc)
    (elts, closed)

let ptyp_ltuple loc tl =
  Jane_syntax.Labeled_tuples.typ_of
    ~loc:(make_loc loc)
    tl

let pexp_ltuple loc args =
  Jane_syntax.Labeled_tuples.expr_of
    ~loc:(make_loc loc)
    args

(* Using the function [not_expecting] in a semantic action means that this
   syntactic form is recognized by the parser but is in fact incorrect. This
   idiom is used in a few places to produce ad hoc syntax error messages. *)

(* This idiom should be used as little as possible, because it confuses the
   analyses performed by Menhir. Because Menhir views the semantic action as
   opaque, it believes that this syntactic form is correct. This can lead
   [make generate-parse-errors] to produce sentences that cause an early
   (unexpected) syntax error and do not achieve the desired effect. This could
   also lead a completion system to propose completions which in fact are
   incorrect. In order to avoid these problems, the productions that use
   [not_expecting] should be marked with AVOID. *)

let not_expecting loc nonterm =
    raise Syntaxerr.(Error(Not_expecting(make_loc loc, nonterm)))

(* Helper functions for desugaring array indexing operators *)
type paren_kind = Paren | Brace | Bracket

(* We classify the dimension of indices: Bigarray distinguishes
   indices of dimension 1,2,3, or more. Similarly, user-defined
   indexing operator behave differently for indices of dimension 1
   or more.
*)
type index_dim =
  | One
  | Two
  | Three
  | Many
type ('dot,'index) array_family = {

  name:
    Lexing.position * Lexing.position -> 'dot -> assign:bool -> paren_kind
  -> index_dim -> Longident.t Location.loc
  (*
    This functions computes the name of the explicit indexing operator
    associated with a sugared array indexing expression.

    For instance, for builtin arrays, if Clflags.unsafe is set,
    * [ a.[index] ]     =>  [String.unsafe_get]
    * [ a.{x,y} <- 1 ]  =>  [ Bigarray.Array2.unsafe_set]

    User-defined indexing operator follows a more local convention:
    * [ a .%(index)]     => [ (.%()) ]
    * [ a.![1;2] <- 0 ]  => [(.![;..]<-)]
    * [ a.My.Map.?(0) => [My.Map.(.?())]
  *);

  index:
    Lexing.position * Lexing.position -> paren_kind -> 'index
    -> index_dim * (arg_label * expression) list
   (*
     [index (start,stop) paren index] computes the dimension of the
     index argument and how it should be desugared when transformed
     to a list of arguments for the indexing operator.
     In particular, in both the Bigarray case and the user-defined case,
     beyond a certain dimension, multiple indices are packed into a single
     array argument:
     * [ a.(x) ]       => [ [One, [Nolabel, <<x>>] ]
     * [ a.{1,2} ]     => [ [Two, [Nolabel, <<1>>; Nolabel, <<2>>] ]
     * [ a.{1,2,3,4} ] => [ [Many, [Nolabel, <<[|1;2;3;4|]>>] ] ]
   *);

}

let bigarray_untuplify exp =
  match Jane_syntax.Expression.of_ast exp with
  | Some _ -> [exp]
  | None -> match exp with
    { pexp_desc = Pexp_tuple explist; pexp_loc = _ } -> explist
  | exp -> [exp]

(* Immutable array indexing is a regular operator, so it doesn't need a special
   case here *)
let builtin_arraylike_name loc _ ~assign paren_kind n =
  let opname = if assign then "set" else "get" in
  let opname = if !Clflags.unsafe then "unsafe_" ^ opname else opname in
  let prefix = match paren_kind with
    | Paren -> Lident "Array"
    | Bracket ->
        if assign then removed_string_set loc
        else Lident "String"
    | Brace ->
       let submodule_name = match n with
         | One -> "Array1"
         | Two -> "Array2"
         | Three -> "Array3"
         | Many -> "Genarray" in
       Ldot(Lident "Bigarray", submodule_name) in
   ghloc ~loc (Ldot(prefix,opname))

let builtin_arraylike_index loc paren_kind index = match paren_kind with
    | Paren | Bracket -> One, [Nolabel, index]
    | Brace ->
       (* Multi-indices for bigarray are comma-separated ([a.{1,2,3,4}]) *)
       match bigarray_untuplify index with
     | [x] -> One, [Nolabel, x]
     | [x;y] -> Two, [Nolabel, x; Nolabel, y]
     | [x;y;z] -> Three, [Nolabel, x; Nolabel, y; Nolabel, z]
     | coords -> Many, [Nolabel, ghexp ~loc (Pexp_array coords)]

let builtin_indexing_operators : (unit, expression) array_family  =
  { index = builtin_arraylike_index; name = builtin_arraylike_name }

let paren_to_strings = function
  | Paren -> "(", ")"
  | Bracket -> "[", "]"
  | Brace -> "{", "}"

let user_indexing_operator_name loc (prefix,ext) ~assign paren_kind n =
  let name =
    let assign = if assign then "<-" else "" in
    let mid = match n with
        | Many | Three | Two  -> ";.."
        | One -> "" in
    let left, right = paren_to_strings paren_kind in
    String.concat "" ["."; ext; left; mid; right; assign] in
  let lid = match prefix with
    | None -> Lident name
    | Some p -> Ldot(p,name) in
  ghloc ~loc lid

let user_index loc _ index =
  (* Multi-indices for user-defined operators are semicolon-separated
     ([a.%[1;2;3;4]]) *)
  match index with
    | [a] -> One, [Nolabel, a]
    | l -> Many, [Nolabel, mkexp ~loc (Pexp_array l)]

let user_indexing_operators:
      (Longident.t option * string, expression list) array_family
  = { index = user_index; name = user_indexing_operator_name }

let mk_indexop_expr array_indexing_operator ~loc
      (array,dot,paren,index,set_expr) =
  let assign = match set_expr with None -> false | Some _ -> true in
  let n, index = array_indexing_operator.index loc paren index in
  let fn = array_indexing_operator.name loc dot ~assign paren n in
  let set_arg = match set_expr with
    | None -> []
    | Some expr -> [Nolabel, expr] in
  let args = (Nolabel,array) :: index @ set_arg in
  mkexp ~loc (Pexp_apply(ghexp ~loc (Pexp_ident fn), args))

let indexop_unclosed_error loc_s s loc_e =
  let left, right = paren_to_strings s in
  unclosed left loc_s right loc_e

let lapply ~loc p1 p2 =
  if !Clflags.applicative_functors
  then Lapply(p1, p2)
  else raise (Syntaxerr.Error(
                  Syntaxerr.Applicative_path (make_loc loc)))

let make_ghost x =
  if x.loc.loc_ghost
  then x (* Save an allocation *)
  else { x with loc = Location.ghostify x.loc }

let loc_last (id : Longident.t Location.loc) : string Location.loc =
  Location.map Longident.last id

let loc_lident (id : string Location.loc) : Longident.t Location.loc =
  Location.map (fun x -> Lident x) id

let exp_of_longident lid =
  let lid = Location.map (fun id -> Lident (Longident.last id)) lid in
  Exp.mk ~loc:lid.loc (Pexp_ident lid)

let exp_of_label lbl =
  Exp.mk ~loc:lbl.loc (Pexp_ident (loc_lident lbl))

let pat_of_label lbl =
  Pat.mk ~loc:lbl.loc  (Ppat_var (loc_last lbl))

let mk_newtypes ~loc newtypes exp =
  let mk_one (name, jkind) exp =
    match jkind with
    | None -> ghexp ~loc (Pexp_newtype (name, exp))
    | Some jkind ->
      Jane_syntax.Layouts.expr_of ~loc:(ghost_loc loc)
        (Lexp_newtype (name, jkind, exp))
  in
  let exp = List.fold_right mk_one newtypes exp in
  (* outermost expression should have non-ghost location *)
  { exp with pexp_loc = make_loc loc }

(* The [typloc] argument is used to adjust a location for something we're
   parsing a bit differently than upstream.  See comment about [Pvc_constraint]
   in [let_binding_body_no_punning]. *)
let wrap_type_annotation ~loc ?(typloc=loc) ~modes newtypes core_type body =
  let mk_newtypes = mk_newtypes ~loc in
  let exp = mkexp_with_modes ~loc ~exp:body ~cty:(Some core_type) ~modes in
  let exp = mk_newtypes newtypes exp in
  let inner_type = Typ.varify_constructors (List.map fst newtypes) core_type in
  let ltyp =
    Jane_syntax.Layouts.Ltyp_poly { bound_vars = newtypes; inner_type }
  in
  (exp,
     Jane_syntax.Layouts.type_of
       ~loc:(Location.ghostify (make_loc typloc)) ltyp)

let wrap_exp_attrs ~loc body (ext, attrs) =
  let ghexp = ghexp ~loc in
  (* todo: keep exact location for the entire attribute *)
  let body = {body with pexp_attributes = attrs @ body.pexp_attributes} in
  match ext with
  | None -> body
  | Some id -> ghexp(Pexp_extension (id, PStr [mkstrexp body []]))

let mkexp_attrs ~loc d ext_attrs =
  wrap_exp_attrs ~loc (mkexp ~loc d) ext_attrs

let wrap_typ_attrs ~loc typ (ext, attrs) =
  (* todo: keep exact location for the entire attribute *)
  let typ = {typ with ptyp_attributes = attrs @ typ.ptyp_attributes} in
  match ext with
  | None -> typ
  | Some id -> ghtyp ~loc (Ptyp_extension (id, PTyp typ))

let wrap_pat_attrs ~loc pat (ext, attrs) =
  (* todo: keep exact location for the entire attribute *)
  let pat = {pat with ppat_attributes = attrs @ pat.ppat_attributes} in
  match ext with
  | None -> pat
  | Some id -> ghpat ~loc (Ppat_extension (id, PPat (pat, None)))

let mkpat_attrs ~loc d attrs =
  wrap_pat_attrs ~loc (mkpat ~loc d) attrs

let wrap_class_attrs ~loc:_ body attrs =
  {body with pcl_attributes = attrs @ body.pcl_attributes}
let wrap_mod_attrs ~loc:_ attrs body =
  {body with pmod_attributes = attrs @ body.pmod_attributes}
let wrap_mty_attrs ~loc:_ attrs body =
  {body with pmty_attributes = attrs @ body.pmty_attributes}

let wrap_str_ext ~loc body ext =
  match ext with
  | None -> body
  | Some id -> ghstr ~loc (Pstr_extension ((id, PStr [body]), []))

let wrap_mkstr_ext ~loc (item, ext) =
  wrap_str_ext ~loc (mkstr ~loc item) ext

let wrap_sig_ext ~loc body ext =
  match ext with
  | None -> body
  | Some id -> ghsig ~loc (Psig_extension ((id, PSig [body]), []))

let wrap_mksig_ext ~loc (item, ext) =
  wrap_sig_ext ~loc (mksig ~loc item) ext

let mk_quotedext ~loc (id, idloc, str, strloc, delim) =
  let exp_id = mkloc id idloc in
  let e = ghexp ~loc (Pexp_constant (Pconst_string (str, strloc, delim))) in
  (exp_id, PStr [mkstrexp e []])

let text_str pos = Str.text (rhs_text pos)
let text_sig pos = Sig.text (rhs_text pos)
let text_cstr pos = Cf.text (rhs_text pos)
let text_csig pos = Ctf.text (rhs_text pos)
let text_def pos =
  List.map (fun def -> Ptop_def [def]) (Str.text (rhs_text pos))

let extra_text startpos endpos text items =
  match items with
  | [] ->
      let post = rhs_post_text endpos in
      let post_extras = rhs_post_extra_text endpos in
      text post @ text post_extras
  | _ :: _ ->
      let pre_extras = rhs_pre_extra_text startpos in
      let post_extras = rhs_post_extra_text endpos in
        text pre_extras @ items @ text post_extras

let extra_str p1 p2 items = extra_text p1 p2 Str.text items
let extra_sig p1 p2 items = extra_text p1 p2 Sig.text items
let extra_cstr p1 p2 items = extra_text p1 p2 Cf.text items
let extra_csig p1 p2 items = extra_text p1 p2 Ctf.text  items
let extra_def p1 p2 items =
  extra_text p1 p2
    (fun txt -> List.map (fun def -> Ptop_def [def]) (Str.text txt))
    items

let extra_rhs_core_type ct ~pos =
  let docs = rhs_info pos in
  { ct with ptyp_attributes = add_info_attrs docs ct.ptyp_attributes }

let mklb first ~loc (p, e, typ, modes, is_pun) attrs =
  {
    lb_pattern = p;
    lb_expression = e;
    lb_constraint=typ;
    lb_is_pun = is_pun;
    lb_modes = modes;
    lb_attributes = attrs;
    lb_docs = symbol_docs_lazy loc;
    lb_text = (if first then empty_text_lazy
               else symbol_text_lazy (fst loc));
    lb_loc = make_loc loc;
  }

let addlb lbs lb =
  if lb.lb_is_pun && lbs.lbs_extension = None then syntax_error ();
  { lbs with lbs_bindings = lb :: lbs.lbs_bindings }

let mklbs ext rf lb =
  let lbs = {
    lbs_bindings = [];
    lbs_rec = rf;
    lbs_extension = ext;
  } in
  addlb lbs lb

let val_of_let_bindings ~loc lbs =
  let bindings =
    List.map
      (fun lb ->
         Vb.mk ~loc:lb.lb_loc ~attrs:lb.lb_attributes
           ~modes:lb.lb_modes
           ~docs:(Lazy.force lb.lb_docs)
           ~text:(Lazy.force lb.lb_text)
           ?value_constraint:lb.lb_constraint lb.lb_pattern lb.lb_expression)
      lbs.lbs_bindings
  in
  let str = mkstr ~loc (Pstr_value(lbs.lbs_rec, List.rev bindings)) in
  match lbs.lbs_extension with
  | None -> str
  | Some id -> ghstr ~loc (Pstr_extension((id, PStr [str]), []))

let expr_of_let_bindings ~loc lbs body =
  let bindings =
    List.map
      (fun lb ->
         Vb.mk ~loc:lb.lb_loc ~attrs:lb.lb_attributes
          ~modes:lb.lb_modes
          ?value_constraint:lb.lb_constraint  lb.lb_pattern lb.lb_expression)
      lbs.lbs_bindings
  in
    mkexp_attrs ~loc (Pexp_let(lbs.lbs_rec, List.rev bindings, body))
      (lbs.lbs_extension, [])

let class_of_let_bindings ~loc lbs body =
  let bindings =
    List.map
      (fun lb ->
         Vb.mk ~loc:lb.lb_loc ~attrs:lb.lb_attributes
          ~modes:lb.lb_modes
          ?value_constraint:lb.lb_constraint lb.lb_pattern lb.lb_expression)
      lbs.lbs_bindings
  in
    (* Our use of let_bindings(no_ext) guarantees the following: *)
    assert (lbs.lbs_extension = None);
    mkclass ~loc (Pcl_let (lbs.lbs_rec, List.rev bindings, body))

(* If all the parameters are [Pparam_newtype x], then return [Some xs] where
   [xs] is the corresponding list of values [x]. This function is optimized for
   the common case, where a list of parameters contains at least one value
   parameter.
*)
let all_params_as_newtypes =
  let is_newtype { pparam_desc; _ } =
    match pparam_desc with
    | Pparam_newtype _ -> true
    | Pparam_val _ -> false
  in
  let as_newtype { pparam_desc; _ } =
    match pparam_desc with
    | Pparam_newtype (x, jkind) -> Some (x, jkind)
    | Pparam_val _ -> None
  in
  fun params ->
    if List.for_all is_newtype params
    then Some (List.filter_map as_newtype params)
    else None

(* Given a construct [fun (type a b c) : t -> e], we construct
   [Pexp_newtype(a, Pexp_newtype(b, Pexp_newtype(c, Pexp_constraint(e, t))))]
   rather than a [Pexp_function].
*)
let mkghost_newtype_function_body newtypes body_constraint body ~loc =
  let wrapped_body =
    match body_constraint with
    | None -> body
    | Some { type_constraint; mode_annotations } ->
        let {Location.loc_start; loc_end} = body.pexp_loc in
        let loc = loc_start, loc_end in
        mkexp_type_constraint ~ghost:true ~loc ~modes:mode_annotations body type_constraint
  in
  mk_newtypes ~loc newtypes wrapped_body

let mkfunction ~loc ~attrs params body_constraint body =
  match body with
  | Pfunction_cases _ ->
      mkexp_attrs (Pexp_function (params, body_constraint, body)) attrs ~loc
  | Pfunction_body body_exp -> begin
    (* If all the params are newtypes, then we don't create a function node;
       we create nested newtype nodes. *)
      match all_params_as_newtypes params with
      | None ->
          mkexp_attrs (Pexp_function (params, body_constraint, body)) attrs ~loc
      | Some newtypes ->
          wrap_exp_attrs
            ~loc
            (mkghost_newtype_function_body newtypes body_constraint body_exp
                ~loc)
            attrs
    end

(* Alternatively, we could keep the generic module type in the Parsetree
   and extract the package type during type-checking. In that case,
   the assertions below should be turned into explicit checks. *)
let package_type_of_module_type pmty =
  let err loc s =
    raise (Syntaxerr.Error (Syntaxerr.Invalid_package_type (loc, s)))
  in
  let map_cstr = function
    | Pwith_type (lid, ptyp) ->
        let loc = ptyp.ptype_loc in
        if ptyp.ptype_params <> [] then
          err loc Syntaxerr.Parameterized_types;
        if ptyp.ptype_cstrs <> [] then
          err loc Syntaxerr.Constrained_types;
        if ptyp.ptype_private <> Public then
          err loc Syntaxerr.Private_types;

        (* restrictions below are checked by the 'with_constraint' rule *)
        assert (ptyp.ptype_kind = Ptype_abstract);
        assert (ptyp.ptype_attributes = []);
        let ty =
          match ptyp.ptype_manifest with
          | Some ty -> ty
          | None -> assert false
        in
        (lid, ty)
    | _ ->
        err pmty.pmty_loc Not_with_type
  in
  match pmty with
  | {pmty_desc = Pmty_ident lid} -> (lid, [], pmty.pmty_attributes)
  | {pmty_desc = Pmty_with({pmty_desc = Pmty_ident lid}, cstrs)} ->
      (lid, List.map map_cstr cstrs, pmty.pmty_attributes)
  | _ ->
      err pmty.pmty_loc Neither_identifier_nor_with_type

let mk_directive_arg ~loc k =
  { pdira_desc = k;
    pdira_loc = make_loc loc;
  }

let mk_directive ~loc name arg =
  Ptop_dir {
      pdir_name = name;
      pdir_arg = arg;
      pdir_loc = make_loc loc;
    }

(* Unboxed literals *)

(* CR layouts v2.5: The [unboxed_*] functions will both be improved and lose
   their explicit assert once we have real unboxed literals in Jane syntax; they
   may also get re-inlined at that point *)
let unboxed_literals_extension = Language_extension.Layouts

type sign = Positive | Negative

let with_sign sign num =
  match sign with
  | Positive -> num
  | Negative -> "-" ^ num

let unboxed_int sloc int_loc sign (n, m) =
  match m with
  | Some m ->
      Constant.unboxed (Integer (with_sign sign n, m))
  | None ->
      if Language_extension.is_enabled unboxed_literals_extension then
        raise
          Syntaxerr.(Error(Missing_unboxed_literal_suffix (make_loc int_loc)))
      else
        not_expecting sloc "line number directive"

let unboxed_float sign (f, m) =
  Constant.unboxed (Float (with_sign sign f, m))

(* Invariant: [lident] must end with an [Lident] that ends with a ["#"]. *)
let unboxed_type sloc lident tys =
  let loc = make_loc sloc in
  Ptyp_constr (mkloc lident loc, tys)
%}

/* Tokens */

/* The alias that follows each token is used by Menhir when it needs to
   produce a sentence (that is, a sequence of tokens) in concrete syntax. */

/* Some tokens represent multiple concrete strings. In most cases, an
   arbitrary concrete string can be chosen. In a few cases, one must
   be careful: e.g., in PREFIXOP and INFIXOP2, one must choose a concrete
   string that will not trigger a syntax error; see how [not_expecting]
   is used in the definition of [type_variance]. */

%token AMPERAMPER             "&&"
%token AMPERSAND              "&"
%token AND                    "and"
%token AS                     "as"
%token ASSERT                 "assert"
%token BACKQUOTE              "`"
%token BANG                   "!"
%token BAR                    "|"
%token BARBAR                 "||"
%token BARRBRACKET            "|]"
%token BEGIN                  "begin"
%token <char> CHAR            "'a'" (* just an example *)
%token CLASS                  "class"
%token COLON                  ":"
%token COLONCOLON             "::"
%token COLONEQUAL             ":="
%token COLONGREATER           ":>"
%token COLONRBRACKET          ":]"
%token COMMA                  ","
%token CONSTRAINT             "constraint"
%token DO                     "do"
%token DONE                   "done"
%token DOT                    "."
%token DOTDOT                 ".."
%token DOWNTO                 "downto"
%token ELSE                   "else"
%token END                    "end"
%token EOF                    ""
%token EQUAL                  "="
%token EXCEPTION              "exception"
%token EXCLAVE                "exclave_"
%token EXTERNAL               "external"
%token FALSE                  "false"
%token <string * char option> FLOAT       "42.0" (* just an example *)
%token <string * char option> HASH_FLOAT "#42.0" (* just an example *)
%token FOR                    "for"
%token FUN                    "fun"
%token FUNCTION               "function"
%token FUNCTOR                "functor"
%token GLOBAL                 "global_"
%token GREATER                ">"
%token GREATERRBRACE          ">}"
%token GREATERRBRACKET        ">]"
%token HASHLPAREN             "#("
%token IF                     "if"
%token IN                     "in"
%token INCLUDE                "include"
%token <string> INFIXOP0      "!="   (* just an example *)
%token AT                     "@"    (* mode expression *)
%token ATAT                   "@@"   (* mode expression *)
%token <string> INFIXOP1      "^"    (* just an example *)
%token <string> INFIXOP2      "+!"   (* chosen with care; see above *)
%token <string> INFIXOP3      "land" (* just an example *)
%token <string> INFIXOP4      "**"   (* just an example *)
%token <string> DOTOP         ".+"
%token <string> LETOP         "let*" (* just an example *)
%token <string> ANDOP         "and*" (* just an example *)
%token INHERIT                "inherit"
%token INITIALIZER            "initializer"
%token <string * char option> INT      "42"  (* just an example *)
%token <string * char option> HASH_INT "#42l" (* just an example *)
%token KIND_ABBREV            "kind_abbrev_"
%token KIND_OF                "kind_of_"
%token <string> LABEL         "~label:" (* just an example *)
%token LAZY                   "lazy"
%token LBRACE                 "{"
%token LBRACELESS             "{<"
%token LBRACKET               "["
%token LBRACKETBAR            "[|"
%token LBRACKETCOLON          "[:"
%token LBRACKETLESS           "[<"
%token LBRACKETGREATER        "[>"
%token LBRACKETPERCENT        "[%"
%token LBRACKETPERCENTPERCENT "[%%"
%token LESS                   "<"
%token LESSMINUS              "<-"
%token LET                    "let"
%token <string> LIDENT        "lident" (* just an example *)
%token LOCAL                  "local_"
%token LPAREN                 "("
%token LBRACKETAT             "[@"
%token LBRACKETATAT           "[@@"
%token LBRACKETATATAT         "[@@@"
%token MATCH                  "match"
%token METHOD                 "method"
%token MINUS                  "-"
%token MINUSDOT               "-."
%token MINUSGREATER           "->"
%token MOD                    "mod"
%token MODULE                 "module"
%token MUTABLE                "mutable"
%token NEW                    "new"
%token NONREC                 "nonrec"
%token OBJECT                 "object"
%token OF                     "of"
%token ONCE                   "once_"
%token OPEN                   "open"
%token <string> OPTLABEL      "?label:" (* just an example *)
%token OR                     "or"
/* %token PARSER              "parser" */
%token PERCENT                "%"
%token PLUS                   "+"
%token PLUSDOT                "+."
%token PLUSEQ                 "+="
%token <string> PREFIXOP      "!+" (* chosen with care; see above *)
%token PRIVATE                "private"
%token QUESTION               "?"
%token QUOTE                  "'"
%token RBRACE                 "}"
%token RBRACKET               "]"
%token REC                    "rec"
%token RPAREN                 ")"
%token SEMI                   ";"
%token SEMISEMI               ";;"
%token HASH                   "#"
%token HASH_SUFFIX            "# "
%token <string> HASHOP        "##" (* just an example *)
%token SIG                    "sig"
%token STACK                  "stack_"
%token STAR                   "*"
%token <string * Location.t * string option>
       STRING                 "\"hello\"" (* just an example *)
%token <string * Location.t * string * Location.t * string option>
       QUOTED_STRING_EXPR     "{%hello|world|}"  (* just an example *)
%token <string * Location.t * string * Location.t * string option>
       QUOTED_STRING_ITEM     "{%%hello|world|}" (* just an example *)
%token STRUCT                 "struct"
%token THEN                   "then"
%token TILDE                  "~"
%token TO                     "to"
%token TRUE                   "true"
%token TRY                    "try"
%token TYPE                   "type"
%token <string> UIDENT        "UIdent" (* just an example *)
%token UNDERSCORE             "_"
%token UNIQUE                 "unique_"
%token VAL                    "val"
%token VIRTUAL                "virtual"
%token WHEN                   "when"
%token WHILE                  "while"
%token WITH                   "with"
%token <string * Location.t> COMMENT    "(* comment *)"
%token <Docstrings.docstring> DOCSTRING "(** documentation *)"

%token EOL                    "\\n"      (* not great, but EOL is unused *)

/* Precedences and associativities.

Tokens and rules have precedences.  A reduce/reduce conflict is resolved
in favor of the first rule (in source file order).  A shift/reduce conflict
is resolved by comparing the precedence and associativity of the token to
be shifted with those of the rule to be reduced.

By default, a rule has the precedence of its rightmost terminal (if any).

When there is a shift/reduce conflict between a rule and a token that
have the same precedence, it is resolved using the associativity:
if the token is left-associative, the parser will reduce; if
right-associative, the parser will shift; if non-associative,
the parser will declare a syntax error.

We will only use associativities with operators of the kind  x * x -> x
for example, in the rules of the form    expr: expr BINOP expr
in all other cases, we define two precedences if needed to resolve
conflicts.

The precedences must be listed from low to high.
*/

%nonassoc IN
%nonassoc below_SEMI
%nonassoc SEMI                          /* below EQUAL ({lbl=...; lbl=...}) */
%nonassoc LET FOR                       /* above SEMI ( ...; let ... in ...) */
%nonassoc below_WITH
%nonassoc FUNCTION WITH                 /* below BAR  (match ... with ...) */
%nonassoc AND             /* above WITH (module rec A: SIG with ... and ...) */
%nonassoc THEN                          /* below ELSE (if ... then ...) */
%nonassoc ELSE                          /* (if ... then ... else ...) */
%nonassoc LESSMINUS                     /* below COLONEQUAL (lbl <- x := e) */
%right    COLONEQUAL                    /* expr (e := e := e) */
%nonassoc AS
%left     BAR                           /* pattern (p|p|p) */
%nonassoc below_COMMA
%left     COMMA                         /* expr/labeled_tuple (e,e,e) */
%nonassoc below_FUNCTOR                 /* include M */
%nonassoc FUNCTOR                       /* include functor M */
%right    MINUSGREATER                  /* function_type (t -> t -> t) */
%right    OR BARBAR                     /* expr (e || e || e) */
%nonassoc below_AMPERSAND
%right    AMPERSAND AMPERAMPER          /* expr (e && e && e) */
%nonassoc below_EQUAL
%left     INFIXOP0 EQUAL LESS GREATER   /* expr (e OP e OP e) */
%right    ATAT AT INFIXOP1              /* expr (e OP e OP e) */
%nonassoc below_LBRACKETAT
%nonassoc LBRACKETAT
%right    COLONCOLON                    /* expr (e :: e :: e) */
%left     INFIXOP2 PLUS PLUSDOT MINUS MINUSDOT PLUSEQ /* expr (e OP e OP e) */
%left     PERCENT INFIXOP3 MOD STAR                 /* expr (e OP e OP e) */
%right    INFIXOP4                      /* expr (e OP e OP e) */
%nonassoc prec_unary_minus prec_unary_plus /* unary - */
%nonassoc prec_constant_constructor     /* cf. simple_expr (C versus C x) */
%nonassoc prec_constr_appl              /* above AS BAR COLONCOLON COMMA */
%nonassoc below_HASH
%nonassoc HASH HASH_SUFFIX              /* simple_expr/toplevel_directive */
%left     HASHOP
%nonassoc below_DOT
%nonassoc DOT DOTOP
/* Finally, the first tokens of simple_expr are above everything else. */
%nonassoc BACKQUOTE BANG BEGIN CHAR FALSE FLOAT HASH_FLOAT INT HASH_INT OBJECT
          LBRACE LBRACELESS LBRACKET LBRACKETBAR LBRACKETCOLON LIDENT LPAREN
          NEW PREFIXOP STRING TRUE UIDENT
          LBRACKETPERCENT QUOTED_STRING_EXPR STACK HASHLPAREN


/* Entry points */

/* Several start symbols are marked with AVOID so that they are not used by
   [make generate-parse-errors]. The three start symbols that we keep are
   [implementation], [use_file], and [toplevel_phrase]. The latter two are
   of marginal importance; only [implementation] really matters, since most
   states in the automaton are reachable from it. */

%start implementation                   /* for implementation files */
%type <Parsetree.structure> implementation
/* BEGIN AVOID */
%start interface                        /* for interface files */
%type <Parsetree.signature> interface
/* END AVOID */
%start toplevel_phrase                  /* for interactive use */
%type <Parsetree.toplevel_phrase> toplevel_phrase
%start use_file                         /* for the #use directive */
%type <Parsetree.toplevel_phrase list> use_file
/* BEGIN AVOID */
%start parse_module_type
%type <Parsetree.module_type> parse_module_type
%start parse_module_expr
%type <Parsetree.module_expr> parse_module_expr
%start parse_core_type
%type <Parsetree.core_type> parse_core_type
%start parse_expression
%type <Parsetree.expression> parse_expression
%start parse_pattern
%type <Parsetree.pattern> parse_pattern
%start parse_constr_longident
%type <Longident.t> parse_constr_longident
%start parse_val_longident
%type <Longident.t> parse_val_longident
%start parse_mty_longident
%type <Longident.t> parse_mty_longident
%start parse_mod_ext_longident
%type <Longident.t> parse_mod_ext_longident
%start parse_mod_longident
%type <Longident.t> parse_mod_longident
%start parse_any_longident
%type <Longident.t> parse_any_longident
/* END AVOID */

%%

/* macros */
%inline extra_str(symb): symb { extra_str $startpos $endpos $1 };
%inline extra_sig(symb): symb { extra_sig $startpos $endpos $1 };
%inline extra_cstr(symb): symb { extra_cstr $startpos $endpos $1 };
%inline extra_csig(symb): symb { extra_csig $startpos $endpos $1 };
%inline extra_def(symb): symb { extra_def $startpos $endpos $1 };
%inline extra_text(symb): symb { extra_text $startpos $endpos $1 };
%inline extra_rhs(symb): symb { extra_rhs_core_type $1 ~pos:$endpos($1) };
%inline mkrhs(symb): symb
    { mkrhs $1 $sloc }
;

%inline text_str(symb): symb
  { text_str $startpos @ [$1] }
%inline text_str_SEMISEMI: SEMISEMI
  { text_str $startpos }
%inline text_sig(symb): symb
  { text_sig $startpos @ [$1] }
%inline text_sig_SEMISEMI: SEMISEMI
  { text_sig $startpos }
%inline text_def(symb): symb
  { text_def $startpos @ [$1] }
%inline top_def(symb): symb
  { Ptop_def [$1] }
%inline text_cstr(symb): symb
  { text_cstr $startpos @ [$1] }
%inline text_csig(symb): symb
  { text_csig $startpos @ [$1] }

(* Using this %inline definition means that we do not control precisely
   when [mark_rhs_docs] is called, but I don't think this matters. *)
%inline mark_rhs_docs(symb): symb
  { mark_rhs_docs $startpos $endpos;
    $1 }

%inline op(symb): symb
   { mkoperator ~loc:$sloc $1 }

%inline mkloc(symb): symb
    { mkloc $1 (make_loc $sloc) }

%inline mkexp(symb): symb
    { mkexp ~loc:$sloc $1 }
%inline mkpat(symb): symb
    { mkpat ~loc:$sloc $1 }
%inline mktyp(symb): symb
    { mktyp ~loc:$sloc $1 }
%inline mkstr(symb): symb
    { mkstr ~loc:$sloc $1 }
%inline mksig(symb): symb
    { mksig ~loc:$sloc $1 }
%inline mkmod(symb): symb
    { mkmod ~loc:$sloc $1 }
%inline mkmty(symb): symb
    { mkmty ~loc:$sloc $1 }
%inline mkcty(symb): symb
    { mkcty ~loc:$sloc $1 }
%inline mkctf(symb): symb
    { mkctf ~loc:$sloc $1 }
%inline mkcf(symb): symb
    { mkcf ~loc:$sloc $1 }
%inline mkclass(symb): symb
    { mkclass ~loc:$sloc $1 }

%inline wrap_mkstr_ext(symb): symb
    { wrap_mkstr_ext ~loc:$sloc $1 }
%inline wrap_mksig_ext(symb): symb
    { wrap_mksig_ext ~loc:$sloc $1 }

%inline mk_directive_arg(symb): symb
    { mk_directive_arg ~loc:$sloc $1 }

%inline mktyp_jane_syntax_ltyp(symb): symb
    { Jane_syntax.Layouts.type_of ~loc:(make_loc $sloc) $1 }

/* Generic definitions */

(* [iloption(X)] recognizes either nothing or [X]. Assuming [X] produces
   an OCaml list, it produces an OCaml list, too. *)

%inline iloption(X):
  /* nothing */
    { [] }
| x = X
    { x }

(* [llist(X)] recognizes a possibly empty list of [X]s. It is left-recursive. *)

reversed_llist(X):
  /* empty */
    { [] }
| xs = reversed_llist(X) x = X
    { x :: xs }

%inline llist(X):
  xs = rev(reversed_llist(X))
    { xs }

(* [reversed_nonempty_llist(X)] recognizes a nonempty list of [X]s, and produces
   an OCaml list in reverse order -- that is, the last element in the input text
   appears first in this list. Its definition is left-recursive. *)

reversed_nonempty_llist(X):
  x = X
    { [ x ] }
| xs = reversed_nonempty_llist(X) x = X
    { x :: xs }

(* [nonempty_llist(X)] recognizes a nonempty list of [X]s, and produces an OCaml
   list in direct order -- that is, the first element in the input text appears
   first in this list. *)

%inline nonempty_llist(X):
  xs = rev(reversed_nonempty_llist(X))
    { xs }

(* [reversed_nonempty_concat(X)] recognizes a nonempty sequence of [X]s (each of
    which is a list), and produces an OCaml list of their concatenation in
    reverse order -- that is, the last element of the last list in the input text
    appears first in the list.
*)
reversed_nonempty_concat(X):
  x = X
    { List.rev x }
| xs = reversed_nonempty_concat(X) x = X
    { List.rev_append x xs }

(* [nonempty_concat(X)] recognizes a nonempty sequence of [X]s
  (each of which is a list), and produces an OCaml list of their concatenation
  in direct order -- that is, the first element of the first list in the input
  text appears first in the list.
*)
%inline nonempty_concat(X):
  xs = rev(reversed_nonempty_concat(X))
    { xs }

(* [reversed_separated_nonempty_llist(separator, X)] recognizes a nonempty list
   of [X]s, separated with [separator]s, and produces an OCaml list in reverse
   order -- that is, the last element in the input text appears first in this
   list. Its definition is left-recursive. *)

(* [inline_reversed_separated_nonempty_llist(separator, X)] is semantically
   equivalent to [reversed_separated_nonempty_llist(separator, X)], but is
   marked %inline, which means that the case of a list of length one and
   the case of a list of length more than one will be distinguished at the
   use site, and will give rise there to two productions. This can be used
   to avoid certain conflicts. *)

%inline inline_reversed_separated_nonempty_llist(separator, X):
  x = X
    { [ x ] }
| xs = reversed_separated_nonempty_llist(separator, X)
  separator
  x = X
    { x :: xs }

reversed_separated_nonempty_llist(separator, X):
  xs = inline_reversed_separated_nonempty_llist(separator, X)
    { xs }

(* [separated_nonempty_llist(separator, X)] recognizes a nonempty list of [X]s,
   separated with [separator]s, and produces an OCaml list in direct order --
   that is, the first element in the input text appears first in this list. *)

%inline separated_nonempty_llist(separator, X):
  xs = rev(reversed_separated_nonempty_llist(separator, X))
    { xs }

%inline inline_separated_nonempty_llist(separator, X):
  xs = rev(inline_reversed_separated_nonempty_llist(separator, X))
    { xs }

(* [reversed_separated_nontrivial_llist(separator, X)] recognizes a list of at
   least two [X]s, separated with [separator]s, and produces an OCaml list in
   reverse order -- that is, the last element in the input text appears first
   in this list. Its definition is left-recursive. *)

reversed_separated_nontrivial_llist(separator, X):
  xs = reversed_separated_nontrivial_llist(separator, X)
  separator
  x = X
    { x :: xs }
| x1 = X
  separator
  x2 = X
    { [ x2; x1 ] }

(* [separated_nontrivial_llist(separator, X)] recognizes a list of at least
   two [X]s, separated with [separator]s, and produces an OCaml list in direct
   order -- that is, the first element in the input text appears first in this
   list. *)

%inline separated_nontrivial_llist(separator, X):
  xs = rev(reversed_separated_nontrivial_llist(separator, X))
    { xs }

(* [separated_or_terminated_nonempty_list(delimiter, X)] recognizes a nonempty
   list of [X]s, separated with [delimiter]s, and optionally terminated with a
   final [delimiter]. Its definition is right-recursive. *)

separated_or_terminated_nonempty_list(delimiter, X):
  x = X ioption(delimiter)
    { [x] }
| x = X
  delimiter
  xs = separated_or_terminated_nonempty_list(delimiter, X)
    { x :: xs }

(* [reversed_preceded_or_separated_nonempty_llist(delimiter, X)] recognizes a
   nonempty list of [X]s, separated with [delimiter]s, and optionally preceded
   with a leading [delimiter]. It produces an OCaml list in reverse order. Its
   definition is left-recursive. *)

reversed_preceded_or_separated_nonempty_llist(delimiter, X):
  ioption(delimiter) x = X
    { [x] }
| xs = reversed_preceded_or_separated_nonempty_llist(delimiter, X)
  delimiter
  x = X
    { x :: xs }

(* [preceded_or_separated_nonempty_llist(delimiter, X)] recognizes a nonempty
   list of [X]s, separated with [delimiter]s, and optionally preceded with a
   leading [delimiter]. It produces an OCaml list in direct order. *)

%inline preceded_or_separated_nonempty_llist(delimiter, X):
  xs = rev(reversed_preceded_or_separated_nonempty_llist(delimiter, X))
    { xs }

(* [bar_llist(X)] recognizes a nonempty list of [X]'s, separated with BARs,
   with an optional leading BAR. We assume that [X] is itself parameterized
   with an opening symbol, which can be [epsilon] or [BAR]. *)

(* This construction may seem needlessly complicated: one might think that
   using [preceded_or_separated_nonempty_llist(BAR, X)], where [X] is *not*
   itself parameterized, would be sufficient. Indeed, this simpler approach
   would recognize the same language. However, the two approaches differ in
   the footprint of [X]. We want the start location of [X] to include [BAR]
   when present. In the future, we might consider switching to the simpler
   definition, at the cost of producing slightly different locations. TODO *)

reversed_bar_llist(X):
    (* An [X] without a leading BAR. *)
    x = X(epsilon)
      { [x] }
  | (* An [X] with a leading BAR. *)
    x = X(BAR)
      { [x] }
  | (* An initial list, followed with a BAR and an [X]. *)
    xs = reversed_bar_llist(X)
    x = X(BAR)
      { x :: xs }

%inline bar_llist(X):
  xs = reversed_bar_llist(X)
    { List.rev xs }

(* [xlist(A, B)] recognizes [AB*]. We assume that the semantic value for [A]
   is a pair [x, b], while the semantic value for [B*] is a list [bs].
   We return the pair [x, b :: bs]. *)

%inline xlist(A, B):
  a = A bs = B*
    { let (x, b) = a in x, b :: bs }

(* [listx(delimiter, X, Y)] recognizes a nonempty list of [X]s, optionally
   followed with a [Y], separated-or-terminated with [delimiter]s. The
   semantic value is a pair of a list of [X]s and an optional [Y]. *)

listx(delimiter, X, Y):
| x = X ioption(delimiter)
    { [x], None }
| x = X delimiter y = Y delimiter?
    { [x], Some y }
| x = X
  delimiter
  tail = listx(delimiter, X, Y)
    { let xs, y = tail in
      x :: xs, y }

(* -------------------------------------------------------------------------- *)

(* Entry points. *)

(* An .ml file. *)
implementation:
  structure EOF
    { $1 }
;

/* BEGIN AVOID */
(* An .mli file. *)
interface:
  signature EOF
    { $1 }
;
/* END AVOID */

(* A toplevel phrase. *)
toplevel_phrase:
  (* An expression with attributes, ended by a double semicolon. *)
  extra_str(text_str(str_exp))
  SEMISEMI
    { Ptop_def $1 }
| (* A list of structure items, ended by a double semicolon. *)
  extra_str(flatten(text_str(structure_item)*))
  SEMISEMI
    { Ptop_def $1 }
| (* A directive, ended by a double semicolon. *)
  toplevel_directive
  SEMISEMI
    { $1 }
| (* End of input. *)
  EOF
    { raise End_of_file }
;

(* An .ml file that is read by #use. *)
use_file:
  (* An optional standalone expression,
     followed with a series of elements,
     followed with EOF. *)
  extra_def(append(
    optional_use_file_standalone_expression,
    flatten(use_file_element*)
  ))
  EOF
    { $1 }
;

(* An optional standalone expression is just an expression with attributes
   (str_exp), with extra wrapping. *)
%inline optional_use_file_standalone_expression:
  iloption(text_def(top_def(str_exp)))
    { $1 }
;

(* An element in a #used file is one of the following:
   - a double semicolon followed with an optional standalone expression;
   - a structure item;
   - a toplevel directive.
 *)
%inline use_file_element:
  preceded(SEMISEMI, optional_use_file_standalone_expression)
| text_def(top_def(structure_item))
| text_def(mark_rhs_docs(toplevel_directive))
      { $1 }
;

/* BEGIN AVOID */
parse_module_type:
  module_type EOF
    { $1 }
;

parse_module_expr:
  module_expr EOF
    { $1 }
;

parse_core_type:
  core_type EOF
    { $1 }
;

parse_expression:
  seq_expr EOF
    { $1 }
;

parse_pattern:
  pattern EOF
    { $1 }
;

parse_mty_longident:
  mty_longident EOF
    { $1 }
;

parse_val_longident:
  val_longident EOF
    { $1 }
;

parse_constr_longident:
  constr_longident EOF
    { $1 }
;

parse_mod_ext_longident:
  mod_ext_longident EOF
    { $1 }
;

parse_mod_longident:
  mod_longident EOF
    { $1 }
;

parse_any_longident:
  any_longident EOF
    { $1 }
;
/* END AVOID */

(* -------------------------------------------------------------------------- *)

(* Functor arguments appear in module expressions and module types. *)

%inline functor_args:
  reversed_nonempty_llist(functor_arg)
    { $1 }
    (* Produce a reversed list on purpose;
       later processed using [fold_left]. *)
;

functor_arg:
    (* An anonymous and untyped argument. *)
    LPAREN RPAREN
      { $startpos, Unit }
  | (* An argument accompanied with an explicit type. *)
    LPAREN x = mkrhs(module_name) COLON mty = module_type RPAREN
      { $startpos, Named (x, mty) }
;

module_name:
    (* A named argument. *)
    x = UIDENT
      { Some x }
  | (* An anonymous argument. *)
    UNDERSCORE
      { None }
;

(* -------------------------------------------------------------------------- *)

(* Module expressions. *)

(* The syntax of module expressions is not properly stratified. The cases of
   functors, functor applications, and attributes interact and cause conflicts,
   which are resolved by precedence declarations. This is concise but fragile.
   Perhaps in the future an explicit stratification could be used. *)

module_expr:
  | STRUCT attrs = attributes s = structure END
      { mkmod ~loc:$sloc ~attrs (Pmod_structure s) }
  | STRUCT attributes structure error
      { unclosed "struct" $loc($1) "end" $loc($4) }
  | SIG error
      { expecting $loc($1) "struct" }
  | FUNCTOR attrs = attributes args = functor_args MINUSGREATER me = module_expr
      { wrap_mod_attrs ~loc:$sloc attrs (
          List.fold_left (fun acc (startpos, arg) ->
            mkmod ~loc:(startpos, $endpos) (Pmod_functor (arg, acc))
          ) me args
        ) }
  | me = paren_module_expr
      { me }
  | me = module_expr attr = attribute
      { Mod.attr me attr }
  | mkmod(
      (* A module identifier. *)
      x = mkrhs(mod_longident)
        { Pmod_ident x }
    | (* In a functor application, the actual argument must be parenthesized. *)
      me1 = module_expr me2 = paren_module_expr
        { Pmod_apply(me1, me2) }
    | (* Functor applied to unit. *)
      me = module_expr LPAREN RPAREN
        { Pmod_apply_unit me }
    | (* An extension. *)
      ex = extension
        { Pmod_extension ex }
    )
    { $1 }
;

(* A parenthesized module expression is a module expression that begins
   and ends with parentheses. *)

paren_module_expr:
    (* A module expression annotated with a module type. *)
    LPAREN me = module_expr COLON mty = module_type RPAREN
      { mkmod ~loc:$sloc (Pmod_constraint(me, mty)) }
  | LPAREN module_expr COLON module_type error
      { unclosed "(" $loc($1) ")" $loc($5) }
  | (* A module expression within parentheses. *)
    LPAREN me = module_expr RPAREN
      { me (* TODO consider reloc *) }
  | LPAREN module_expr error
      { unclosed "(" $loc($1) ")" $loc($3) }
  | (* A core language expression that produces a first-class module.
       This expression can be annotated in various ways. *)
    LPAREN VAL attrs = attributes e = expr_colon_package_type RPAREN
      { mkmod ~loc:$sloc ~attrs (Pmod_unpack e) }
  | LPAREN VAL attributes expr COLON error
      { unclosed "(" $loc($1) ")" $loc($6) }
  | LPAREN VAL attributes expr COLONGREATER error
      { unclosed "(" $loc($1) ")" $loc($6) }
  | LPAREN VAL attributes expr error
      { unclosed "(" $loc($1) ")" $loc($5) }
;

(* The various ways of annotating a core language expression that
   produces a first-class module that we wish to unpack. *)
%inline expr_colon_package_type:
    e = expr
      { e }
  | e = expr COLON ty = package_type
      { ghexp_with_modes ~loc:$loc ~exp:e ~cty:(Some ty) ~modes:[] }
  | e = expr COLON ty1 = package_type COLONGREATER ty2 = package_type
      { ghexp ~loc:$loc (Pexp_coerce (e, Some ty1, ty2)) }
  | e = expr COLONGREATER ty2 = package_type
      { ghexp ~loc:$loc (Pexp_coerce (e, None, ty2)) }
;

(* A structure, which appears between STRUCT and END (among other places),
   begins with an optional standalone expression, and continues with a list
   of structure elements. *)
structure:
  extra_str(append(
    optional_structure_standalone_expression,
    flatten(structure_element*)
  ))
  { $1 }
;

(* An optional standalone expression is just an expression with attributes
   (str_exp), with extra wrapping. *)
%inline optional_structure_standalone_expression:
  items = iloption(mark_rhs_docs(text_str(str_exp)))
    { items }
;

(* An expression with attributes, wrapped as a structure item. *)
%inline str_exp:
  e = seq_expr
  attrs = post_item_attributes
    { mkstrexp e attrs }
;

(* A structure element is one of the following:
   - a double semicolon followed with an optional standalone expression;
   - a structure item. *)
%inline structure_element:
    append(text_str_SEMISEMI, optional_structure_standalone_expression)
  | text_str(structure_item)
      { $1 }
;

(* A structure item. *)
structure_item:
    let_bindings(ext)
      { val_of_let_bindings ~loc:$sloc $1 }
  | mkstr(
      item_extension post_item_attributes
        { let docs = symbol_docs $sloc in
          Pstr_extension ($1, add_docs_attrs docs $2) }
    | floating_attribute
        { Pstr_attribute $1 }
    )
  | wrap_mkstr_ext(
      primitive_declaration
        { pstr_primitive $1 }
    | value_description
        { pstr_primitive $1 }
    | type_declarations
        { pstr_type $1 }
    | str_type_extension
        { pstr_typext $1 }
    | str_exception_declaration
        { pstr_exception $1 }
    | module_binding
        { $1 }
    | rec_module_bindings
        { pstr_recmodule $1 }
    | module_type_declaration
        { let (body, ext) = $1 in (Pstr_modtype body, ext) }
    | open_declaration
        { let (body, ext) = $1 in (Pstr_open body, ext) }
    | class_declarations
        { let (ext, l) = $1 in (Pstr_class l, ext) }
    | class_type_declarations
        { let (ext, l) = $1 in (Pstr_class_type l, ext) }
    )
    { $1 }
  | include_statement(module_expr)
      { let incl, ext = $1 in
        let item = mkstr ~loc:$sloc (Pstr_include incl) in
        wrap_str_ext ~loc:$sloc item ext
      }
  | kind_abbreviation_decl
      {
        let name, jkind = $1 in
        Jane_syntax.Layouts.(str_item_of
                              ~loc:(make_loc $sloc)
                              (Lstr_kind_abbrev (name, jkind)))
      }

;

(* A single module binding. *)
%inline module_binding:
  MODULE
  ext = ext attrs1 = attributes
  name = mkrhs(module_name)
  body = module_binding_body
  attrs2 = post_item_attributes
    { let docs = symbol_docs $sloc in
      let loc = make_loc $sloc in
      let attrs = attrs1 @ attrs2 in
      let body = Mb.mk name body ~attrs ~loc ~docs in
      Pstr_module body, ext }
;

(* The body (right-hand side) of a module binding. *)
module_binding_body:
    EQUAL me = module_expr
      { me }
  | COLON error
      { expecting $loc($1) "=" }
  | mkmod(
      COLON mty = module_type EQUAL me = module_expr
        { Pmod_constraint(me, mty) }
    | arg_and_pos = functor_arg body = module_binding_body
        { let (_, arg) = arg_and_pos in
          Pmod_functor(arg, body) }
  ) { $1 }
;

(* A group of recursive module bindings. *)
%inline rec_module_bindings:
  xlist(rec_module_binding, and_module_binding)
    { $1 }
;

(* The first binding in a group of recursive module bindings. *)
%inline rec_module_binding:
  MODULE
  ext = ext
  attrs1 = attributes
  REC
  name = mkrhs(module_name)
  body = module_binding_body
  attrs2 = post_item_attributes
  {
    let loc = make_loc $sloc in
    let attrs = attrs1 @ attrs2 in
    let docs = symbol_docs $sloc in
    ext,
    Mb.mk name body ~attrs ~loc ~docs
  }
;

(* The following bindings in a group of recursive module bindings. *)
%inline and_module_binding:
  AND
  attrs1 = attributes
  name = mkrhs(module_name)
  body = module_binding_body
  attrs2 = post_item_attributes
  {
    let loc = make_loc $sloc in
    let attrs = attrs1 @ attrs2 in
    let docs = symbol_docs $sloc in
    let text = symbol_text $symbolstartpos in
    Mb.mk name body ~attrs ~loc ~text ~docs
  }
;

(* -------------------------------------------------------------------------- *)

(* Shared material between structures and signatures. *)

include_kind:
  | INCLUDE %prec below_FUNCTOR
      { Structure }
  | INCLUDE FUNCTOR
      { Functor }
;

(* An [include] statement can appear in a structure or in a signature,
   which is why this definition is parameterized. *)
%inline include_statement(thing):
  kind = include_kind
  ext = ext
  attrs1 = attributes
  thing = thing
  attrs2 = post_item_attributes
  {
    let attrs = attrs1 @ attrs2 in
    let loc = make_loc $sloc in
    let docs = symbol_docs $sloc in
    let incl = Incl.mk ~kind thing ~attrs ~loc ~docs in
    incl, ext
  }
;

(* A module type declaration. *)
module_type_declaration:
  MODULE TYPE
  ext = ext
  attrs1 = attributes
  id = mkrhs(ident)
  typ = preceded(EQUAL, module_type)?
  attrs2 = post_item_attributes
  {
    let attrs = attrs1 @ attrs2 in
    let loc = make_loc $sloc in
    let docs = symbol_docs $sloc in
    Mtd.mk id ?typ ~attrs ~loc ~docs, ext
  }
;

(* -------------------------------------------------------------------------- *)

(* Opens. *)

open_declaration:
  OPEN
  override = override_flag
  ext = ext
  attrs1 = attributes
  me = module_expr
  attrs2 = post_item_attributes
  {
    let attrs = attrs1 @ attrs2 in
    let loc = make_loc $sloc in
    let docs = symbol_docs $sloc in
    Opn.mk me ~override ~attrs ~loc ~docs, ext
  }
;

open_description:
  OPEN
  override = override_flag
  ext = ext
  attrs1 = attributes
  id = mkrhs(mod_ext_longident)
  attrs2 = post_item_attributes
  {
    let attrs = attrs1 @ attrs2 in
    let loc = make_loc $sloc in
    let docs = symbol_docs $sloc in
    Opn.mk id ~override ~attrs ~loc ~docs, ext
  }
;

%inline open_dot_declaration: mkrhs(mod_longident)
  { let loc = make_loc $loc($1) in
    let me = Mod.ident ~loc $1 in
    Opn.mk ~loc me }
;

(* -------------------------------------------------------------------------- *)

/* Module types */

module_type:
  | SIG attrs = attributes s = signature END
      { mkmty ~loc:$sloc ~attrs (Pmty_signature s) }
  | SIG attributes signature error
      { unclosed "sig" $loc($1) "end" $loc($4) }
  | STRUCT error
      { expecting $loc($1) "sig" }
  | FUNCTOR attrs = attributes args = functor_args
    MINUSGREATER mty = module_type
      %prec below_WITH
      { wrap_mty_attrs ~loc:$sloc attrs (
          List.fold_left (fun acc (startpos, arg) ->
            mkmty ~loc:(startpos, $endpos) (Pmty_functor (arg, acc))
          ) mty args
        ) }
  | MODULE TYPE OF attributes module_expr %prec below_LBRACKETAT
      { mkmty ~loc:$sloc ~attrs:$4 (Pmty_typeof $5) }
  | LPAREN module_type RPAREN
      { $2 }
  | LPAREN module_type error
      { unclosed "(" $loc($1) ")" $loc($3) }
  | module_type attribute
      { Mty.attr $1 $2 }
  | mkmty(
      mkrhs(mty_longident)
        { Pmty_ident $1 }
    | LPAREN RPAREN MINUSGREATER module_type
        { Pmty_functor(Unit, $4) }
    | module_type MINUSGREATER module_type
        %prec below_WITH
        { Pmty_functor(Named (mknoloc None, $1), $3) }
    | module_type WITH separated_nonempty_llist(AND, with_constraint)
        { Pmty_with($1, $3) }
/*  | LPAREN MODULE mkrhs(mod_longident) RPAREN
        { Pmty_alias $3 } */
    | extension
        { Pmty_extension $1 }
    )
    { $1 }
  | module_type WITH mkrhs(mod_ext_longident)
      { Jane_syntax.Strengthen.mty_of ~loc:(make_loc $sloc)
          { mty = $1; mod_id = $3 } }
;
(* A signature, which appears between SIG and END (among other places),
   is a list of signature elements. *)
signature:
  extra_sig(flatten(signature_element*))
    { $1 }
;

(* A signature element is one of the following:
   - a double semicolon;
   - a signature item. *)
%inline signature_element:
    text_sig_SEMISEMI
  | text_sig(signature_item)
      { $1 }
;

(* A signature item. *)
signature_item:
  | item_extension post_item_attributes
      { let docs = symbol_docs $sloc in
        mksig ~loc:$sloc (Psig_extension ($1, (add_docs_attrs docs $2))) }
  | mksig(
      floating_attribute
        { Psig_attribute $1 }
    )
    { $1 }
  | wrap_mksig_ext(
      value_description
        { psig_value $1 }
    | primitive_declaration
        { psig_value $1 }
    | type_declarations
        { psig_type $1 }
    | type_subst_declarations
        { psig_typesubst $1 }
    | sig_type_extension
        { psig_typext $1 }
    | sig_exception_declaration
        { psig_exception $1 }
    | module_declaration
        { let (body, ext) = $1 in (Psig_module body, ext) }
    | module_alias
        { let (body, ext) = $1 in (Psig_module body, ext) }
    | module_subst
        { let (body, ext) = $1 in (Psig_modsubst body, ext) }
    | rec_module_declarations
        { let (ext, l) = $1 in (Psig_recmodule l, ext) }
    | module_type_declaration
        { let (body, ext) = $1 in (Psig_modtype body, ext) }
    | module_type_subst
        { let (body, ext) = $1 in (Psig_modtypesubst body, ext) }
    | open_description
        { let (body, ext) = $1 in (Psig_open body, ext) }
    | class_descriptions
        { let (ext, l) = $1 in (Psig_class l, ext) }
    | class_type_declarations
        { let (ext, l) = $1 in (Psig_class_type l, ext) }
    )
    { $1 }
  | include_statement(module_type) modalities = optional_atat_modalities_expr
      { let incl, ext = $1 in
        let item = mksig ~loc:$sloc (Psig_include (incl, modalities)) in
        wrap_sig_ext ~loc:$sloc item ext
      }
  | kind_abbreviation_decl
      {
        let name, jkind = $1 in
        Jane_syntax.Layouts.(sig_item_of
                              ~loc:(make_loc $sloc)
                              (Lsig_kind_abbrev (name, jkind)))
      }

(* A module declaration. *)
%inline module_declaration:
  MODULE
  ext = ext attrs1 = attributes
  name = mkrhs(module_name)
  body = module_declaration_body
  attrs2 = post_item_attributes
  {
    let attrs = attrs1 @ attrs2 in
    let loc = make_loc $sloc in
    let docs = symbol_docs $sloc in
    Md.mk name body ~attrs ~loc ~docs, ext
  }
;

(* The body (right-hand side) of a module declaration. *)
module_declaration_body:
    COLON mty = module_type
      { mty }
  | EQUAL error
      { expecting $loc($1) ":" }
  | mkmty(
      arg_and_pos = functor_arg body = module_declaration_body
        { let (_, arg) = arg_and_pos in
          Pmty_functor(arg, body) }
    )
    { $1 }
;

(* A module alias declaration (in a signature). *)
%inline module_alias:
  MODULE
  ext = ext attrs1 = attributes
  name = mkrhs(module_name)
  EQUAL
  body = module_expr_alias
  attrs2 = post_item_attributes
  {
    let attrs = attrs1 @ attrs2 in
    let loc = make_loc $sloc in
    let docs = symbol_docs $sloc in
    Md.mk name body ~attrs ~loc ~docs, ext
  }
;
%inline module_expr_alias:
  id = mkrhs(mod_longident)
    { Mty.alias ~loc:(make_loc $sloc) id }
;
(* A module substitution (in a signature). *)
module_subst:
  MODULE
  ext = ext attrs1 = attributes
  uid = mkrhs(UIDENT)
  COLONEQUAL
  body = mkrhs(mod_ext_longident)
  attrs2 = post_item_attributes
  {
    let attrs = attrs1 @ attrs2 in
    let loc = make_loc $sloc in
    let docs = symbol_docs $sloc in
    Ms.mk uid body ~attrs ~loc ~docs, ext
  }
| MODULE ext attributes mkrhs(UIDENT) COLONEQUAL error
    { expecting $loc($6) "module path" }
;

(* A group of recursive module declarations. *)
%inline rec_module_declarations:
  xlist(rec_module_declaration, and_module_declaration)
    { $1 }
;
%inline rec_module_declaration:
  MODULE
  ext = ext
  attrs1 = attributes
  REC
  name = mkrhs(module_name)
  COLON
  mty = module_type
  attrs2 = post_item_attributes
  {
    let attrs = attrs1 @ attrs2 in
    let loc = make_loc $sloc in
    let docs = symbol_docs $sloc in
    ext, Md.mk name mty ~attrs ~loc ~docs
  }
;
%inline and_module_declaration:
  AND
  attrs1 = attributes
  name = mkrhs(module_name)
  COLON
  mty = module_type
  attrs2 = post_item_attributes
  {
    let attrs = attrs1 @ attrs2 in
    let docs = symbol_docs $sloc in
    let loc = make_loc $sloc in
    let text = symbol_text $symbolstartpos in
    Md.mk name mty ~attrs ~loc ~text ~docs
  }
;

(* A module type substitution *)
module_type_subst:
  MODULE TYPE
  ext = ext
  attrs1 = attributes
  id = mkrhs(ident)
  COLONEQUAL
  typ=module_type
  attrs2 = post_item_attributes
  {
    let attrs = attrs1 @ attrs2 in
    let loc = make_loc $sloc in
    let docs = symbol_docs $sloc in
    Mtd.mk id ~typ ~attrs ~loc ~docs, ext
  }


(* -------------------------------------------------------------------------- *)

(* Class declarations. *)

%inline class_declarations:
  xlist(class_declaration, and_class_declaration)
    { $1 }
;
%inline class_declaration:
  CLASS
  ext = ext
  attrs1 = attributes
  virt = virtual_flag
  params = formal_class_parameters
  id = mkrhs(LIDENT)
  body = class_fun_binding
  attrs2 = post_item_attributes
  {
    let attrs = attrs1 @ attrs2 in
    let loc = make_loc $sloc in
    let docs = symbol_docs $sloc in
    ext,
    Ci.mk id body ~virt ~params ~attrs ~loc ~docs
  }
;
%inline and_class_declaration:
  AND
  attrs1 = attributes
  virt = virtual_flag
  params = formal_class_parameters
  id = mkrhs(LIDENT)
  body = class_fun_binding
  attrs2 = post_item_attributes
  {
    let attrs = attrs1 @ attrs2 in
    let loc = make_loc $sloc in
    let docs = symbol_docs $sloc in
    let text = symbol_text $symbolstartpos in
    Ci.mk id body ~virt ~params ~attrs ~loc ~text ~docs
  }
;

class_fun_binding:
    EQUAL class_expr
      { $2 }
  | mkclass(
      COLON class_type EQUAL class_expr
        { Pcl_constraint($4, $2) }
    | labeled_simple_pattern class_fun_binding
      { let (l,o,p) = $1 in Pcl_fun(l, o, p, $2) }
    ) { $1 }
;

formal_class_parameters:
  params = class_parameters(type_parameter)
    { params }
;

(* -------------------------------------------------------------------------- *)

(* Class expressions. *)

class_expr:
    class_simple_expr
      { $1 }
  | FUN attributes class_fun_def
      { wrap_class_attrs ~loc:$sloc $3 $2 }
  | let_bindings(no_ext) IN class_expr
      { class_of_let_bindings ~loc:$sloc $1 $3 }
  | LET OPEN override_flag attributes mkrhs(mod_longident) IN class_expr
      { let loc = ($startpos($2), $endpos($5)) in
        let od = Opn.mk ~override:$3 ~loc:(make_loc loc) $5 in
        mkclass ~loc:$sloc ~attrs:$4 (Pcl_open(od, $7)) }
  | class_expr attribute
      { Cl.attr $1 $2 }
  | mkclass(
      class_simple_expr nonempty_llist(labeled_simple_expr)
        { Pcl_apply($1, $2) }
    | extension
        { Pcl_extension $1 }
    ) { $1 }
;
class_simple_expr:
  | LPAREN class_expr RPAREN
      { $2 }
  | LPAREN class_expr error
      { unclosed "(" $loc($1) ")" $loc($3) }
  | mkclass(
      tys = actual_class_parameters cid = mkrhs(class_longident)
        { Pcl_constr(cid, tys) }
    | OBJECT attributes class_structure error
        { unclosed "object" $loc($1) "end" $loc($4) }
    | LPAREN class_expr COLON class_type RPAREN
        { Pcl_constraint($2, $4) }
    | LPAREN class_expr COLON class_type error
        { unclosed "(" $loc($1) ")" $loc($5) }
    ) { $1 }
  | OBJECT attributes class_structure END
    { mkclass ~loc:$sloc ~attrs:$2 (Pcl_structure $3) }
;

class_fun_def:
  mkclass(
    labeled_simple_pattern MINUSGREATER e = class_expr
  | labeled_simple_pattern e = class_fun_def
      { let (l,o,p) = $1 in Pcl_fun(l, o, p, e) }
  ) { $1 }
;
%inline class_structure:
  |  class_self_pattern extra_cstr(class_fields)
       { Cstr.mk $1 $2 }
;
class_self_pattern:
    LPAREN pattern RPAREN
      { reloc_pat ~loc:$sloc $2 }
  | LPAREN pattern COLON core_type RPAREN
      { mkpat_with_modes ~loc:$sloc ~pat:$2 ~cty:(Some $4) ~modes:[] }
  | /* empty */
      { ghpat ~loc:$sloc Ppat_any }
;
%inline class_fields:
  flatten(text_cstr(class_field)*)
    { $1 }
;
class_field:
  | INHERIT override_flag attributes class_expr
    self = preceded(AS, mkrhs(LIDENT))?
    post_item_attributes
      { let docs = symbol_docs $sloc in
        mkcf ~loc:$sloc (Pcf_inherit ($2, $4, self)) ~attrs:($3@$6) ~docs }
  | VAL value post_item_attributes
      { let v, attrs = $2 in
        let docs = symbol_docs $sloc in
        mkcf ~loc:$sloc (Pcf_val v) ~attrs:(attrs@$3) ~docs }
  | METHOD method_ post_item_attributes
      { let meth, attrs = $2 in
        let docs = symbol_docs $sloc in
        mkcf ~loc:$sloc (Pcf_method meth) ~attrs:(attrs@$3) ~docs }
  | CONSTRAINT attributes constrain_field post_item_attributes
      { let docs = symbol_docs $sloc in
        mkcf ~loc:$sloc (Pcf_constraint $3) ~attrs:($2@$4) ~docs }
  | INITIALIZER attributes seq_expr post_item_attributes
      { let docs = symbol_docs $sloc in
        mkcf ~loc:$sloc (Pcf_initializer $3) ~attrs:($2@$4) ~docs }
  | item_extension post_item_attributes
      { let docs = symbol_docs $sloc in
        mkcf ~loc:$sloc (Pcf_extension $1) ~attrs:$2 ~docs }
  | mkcf(floating_attribute
      { Pcf_attribute $1 })
      { $1 }
;
value:
    no_override_flag
    attrs = attributes
    mutable_ = virtual_with_mutable_flag
    label = mkrhs(label) COLON ty = core_type
      { (label, mutable_, Cfk_virtual ty), attrs }
  | override_flag attributes mutable_flag mkrhs(label) EQUAL seq_expr
      { ($4, $3, Cfk_concrete ($1, $6)), $2 }
  | override_flag attributes mutable_flag mkrhs(label) type_constraint
    EQUAL seq_expr
      { let e = mkexp_type_constraint ~loc:$sloc ~modes:[] $7 $5 in
        ($4, $3, Cfk_concrete ($1, e)), $2
      }
;
method_:
    no_override_flag
    attrs = attributes
    private_ = virtual_with_private_flag
    label = mkrhs(label) COLON ty = poly_type
      { (label, private_, Cfk_virtual ty), attrs }
  | override_flag attributes private_flag mkrhs(label) strict_binding
      { let e = $5 in
        let loc = Location.(e.pexp_loc.loc_start, e.pexp_loc.loc_end) in
        ($4, $3,
        Cfk_concrete ($1, ghexp ~loc (Pexp_poly (e, None)))), $2 }
  | override_flag attributes private_flag mkrhs(label)
    COLON poly_type EQUAL seq_expr
      { let poly_exp =
          let loc = ($startpos($6), $endpos($8)) in
          ghexp ~loc (Pexp_poly($8, Some $6)) in
        ($4, $3, Cfk_concrete ($1, poly_exp)), $2 }
  | override_flag attributes private_flag mkrhs(label) COLON TYPE newtypes
    DOT core_type EQUAL seq_expr
      { let poly_exp_loc = ($startpos($7), $endpos($11)) in
        let poly_exp =
          let exp, poly =
            (* it seems odd to use the global ~loc here while poly_exp_loc
               is tighter, but this is what ocamlyacc does;
               TODO improve parser.mly *)
            wrap_type_annotation ~loc:$sloc ~modes:[] $7 $9 $11 in
          ghexp ~loc:poly_exp_loc (Pexp_poly(exp, Some poly)) in
        ($4, $3,
        Cfk_concrete ($1, poly_exp)), $2 }
;

/* Class types */

class_type:
    class_signature
      { $1 }
  | mkcty(
      label = arg_label
      domain = tuple_type
      MINUSGREATER
      codomain = class_type
        { Pcty_arrow(label, domain, codomain) }
    ) { $1 }
 ;
class_signature:
    mkcty(
      tys = actual_class_parameters cid = mkrhs(clty_longident)
        { Pcty_constr (cid, tys) }
    | extension
        { Pcty_extension $1 }
    ) { $1 }
  | OBJECT attributes class_sig_body END
      { mkcty ~loc:$sloc ~attrs:$2 (Pcty_signature $3) }
  | OBJECT attributes class_sig_body error
      { unclosed "object" $loc($1) "end" $loc($4) }
  | class_signature attribute
      { Cty.attr $1 $2 }
  | LET OPEN override_flag attributes mkrhs(mod_longident) IN class_signature
      { let loc = ($startpos($2), $endpos($5)) in
        let od = Opn.mk ~override:$3 ~loc:(make_loc loc) $5 in
        mkcty ~loc:$sloc ~attrs:$4 (Pcty_open(od, $7)) }
;
%inline class_parameters(parameter):
  | /* empty */
      { [] }
  | LBRACKET params = separated_nonempty_llist(COMMA, parameter) RBRACKET
      { params }
;
%inline actual_class_parameters:
  tys = class_parameters(core_type)
    { tys }
;
%inline class_sig_body:
    class_self_type extra_csig(class_sig_fields)
      { Csig.mk $1 $2 }
;
class_self_type:
    LPAREN core_type RPAREN
      { $2 }
  | mktyp((* empty *) { Ptyp_any })
      { $1 }
;
%inline class_sig_fields:
  flatten(text_csig(class_sig_field)*)
    { $1 }
;
class_sig_field:
    INHERIT attributes class_signature post_item_attributes
      { let docs = symbol_docs $sloc in
        mkctf ~loc:$sloc (Pctf_inherit $3) ~attrs:($2@$4) ~docs }
  | VAL attributes value_type post_item_attributes
      { let docs = symbol_docs $sloc in
        mkctf ~loc:$sloc (Pctf_val $3) ~attrs:($2@$4) ~docs }
  | METHOD attributes private_virtual_flags mkrhs(label) COLON poly_type
    post_item_attributes
      { let (p, v) = $3 in
        let docs = symbol_docs $sloc in
        mkctf ~loc:$sloc (Pctf_method ($4, p, v, $6)) ~attrs:($2@$7) ~docs }
  | CONSTRAINT attributes constrain_field post_item_attributes
      { let docs = symbol_docs $sloc in
        mkctf ~loc:$sloc (Pctf_constraint $3) ~attrs:($2@$4) ~docs }
  | item_extension post_item_attributes
      { let docs = symbol_docs $sloc in
        mkctf ~loc:$sloc (Pctf_extension $1) ~attrs:$2 ~docs }
  | mkctf(floating_attribute
      { Pctf_attribute $1 })
      { $1 }
;
%inline value_type:
  flags = mutable_virtual_flags
  label = mkrhs(label)
  COLON
  ty = core_type
  {
    let mut, virt = flags in
    label, mut, virt, ty
  }
;
%inline constrain:
    core_type EQUAL core_type
    { $1, $3, make_loc $sloc }
;
constrain_field:
  core_type EQUAL core_type
    { $1, $3 }
;
(* A group of class descriptions. *)
%inline class_descriptions:
  xlist(class_description, and_class_description)
    { $1 }
;
%inline class_description:
  CLASS
  ext = ext
  attrs1 = attributes
  virt = virtual_flag
  params = formal_class_parameters
  id = mkrhs(LIDENT)
  COLON
  cty = class_type
  attrs2 = post_item_attributes
    {
      let attrs = attrs1 @ attrs2 in
      let loc = make_loc $sloc in
      let docs = symbol_docs $sloc in
      ext,
      Ci.mk id cty ~virt ~params ~attrs ~loc ~docs
    }
;
%inline and_class_description:
  AND
  attrs1 = attributes
  virt = virtual_flag
  params = formal_class_parameters
  id = mkrhs(LIDENT)
  COLON
  cty = class_type
  attrs2 = post_item_attributes
    {
      let attrs = attrs1 @ attrs2 in
      let loc = make_loc $sloc in
      let docs = symbol_docs $sloc in
      let text = symbol_text $symbolstartpos in
      Ci.mk id cty ~virt ~params ~attrs ~loc ~text ~docs
    }
;
class_type_declarations:
  xlist(class_type_declaration, and_class_type_declaration)
    { $1 }
;
%inline class_type_declaration:
  CLASS TYPE
  ext = ext
  attrs1 = attributes
  virt = virtual_flag
  params = formal_class_parameters
  id = mkrhs(LIDENT)
  EQUAL
  csig = class_signature
  attrs2 = post_item_attributes
    {
      let attrs = attrs1 @ attrs2 in
      let loc = make_loc $sloc in
      let docs = symbol_docs $sloc in
      ext,
      Ci.mk id csig ~virt ~params ~attrs ~loc ~docs
    }
;
%inline and_class_type_declaration:
  AND
  attrs1 = attributes
  virt = virtual_flag
  params = formal_class_parameters
  id = mkrhs(LIDENT)
  EQUAL
  csig = class_signature
  attrs2 = post_item_attributes
    {
      let attrs = attrs1 @ attrs2 in
      let loc = make_loc $sloc in
      let docs = symbol_docs $sloc in
      let text = symbol_text $symbolstartpos in
      Ci.mk id csig ~virt ~params ~attrs ~loc ~text ~docs
    }
;

/* Core expressions */

%inline or_function(EXPR):
  | EXPR
      { $1 }
  | FUNCTION ext_attributes match_cases
      { let loc = make_loc $sloc in
        let cases = $3 in
        (* There are two choices of where to put attributes: on the
           Pexp_function node; on the Pfunction_cases body. We put them on the
           Pexp_function node here because the compiler only uses
           Pfunction_cases attributes for enabling/disabling warnings in
           typechecking. For standalone function cases, we want the compiler to
           respect, e.g., [@inline] attributes.
         *)
        mkfunction [] None (Pfunction_cases (cases, loc, [])) ~attrs:$2
          ~loc:$sloc
      }
;

(* [fun_seq_expr] (and [fun_expr]) are legal expression bodies of a function.
   [seq_expr] (and [expr]) are expressions that appear in other contexts
   (e.g. subexpressions of the expression body of a function).
   [fun_seq_expr] can't be a bare [function _ -> ...]. [seq_expr] can.
   This distinction exists because [function _ -> ...] is parsed as a *function
   cases* body of a function, not an expression body. This so functions can be
   parsed with the intended arity.
*)
fun_seq_expr:
  | fun_expr    %prec below_SEMI  { $1 }
  | fun_expr SEMI                 { $1 }
  | mkexp(fun_expr SEMI seq_expr
    { Pexp_sequence($1, $3) })
    { $1 }
  | fun_expr SEMI PERCENT attr_id seq_expr
    { let seq = mkexp ~loc:$sloc (Pexp_sequence ($1, $5)) in
      let payload = PStr [mkstrexp seq []] in
      mkexp ~loc:$sloc (Pexp_extension ($4, payload)) }
;
seq_expr:
  | or_function(fun_seq_expr) { $1 }
;

labeled_simple_pattern:
    QUESTION LPAREN modes0=optional_mode_expr_legacy x=label_let_pattern opt_default RPAREN
      { let lbl, pat, cty, modes = x in
        let loc = $startpos(modes0), $endpos(x) in
        (Optional lbl, $5,
         mkpat_with_modes ~loc ~pat ~cty ~modes:(modes0 @ modes))
      }
  | QUESTION label_var
      { (Optional (fst $2), None, snd $2) }
  | OPTLABEL LPAREN modes0=optional_mode_expr_legacy x=let_pattern opt_default RPAREN
      { let pat, cty, modes = x in
        let loc = $startpos(modes0), $endpos(x) in
        (Optional $1, $5,
         mkpat_with_modes ~loc ~pat ~cty ~modes:(modes0 @ modes))
      }
  | OPTLABEL pattern_var
      { (Optional $1, None, $2) }
  | TILDE LPAREN modes0=optional_mode_expr_legacy x=label_let_pattern RPAREN
      { let lbl, pat, cty, modes = x in
        let loc = $startpos(modes0), $endpos(x) in
        (Labelled lbl, None,
         mkpat_with_modes ~loc ~pat ~cty ~modes:(modes0 @ modes))
      }
  | TILDE label_var
      { (Labelled (fst $2), None, snd $2) }
  | LABEL simple_pattern
      { (Labelled $1, None, $2) }
  | LABEL LPAREN modes0=optional_mode_expr_legacy x=let_pattern_required_modes RPAREN
    { let pat, cty, modes = x in
      let loc = $startpos(modes0), $endpos(x) in
      (Labelled $1, None,
       mkpat_with_modes ~loc ~pat ~cty ~modes:(modes0 @ modes))
    }
  | LABEL LPAREN modes=mode_expr_legacy pat=pattern RPAREN
      { let loc = $startpos(modes), $endpos(pat) in
        (Labelled $1, None,
         mkpat_with_modes ~loc ~pat ~cty:None ~modes)
      }
  | simple_pattern
      { (Nolabel, None, $1) }
  | LPAREN modes=mode_expr_legacy x=let_pattern_no_modes RPAREN
      { let pat, cty = x in
        let loc = $startpos(modes), $endpos(x) in
        (Nolabel, None,
         mkpat_with_modes ~loc ~pat ~cty ~modes)
      }
  | LPAREN modes0=optional_mode_expr_legacy x=let_pattern_required_modes RPAREN
      { let pat, cty, modes = x in
        let loc = $startpos(modes0), $endpos(x) in
        (Nolabel, None,
        mkpat_with_modes ~loc ~pat ~cty ~modes:(modes0 @ modes))
      }
  | LABEL LPAREN x=poly_pattern_no_modes RPAREN
      { let pat, cty = x in
        (Labelled $1, None,
        mkpat_with_modes ~loc:$loc(x) ~pat ~cty ~modes:[])
      }
  | LABEL LPAREN modes=mode_expr_legacy x=poly_pattern_no_modes RPAREN
      { let pat, cty = x in
        let loc = $startpos(modes), $endpos(x) in
        (Labelled $1, None,
         mkpat_with_modes ~loc ~pat ~cty ~modes)
      }
  | LPAREN x=poly_pattern_no_modes RPAREN
      { let pat, cty = x in
        (Nolabel, None,
         mkpat_with_modes ~loc:$loc(x) ~pat ~cty ~modes:[])
      }
;

pattern_var:
  mkpat(
      mkrhs(LIDENT)     { Ppat_var $1 }
    | UNDERSCORE        { Ppat_any }
  ) { $1 }
;

%inline opt_default:
  preceded(EQUAL, seq_expr)?
    { $1 }
;
label_let_pattern:
    x = label_var modes = optional_at_mode_expr
      { let lab, pat = x in
        lab, pat, None, modes
      }
  | x = label_var COLON cty = core_type modes = optional_atat_mode_expr
      { let lab, pat = x in
        lab, pat, Some cty, modes
      }
  | x = label_var COLON
    cty = mktyp_jane_syntax_ltyp (bound_vars = typevar_list
                                  DOT
                                  inner_type = core_type
            { Jane_syntax.Layouts.Ltyp_poly { bound_vars; inner_type } })
    modes = optional_atat_mode_expr
      { let lab, pat = x in
        lab, pat, Some cty, modes
      }
;
%inline label_var:
    mkrhs(LIDENT)
      { ($1.Location.txt, mkpat ~loc:$sloc (Ppat_var $1)) }
;
let_pattern:
    x=let_pattern_awaiting_at_modes modes=optional_at_mode_expr
    { let pat, cty = x in pat, cty, modes }
  | x=let_pattern_awaiting_atat_modes modes=optional_atat_mode_expr
    { let pat, cty = x in pat, cty, modes }
  | LPAREN let_pattern_required_modes RPAREN { $2 }
;

let_pattern_required_modes:
    x=let_pattern_awaiting_at_modes modes=at_mode_expr
    { let pat, cty = x in pat, cty, modes }
  | x=let_pattern_awaiting_atat_modes modes=atat_mode_expr
    { let pat, cty = x in pat, cty, modes }
  | LPAREN let_pattern_required_modes RPAREN { $2 }
;

let_pattern_no_modes:
    x=let_pattern_awaiting_at_modes { x }
  | x=let_pattern_awaiting_atat_modes { x }
;

%inline let_pattern_awaiting_atat_modes:
    pat=pattern COLON cty=core_type
    { pat, Some cty }
  | poly_pattern_no_modes
    { $1 }
;

%inline let_pattern_awaiting_at_modes:
    pat=pattern { pat, None }
;

%inline poly_pattern_no_modes:
   pat = pattern
   COLON
   cty = mktyp_jane_syntax_ltyp(bound_vars = typevar_list
                                DOT
                                inner_type = core_type
         { Jane_syntax.Layouts.Ltyp_poly { bound_vars; inner_type } })
   { pat, Some cty }
;

%inline indexop_expr(dot, index, right):
  | array=simple_expr d=dot LPAREN i=index RPAREN r=right
    { array, d, Paren,   i, r }
  | array=simple_expr d=dot LBRACE i=index RBRACE r=right
    { array, d, Brace,   i, r }
  | array=simple_expr d=dot LBRACKET i=index RBRACKET r=right
    { array, d, Bracket, i, r }
;

%inline indexop_error(dot, index):
  | simple_expr dot _p=LPAREN index  _e=error
    { indexop_unclosed_error $loc(_p)  Paren $loc(_e) }
  | simple_expr dot _p=LBRACE index  _e=error
    { indexop_unclosed_error $loc(_p) Brace $loc(_e) }
  | simple_expr dot _p=LBRACKET index  _e=error
    { indexop_unclosed_error $loc(_p) Bracket $loc(_e) }
;

%inline qualified_dotop: ioption(DOT mod_longident {$2}) DOTOP { $1, $2 };

fun_expr:
    simple_expr %prec below_HASH
      { $1 }
  | fun_expr_attrs
      { let desc, attrs = $1 in
        mkexp_attrs ~loc:$sloc desc attrs }
    /* Cf #5939: we used to accept (fun p when e0 -> e) */
  | FUN ext_attributes fun_params preceded(COLON, atomic_type)?
      MINUSGREATER fun_body
      { let body_constraint =
          Option.map
            (fun x ->
              { type_constraint = Pconstraint x
              ; mode_annotations = []
              })
          $4
        in
        mkfunction $3 body_constraint $6 ~loc:$sloc ~attrs:$2
      }
  | expr_
      { $1 }
  | let_bindings(ext) IN seq_expr
      { expr_of_let_bindings ~loc:$sloc $1 $3 }
  | pbop_op = mkrhs(LETOP) bindings = letop_bindings IN body = seq_expr
      { let (pbop_pat, pbop_exp, rev_ands) = bindings in
        let ands = List.rev rev_ands in
        let pbop_loc = make_loc $sloc in
        let let_ = {pbop_op; pbop_pat; pbop_exp; pbop_loc} in
        mkexp ~loc:$sloc (Pexp_letop{ let_; ands; body}) }
  | fun_expr COLONCOLON expr
      { mkexp_cons ~loc:$sloc $loc($2) (ghexp ~loc:$sloc (Pexp_tuple[$1;$3])) }
  | mkrhs(label) LESSMINUS expr
      { mkexp ~loc:$sloc (Pexp_setinstvar($1, $3)) }
  | simple_expr DOT mkrhs(label_longident) LESSMINUS expr
      { mkexp ~loc:$sloc (Pexp_setfield($1, $3, $5)) }
  | indexop_expr(DOT, seq_expr, LESSMINUS v=expr {Some v})
    { mk_indexop_expr builtin_indexing_operators ~loc:$sloc $1 }
  | indexop_expr(qualified_dotop, expr_semi_list, LESSMINUS v=expr {Some v})
    { mk_indexop_expr user_indexing_operators ~loc:$sloc $1 }
  | fun_expr attribute
      { Exp.attr $1 $2 }
/* BEGIN AVOID */
  | UNDERSCORE
     { not_expecting $loc($1) "wildcard \"_\"" }
/* END AVOID */
  | mode=mode_legacy exp=seq_expr
     { mkexp_with_modes ~loc:$sloc ~exp ~cty:None ~modes:[mode] }
  | EXCLAVE seq_expr
     { mkexp_exclave ~loc:$sloc ~kwd_loc:($loc($1)) $2 }
;
%inline expr:
  | or_function(fun_expr) { $1 }
;
%inline fun_expr_attrs:
  | LET MODULE ext_attributes mkrhs(module_name) module_binding_body IN seq_expr
      { Pexp_letmodule($4, $5, $7), $3 }
  | LET EXCEPTION ext_attributes let_exception_declaration IN seq_expr
      { Pexp_letexception($4, $6), $3 }
  | LET OPEN override_flag ext_attributes module_expr IN seq_expr
      { let open_loc = make_loc ($startpos($2), $endpos($5)) in
        let od = Opn.mk $5 ~override:$3 ~loc:open_loc in
        Pexp_open(od, $7), $4 }
  | MATCH ext_attributes seq_expr WITH match_cases
      { Pexp_match($3, $5), $2 }
  | TRY ext_attributes seq_expr WITH match_cases
      { Pexp_try($3, $5), $2 }
  | TRY ext_attributes seq_expr WITH error
      { syntax_error() }
  | IF ext_attributes seq_expr THEN expr ELSE expr
      { Pexp_ifthenelse($3, $5, Some $7), $2 }
  | IF ext_attributes seq_expr THEN expr
      { Pexp_ifthenelse($3, $5, None), $2 }
  | WHILE ext_attributes seq_expr do_done_expr
      { Pexp_while($3, $4), $2 }
  | FOR ext_attributes pattern EQUAL seq_expr direction_flag seq_expr
    do_done_expr
      { Pexp_for($3, $5, $7, $6, $8), $2 }
  | ASSERT ext_attributes simple_expr %prec below_HASH
      { Pexp_assert $3, $2 }
  | LAZY ext_attributes simple_expr %prec below_HASH
      { Pexp_lazy $3, $2 }
  | subtractive expr %prec prec_unary_minus
      { let desc, attrs = mkuminus ~oploc:$loc($1) $1 $2 in
        desc, (None, attrs) }
  | additive expr %prec prec_unary_plus
      { let desc, attrs = mkuplus ~oploc:$loc($1) $1 $2 in
        desc, (None, attrs) }
;
%inline do_done_expr:
  | DO e = seq_expr DONE
      { e }
  | DO seq_expr error
      { unclosed "do" $loc($1) "done" $loc($2) }
;
%inline expr_:
  | simple_expr nonempty_llist(labeled_simple_expr)
      { mkexp ~loc:$sloc (Pexp_apply($1, $2)) }
  | STACK simple_expr
      { mkexp ~loc:$sloc (Pexp_stack $2) }
  | labeled_tuple %prec below_COMMA
      { pexp_ltuple $sloc $1 }
  | mkrhs(constr_longident) simple_expr %prec below_HASH
      { mkexp ~loc:$sloc (Pexp_construct($1, Some $2)) }
  | name_tag simple_expr %prec below_HASH
      { mkexp ~loc:$sloc (Pexp_variant($1, Some $2)) }
  | e1 = fun_expr op = op(infix_operator) e2 = expr
      { mkexp ~loc:$sloc (mkinfix e1 op e2) }
;

simple_expr:
  | LPAREN seq_expr RPAREN
      { reloc_exp ~loc:$sloc $2 }
  | LPAREN seq_expr error
      { unclosed "(" $loc($1) ")" $loc($3) }
  | LPAREN seq_expr type_constraint_with_modes RPAREN
      { let (t, m) = $3 in
        mkexp_type_constraint ~ghost:true ~loc:$sloc ~modes:m $2 t }
  | indexop_expr(DOT, seq_expr, { None })
      { mk_indexop_expr builtin_indexing_operators ~loc:$sloc $1 }
  (* Immutable array indexing is a regular operator, so it doesn't need its own
     rule and is handled by the next case *)
  | indexop_expr(qualified_dotop, expr_semi_list, { None })
      { mk_indexop_expr user_indexing_operators ~loc:$sloc $1 }
  | indexop_error (DOT, seq_expr) { $1 }
  | indexop_error (qualified_dotop, expr_semi_list) { $1 }
  | simple_expr_attrs
    { let desc, attrs = $1 in
      mkexp_attrs ~loc:$sloc desc attrs }
  | mkexp(simple_expr_)
      { $1 }
  (* Jane Syntax. These rules create [expression] instead of [expression_desc]
     because Jane Syntax can use attributes as part of their encoding.
  *)
  | array_exprs(LBRACKETCOLON, COLONRBRACKET)
      { Generic_array.Expression.to_expression
          "[:" ":]"
          ~loc:$sloc
          (fun ~loc elts ->
             Jane_syntax.Immutable_arrays.expr_of
               ~loc:(make_loc loc)
               (Iaexp_immutable_array elts))
        $1
      }
  | constant { Constant.to_expression ~loc:$sloc $1 }
  | comprehension_expr { $1 }
;
%inline simple_expr_attrs:
  | BEGIN ext = ext attrs = attributes e = seq_expr END
      { e.pexp_desc, (ext, attrs @ e.pexp_attributes) }
  | BEGIN ext_attributes END
      { Pexp_construct (mkloc (Lident "()") (make_loc $sloc), None), $2 }
  | BEGIN ext_attributes seq_expr error
      { unclosed "begin" $loc($1) "end" $loc($4) }
  | NEW ext_attributes mkrhs(class_longident)
      { Pexp_new($3), $2 }
  | LPAREN MODULE ext_attributes module_expr RPAREN
      { Pexp_pack $4, $3 }
  | LPAREN MODULE ext_attributes module_expr COLON package_type RPAREN
      { Pexp_constraint (ghexp ~loc:$sloc (Pexp_pack $4), Some $6, []), $3 }
  | LPAREN MODULE ext_attributes module_expr COLON error
      { unclosed "(" $loc($1) ")" $loc($6) }
  | OBJECT ext_attributes class_structure END
      { Pexp_object $3, $2 }
  | OBJECT ext_attributes class_structure error
      { unclosed "object" $loc($1) "end" $loc($4) }
;

comprehension_iterator:
  | EQUAL expr direction_flag expr
      { Jane_syntax.Comprehensions.Range { start = $2 ; stop = $4 ; direction = $3 } }
  | IN expr
      { Jane_syntax.Comprehensions.In $2 }
;

comprehension_clause_binding:
  | attributes pattern comprehension_iterator
      { Jane_syntax.Comprehensions.{ pattern = $2 ; iterator = $3 ; attributes = $1 } }
  (* We can't write [[e for local_ x = 1 to 10]], because the [local_] has to
     move to the RHS and there's nowhere for it to move to; besides, you never
     want that [int] to be [local_].  But we can parse [[e for local_ x in xs]].
     We have to have that as a separate rule here because it moves the [local_]
     over to the RHS of the binding, so we need everything to be visible. *)
  | attributes mode_legacy pattern IN expr
      { let expr =
          mkexp_with_modes ~loc:$sloc ~exp:$5 ~cty:None ~modes:[$2]
        in
        Jane_syntax.Comprehensions.
          { pattern    = $3
          ; iterator   = In expr
          ; attributes = $1
          }
      }
;

comprehension_clause:
  | FOR separated_nonempty_llist(AND, comprehension_clause_binding)
      { Jane_syntax.Comprehensions.For $2 }
  | WHEN expr
      { Jane_syntax.Comprehensions.When $2 }

%inline comprehension(lbracket, rbracket):
  lbracket expr nonempty_llist(comprehension_clause) rbracket
    { Jane_syntax.Comprehensions.{ body = $2; clauses = $3 } }
;

%inline comprehension_ext_expr:
  | comprehension(LBRACKET,RBRACKET)
      { Jane_syntax.Comprehensions.Cexp_list_comprehension  $1 }
  | comprehension(LBRACKETBAR,BARRBRACKET)
      { Jane_syntax.Comprehensions.Cexp_array_comprehension (Mutable, $1) }
  | comprehension(LBRACKETCOLON,COLONRBRACKET)
      { Jane_syntax.Comprehensions.Cexp_array_comprehension (Immutable, $1) }
;

%inline comprehension_expr:
  comprehension_ext_expr
    { Jane_syntax.Comprehensions.expr_of ~loc:(make_loc $sloc) $1 }
;

%inline array_simple(ARR_OPEN, ARR_CLOSE, contents_semi_list):
  | ARR_OPEN contents_semi_list ARR_CLOSE
      { Generic_array.Simple.Literal $2 }
  | ARR_OPEN contents_semi_list error
      { Generic_array.Simple.Unclosed($loc($1),$loc($3)) }
  | ARR_OPEN ARR_CLOSE
      { Generic_array.Simple.Literal [] }
;

%inline array_exprs(ARR_OPEN, ARR_CLOSE):
  | array_simple(ARR_OPEN, ARR_CLOSE, expr_semi_list)
      { Generic_array.Expression.Simple $1 }
  | od=open_dot_declaration DOT ARR_OPEN expr_semi_list ARR_CLOSE
      { Generic_array.Expression.Opened_literal(od, $startpos($3), $endpos, $4)
      }
  | od=open_dot_declaration DOT ARR_OPEN ARR_CLOSE
      { (* TODO: review the location of Pexp_array *)
        Generic_array.Expression.Opened_literal(od, $startpos($3), $endpos, [])
      }
  | mod_longident DOT
    ARR_OPEN expr_semi_list error
      { Generic_array.Expression.Simple (Unclosed($loc($3), $loc($5))) }
;

%inline array_patterns(ARR_OPEN, ARR_CLOSE):
  | array_simple(ARR_OPEN, ARR_CLOSE, pattern_semi_list)
      { $1 }
;

%inline hash:
  | HASH { () }
  | HASH_SUFFIX { () }
;

%inline simple_expr_:
  | mkrhs(val_longident)
      { Pexp_ident ($1) }
  | mkrhs(constr_longident) %prec prec_constant_constructor
      { Pexp_construct($1, None) }
  | name_tag %prec prec_constant_constructor
      { Pexp_variant($1, None) }
  | op(PREFIXOP) simple_expr
      { Pexp_apply($1, [Nolabel,$2]) }
  | op(BANG {"!"}) simple_expr
      { Pexp_apply($1, [Nolabel,$2]) }
  | LBRACELESS object_expr_content GREATERRBRACE
      { Pexp_override $2 }
  | LBRACELESS object_expr_content error
      { unclosed "{<" $loc($1) ">}" $loc($3) }
  | LBRACELESS GREATERRBRACE
      { Pexp_override [] }
  | simple_expr DOT mkrhs(label_longident)
      { Pexp_field($1, $3) }
  | od=open_dot_declaration DOT LPAREN seq_expr RPAREN
      { Pexp_open(od, $4) }
  | od=open_dot_declaration DOT LBRACELESS object_expr_content GREATERRBRACE
      { (* TODO: review the location of Pexp_override *)
        Pexp_open(od, mkexp ~loc:$sloc (Pexp_override $4)) }
  | mod_longident DOT LBRACELESS object_expr_content error
      { unclosed "{<" $loc($3) ">}" $loc($5) }
  | simple_expr hash mkrhs(label)
      { Pexp_send($1, $3) }
  | simple_expr op(HASHOP) simple_expr
      { mkinfix $1 $2 $3 }
  | extension
      { Pexp_extension $1 }
  | od=open_dot_declaration DOT mkrhs(LPAREN RPAREN {Lident "()"})
      { Pexp_open(od, mkexp ~loc:($loc($3)) (Pexp_construct($3, None))) }
  | mod_longident DOT LPAREN seq_expr error
      { unclosed "(" $loc($3) ")" $loc($5) }
  | LBRACE record_expr_content RBRACE
      { let (exten, fields) = $2 in
        Pexp_record(fields, exten) }
  | LBRACE record_expr_content error
      { unclosed "{" $loc($1) "}" $loc($3) }
  | od=open_dot_declaration DOT LBRACE record_expr_content RBRACE
      { let (exten, fields) = $4 in
        Pexp_open(od, mkexp ~loc:($startpos($3), $endpos)
                        (Pexp_record(fields, exten))) }
  | mod_longident DOT LBRACE record_expr_content error
      { unclosed "{" $loc($3) "}" $loc($5) }
  | array_exprs(LBRACKETBAR, BARRBRACKET)
      { Generic_array.Expression.to_desc
          "[|" "|]"
          (fun elts -> Pexp_array elts)
          $1
      }
  | LBRACKET expr_semi_list RBRACKET
      { fst (mktailexp $loc($3) $2) }
  | LBRACKET expr_semi_list error
      { unclosed "[" $loc($1) "]" $loc($3) }
  | od=open_dot_declaration DOT comprehension_expr
      { Pexp_open(od, $3) }
  | od=open_dot_declaration DOT LBRACKET expr_semi_list RBRACKET
      { let list_exp =
          (* TODO: review the location of list_exp *)
          let tail_exp, _tail_loc = mktailexp $loc($5) $4 in
          mkexp ~loc:($startpos($3), $endpos) tail_exp in
        Pexp_open(od, list_exp) }
  | od=open_dot_declaration DOT mkrhs(LBRACKET RBRACKET {Lident "[]"})
      { Pexp_open(od, mkexp ~loc:$loc($3) (Pexp_construct($3, None))) }
  | mod_longident DOT
    LBRACKET expr_semi_list error
      { unclosed "[" $loc($3) "]" $loc($5) }
  | od=open_dot_declaration DOT LPAREN MODULE ext_attributes module_expr COLON
    package_type RPAREN
      { let modexp =
          mkexp_attrs ~loc:($startpos($3), $endpos)
            (Pexp_constraint (ghexp ~loc:$sloc (Pexp_pack $6), Some $8, [])) $5 in
        Pexp_open(od, modexp) }
  | mod_longident DOT
    LPAREN MODULE ext_attributes module_expr COLON error
      { unclosed "(" $loc($3) ")" $loc($8) }
  | HASHLPAREN labeled_tuple RPAREN
      { Pexp_unboxed_tuple $2 }
;
labeled_simple_expr:
    simple_expr %prec below_HASH
      { (Nolabel, $1) }
  | LABEL simple_expr %prec below_HASH
      { (Labelled $1, $2) }
  | TILDE label = LIDENT
      { let loc = $loc(label) in
        (Labelled label, mkexpvar ~loc label) }
  | TILDE LPAREN label = LIDENT c = type_constraint RPAREN
      { (Labelled label, mkexp_type_constraint ~loc:($startpos($2), $endpos) ~modes:[]
                           (mkexpvar ~loc:$loc(label) label) c) }
  | QUESTION label = LIDENT
      { let loc = $loc(label) in
        (Optional label, mkexpvar ~loc label) }
  | OPTLABEL simple_expr %prec below_HASH
      { (Optional $1, $2) }
;
%inline lident_list:
  xs = mkrhs(LIDENT)+
    { xs }
;
%inline let_ident:
    val_ident { mkpatvar ~loc:$sloc $1 }
;
%inline pvc_modes:
  | at_mode_expr {None, $1}
  | COLON core_type optional_atat_mode_expr {
      Some(Pvc_constraint { locally_abstract_univars=[]; typ=$2 }), $3
    }
;
let_binding_body_no_punning:
    let_ident strict_binding
      { ($1, $2, None, []) }
  | modes0 = optional_mode_expr_legacy let_ident constraint_ EQUAL seq_expr
      (* CR zqian: modes are duplicated, and one of them needs to be made ghost
         to make internal tools happy. We should try to avoid that. *)
      { let v = $2 in (* PR#7344 *)
        let typ, modes1 = $3 in
        let t =
          Option.map (function
          | Pconstraint t ->
             Pvc_constraint { locally_abstract_univars = []; typ=t }
          | Pcoerce (ground, coercion) -> Pvc_coercion { ground; coercion}
          ) typ
        in
        let modes = modes0 @ modes1 in
        (v, $5, t, modes)
      }
  | modes0 = optional_mode_expr_legacy let_ident COLON poly(core_type) modes1 = optional_atat_mode_expr EQUAL seq_expr
      { let bound_vars, inner_type = $4 in
        let ltyp = Jane_syntax.Layouts.Ltyp_poly { bound_vars; inner_type } in
        let typ_loc = Location.ghostify (make_loc $loc($4)) in
        let typ =
          Jane_syntax.Layouts.type_of ~loc:typ_loc ltyp
        in
        let modes = modes0 @ modes1 in
        ($2, $7, Some (Pvc_constraint { locally_abstract_univars = []; typ }),
         modes)
      }
  | let_ident COLON TYPE newtypes DOT core_type modes=optional_atat_mode_expr EQUAL seq_expr
      (* The code upstream looks like:
         {[
           let constraint' =
             Pvc_constraint { locally_abstract_univars=$4; typ = $6}
           in
           ($1, $8, Some constraint')
         ]}

         But this would require encoding [newtypes] (which, internally, may
         associate a layout with a newtype) in Jane Syntax, which will require
         a small amount of work.

         The [typloc] argument to [wrap_type_annotation] is used to make the
         location on the [core_type] node for the annotation match the upstream
         version, even though we are creating a slightly different [core_type].
      *)
      { let exp, poly =
          wrap_type_annotation ~loc:$sloc ~modes:[] ~typloc:$loc($6) $4 $6 $9
        in
        let loc = ($startpos($1), $endpos($6)) in
        (ghpat_with_modes ~loc ~pat:$1 ~cty:(Some poly) ~modes:[], exp, None, modes)
       }
  | pattern_no_exn EQUAL seq_expr
      { ($1, $3, None, []) }
  | simple_pattern_not_ident pvc_modes EQUAL seq_expr
      {
        let pvc, modes = $2 in
        ($1, $4, pvc, modes)
      }
  | modes=mode_expr_legacy let_ident strict_binding_modes
      {
        ($2, $3 modes, None, modes)
      }
  | LPAREN let_ident modes=at_mode_expr RPAREN strict_binding_modes
      {
        ($2, $5 modes, None, modes)
      }
;
let_binding_body:
  | let_binding_body_no_punning
      { let p,e,c,modes = $1 in (p,e,c,modes,false) }
/* BEGIN AVOID */
  | val_ident %prec below_HASH
      { (mkpatvar ~loc:$loc $1, ghexpvar ~loc:$loc $1, None, [], true) }
  (* The production that allows puns is marked so that [make list-parse-errors]
     does not attempt to exploit it. That would be problematic because it
     would then generate bindings such as [let x], which are rejected by the
     auxiliary function [addlb] via a call to [syntax_error]. *)
/* END AVOID */
;
(* The formal parameter EXT can be instantiated with ext or no_ext
   so as to indicate whether an extension is allowed or disallowed. *)
let_bindings(EXT):
    let_binding(EXT)                            { $1 }
  | let_bindings(EXT) and_let_binding           { addlb $1 $2 }
;
%inline let_binding(EXT):
  LET
  ext = EXT
  attrs1 = attributes
  rec_flag = rec_flag
  body = let_binding_body
  attrs2 = post_item_attributes
    {
      let attrs = attrs1 @ attrs2 in
      mklbs ext rec_flag (mklb ~loc:$sloc true body attrs)
    }
;
and_let_binding:
  AND
  attrs1 = attributes
  body = let_binding_body
  attrs2 = post_item_attributes
    {
      let attrs = attrs1 @ attrs2 in
      mklb ~loc:$sloc false body attrs
    }
;
letop_binding_body:
    pat = let_ident exp = strict_binding
      { (pat, exp) }
  | val_ident
      (* Let-punning *)
      { (mkpatvar ~loc:$loc $1, ghexpvar ~loc:$loc $1) }
  (* CR zqian: support mode annotation on letop. *)
  | pat = simple_pattern COLON typ = core_type EQUAL exp = seq_expr
      { let loc = ($startpos(pat), $endpos(typ)) in
        (ghpat_with_modes ~loc ~pat ~cty:(Some typ) ~modes:[], exp) }
  | pat = pattern_no_exn EQUAL exp = seq_expr
      { (pat, exp) }
;
letop_bindings:
    body = letop_binding_body
      { let let_pat, let_exp = body in
        let_pat, let_exp, [] }
  | bindings = letop_bindings pbop_op = mkrhs(ANDOP) body = letop_binding_body
      { let let_pat, let_exp, rev_ands = bindings in
        let pbop_pat, pbop_exp = body in
        let pbop_loc = make_loc $sloc in
        let and_ = {pbop_op; pbop_pat; pbop_exp; pbop_loc} in
        let_pat, let_exp, and_ :: rev_ands }
;
strict_binding_modes:
    EQUAL seq_expr
      { fun _ -> $2 }
  | fun_params type_constraint? EQUAL fun_body
  (* CR zqian: The above [type_constraint] should be replaced by [constraint_]
    to support mode annotation *)
    { fun mode_annotations ->
        let constraint_ : function_constraint option =
          match $2 with
          | None -> None
          | Some type_constraint -> Some { type_constraint; mode_annotations }
        in
        let exp = mkfunction $1 constraint_ $4 ~loc:$sloc ~attrs:(None, []) in
        { exp with pexp_loc = { exp.pexp_loc with loc_ghost = true } }

    }
;
%inline strict_binding:
  strict_binding_modes
    {$1 []}
;
fun_body:
  | FUNCTION ext_attributes match_cases
      { let ext, attrs = $2 in
        match ext with
        | None -> Pfunction_cases ($3, make_loc $sloc, attrs)
        | Some _ ->
          (* function%foo extension nodes interrupt the arity *)
          let cases = Pfunction_cases ($3, make_loc $sloc, []) in
          let function_ = mkfunction [] None cases ~loc:$sloc ~attrs:$2 in
          Pfunction_body function_
      }
  | fun_seq_expr
      { Pfunction_body $1 }
;
%inline match_cases:
  xs = preceded_or_separated_nonempty_llist(BAR, match_case)
    { xs }
;
match_case:
    pattern MINUSGREATER seq_expr
      { Exp.case $1 $3 }
  | pattern WHEN seq_expr MINUSGREATER seq_expr
      { Exp.case $1 ~guard:$3 $5 }
  | pattern MINUSGREATER DOT
      { Exp.case $1 (Exp.unreachable ~loc:(make_loc $loc($3)) ()) }
;
fun_param_as_list:
  | LPAREN TYPE ty_params = newtypes RPAREN
      { (* We desugar (type a b c) to (type a) (type b) (type c).
            If we do this desugaring, the loc for each parameter is a ghost.
        *)
        let loc =
          match ty_params with
          | [] | [_] -> make_loc $sloc
          | _ :: _ :: _ -> ghost_loc $sloc
        in
        List.map
          (fun (newtype, jkind) ->
             { pparam_loc = loc;
               pparam_desc = Pparam_newtype (newtype, jkind)
             })
          ty_params
      }
  | LPAREN TYPE mkrhs(LIDENT) COLON jkind_annotation RPAREN
      { [ { pparam_loc = make_loc $sloc;
            pparam_desc = Pparam_newtype ($3, Some $5)
          }
        ]
      }
  | labeled_simple_pattern
      { let a, b, c = $1 in
        [ { pparam_loc = make_loc $sloc;
            pparam_desc = Pparam_val (a, b, c)
          }
        ]
      }
;
fun_params:
  | nonempty_concat(fun_param_as_list) { $1 }
;

(* Parsing labeled tuple expressions

   The grammar we want to parse is something like:

     labeled_tuple_element := expr | ~x:expr | ~x | ~(x:ty)
     labeled_tuple := lt_element [, lt_element]+

   (The last case of [labeled_tuple_element] is a punned label with a type
   constraint, which is allowed for functions, so we allow it here).

   So you might think [labeled_tuple] could therefore just be:

     labeled_tuple :
       separated_nontrivial_llist(COMMA, labeled_tuple_element)

   But this doesn't work:

   - If we don't mark [labeled_tuple_element] %inline, this causes many
     reduce/reduce conflicts (basically just ambiguities) because
     [labeled_tuple_element] trivially reduces to [expr].

   - If we do mark [labeled_tuple_element] %inline, it is not allowed to have
     %prec annotations.  Menhir doesn't permit these on %inline non-terminals
     that are used in non-tail position.

   To get around this, we do mark it inlined, and then because we can only use
   it in tail position it is _manually_ inlined into the occurrences in
   [separated_nontrivial_llist] where it doesn't appear in tail position.  This
   results in [labeled_tuple] and [reversed_labeled_tuple_body] below.  So the
   latter is just a list of comma-separated labeled tuple elements, with length
   at least two, where the first element in the base case is inlined (resulting
   in one base case for each case of [labeled_tuple_element].  *)
%inline labeled_tuple_element :
  | expr
     { None, $1 }
  | LABEL simple_expr %prec below_HASH
     { Some $1, $2 }
  | TILDE label = LIDENT
     { let loc = $loc(label) in
       Some label, mkexpvar ~loc label }
  | TILDE LPAREN label = LIDENT c = type_constraint RPAREN %prec below_HASH
      { Some label,
        mkexp_type_constraint
          ~loc:($startpos($2), $endpos) ~modes:[] (mkexpvar ~loc:$loc(label) label) c }
;
reversed_labeled_tuple_body:
  (* > 2 elements *)
  xs = reversed_labeled_tuple_body
  COMMA
  x = labeled_tuple_element
    { x :: xs }
  (* base cases (2 elements) *)
| x1 = expr
  COMMA
  x2 = labeled_tuple_element
    { [ x2; None, x1 ] }
| l1 = LABEL x1 = simple_expr
  COMMA
  x2 = labeled_tuple_element
    { [ x2; Some l1, x1 ] }
| TILDE l1 = LIDENT
  COMMA
  x2 = labeled_tuple_element
  { let loc = $loc(l1) in
    [ x2; Some l1, mkexpvar ~loc l1] }
| TILDE LPAREN l1 = LIDENT c = type_constraint RPAREN
  COMMA
  x2 = labeled_tuple_element
  { let x1 =
      mkexp_type_constraint
        ~loc:($startpos($2), $endpos) ~modes:[] (mkexpvar ~loc:$loc(l1) l1) c
    in
    [ x2; Some l1, x1] }
;
%inline labeled_tuple:
  xs = rev(reversed_labeled_tuple_body)
    { xs }
;

record_expr_content:
  eo = ioption(terminated(simple_expr, WITH))
  fields = separated_or_terminated_nonempty_list(SEMI, record_expr_field)
    { eo, fields }
;
%inline record_expr_field:
  | label = mkrhs(label_longident)
    c = type_constraint?
    eo = preceded(EQUAL, expr)?
      { let constraint_loc, label, e =
          match eo with
          | None ->
              (* No pattern; this is a pun. Desugar it. *)
              $sloc, make_ghost label, exp_of_longident label
          | Some e ->
              ($startpos(c), $endpos), label, e
        in
        label, mkexp_opt_type_constraint ~loc:constraint_loc ~modes:[] e c }
;
%inline object_expr_content:
  xs = separated_or_terminated_nonempty_list(SEMI, object_expr_field)
    { xs }
;
%inline object_expr_field:
    label = mkrhs(label)
    oe = preceded(EQUAL, expr)?
      { let label, e =
          match oe with
          | None ->
              (* No expression; this is a pun. Desugar it. *)
              make_ghost label, exp_of_label label
          | Some e ->
              label, e
        in
        label, e }
;
%inline expr_semi_list:
  es = separated_or_terminated_nonempty_list(SEMI, expr)
    { es }
;
type_constraint:
    COLON core_type                             { Pconstraint $2 }
  | COLON core_type COLONGREATER core_type      { Pcoerce (Some $2, $4) }
  | COLONGREATER core_type                      { Pcoerce (None, $2) }
  | COLON error                                 { syntax_error() }
  | COLONGREATER error                          { syntax_error() }
;

%inline type_constraint_with_modes:
  | type_constraint optional_atat_mode_expr
    { $1, $2 }
;

%inline constraint_:
  | type_constraint_with_modes
    { let ty, modes = $1 in
      Some ty, modes }
  | at_mode_expr
    { None, $1 }
;

(* the thing between the [type] and the [.] in
   [let : type <<here>>. 'a -> 'a = ...] *)
newtypes: (* : (string with_loc * jkind_annotation option) list *)
  newtype+
    { $1 }

newtype: (* : string with_loc * jkind_annotation option *)
    mkrhs(LIDENT)                     { $1, None }
  | LPAREN name=mkrhs(LIDENT) COLON jkind=jkind_annotation RPAREN
      { name, Some jkind }

/* Patterns */

(* Whereas [pattern] is an arbitrary pattern, [pattern_no_exn] is a pattern
   that does not begin with the [EXCEPTION] keyword. Thus, [pattern_no_exn]
   is the intersection of the context-free language [pattern] with the
   regular language [^EXCEPTION .*].

   Ideally, we would like to use [pattern] everywhere and check in a later
   phase that EXCEPTION patterns are used only where they are allowed (there
   is code in typing/typecore.ml to this end). Unfortunately, in the
   definition of [let_binding_body], we cannot allow [pattern]. That would
   create a shift/reduce conflict: upon seeing LET EXCEPTION ..., the parser
   wouldn't know whether this is the beginning of a LET EXCEPTION construct or
   the beginning of a LET construct whose pattern happens to begin with
   EXCEPTION. The conflict is avoided there by using [pattern_no_exn] in the
   definition of [let_binding_body].

   In order to avoid duplication between the definitions of [pattern] and
   [pattern_no_exn], we create a parameterized definition [pattern_(self)]
   and instantiate it twice. *)

pattern:
    pattern_(pattern)
      { $1 }
  | EXCEPTION ext_attributes pattern %prec prec_constr_appl
      { mkpat_attrs ~loc:$sloc (Ppat_exception $3) $2}
;

pattern_no_exn:
    pattern_(pattern_no_exn)
      { $1 }
;

%inline pattern_(self):
  | self COLONCOLON pattern
      { mkpat_cons ~loc:$sloc $loc($2) (ghpat ~loc:$sloc (Ppat_tuple[$1;$3])) }
  | self attribute
      { Pat.attr $1 $2 }
  | pattern_gen
      { $1 }
  | mkpat(
      self AS mkrhs(val_ident)
        { Ppat_alias($1, $3) }
    | self AS error
        { expecting $loc($3) "identifier" }
    | self COLONCOLON error
        { expecting $loc($3) "pattern" }
    | self BAR pattern
        { Ppat_or($1, $3) }
    | self BAR error
        { expecting $loc($3) "pattern" }
  ) { $1 }
  | reversed_labeled_tuple_pattern(self)
      { let closed, pats = $1 in
        ppat_ltuple $sloc (List.rev pats) closed
      }
;

(* Parsing labeled tuple patterns

   Here we play essentially the same game we did for expressions - see the
   comment beginning "Parsing labeled tuple expressions".

   One difference is that we would need to manually inline the definition of
   individual elements in two places: Once in the base case for lists 2 or more
   elements, and once in the special case for open patterns with just one
   element (e.g., [~x, ..]).  Rather than manually inlining
   [labeled_tuple_pat_element] twice, we simply define it twice: once with the
   [%prec] annotations needed for its occurrences in tail position, and once
   without them suitable for use in other locations.
*)
%inline labeled_tuple_pat_element(self):
  | self { None, $1 }
  | LABEL simple_pattern %prec COMMA
      { Some $1, $2 }
  | TILDE label = LIDENT
      { let loc = $loc(label) in
        Some label, mkpatvar ~loc label }
  | TILDE LPAREN label = LIDENT COLON cty = core_type RPAREN %prec COMMA
      { let lbl_loc = $loc(label) in
        let pat_loc = $startpos($2), $endpos in
        let pat = mkpatvar ~loc:lbl_loc label in
        Some label, mkpat_with_modes ~loc:pat_loc ~modes:[] ~pat ~cty:(Some cty) }

(* If changing this, don't forget to change its copy just above. *)
%inline labeled_tuple_pat_element_noprec(self):
  | self { None, $1 }
  | LABEL simple_pattern
      { Some $1, $2 }
  | TILDE label = LIDENT
      { let loc = $loc(label) in
        Some label, mkpatvar ~loc label }
  | TILDE LPAREN label = LIDENT COLON cty = core_type RPAREN
      { let lbl_loc = $loc(label) in
        let pat_loc = $startpos($2), $endpos in
        let pat = mkpatvar ~loc:lbl_loc label in
        Some label, mkpat_with_modes ~loc:pat_loc ~modes:[] ~pat ~cty:(Some cty) }

labeled_tuple_pat_element_list(self):
  | labeled_tuple_pat_element_list(self) COMMA labeled_tuple_pat_element(self)
      { $3 :: $1 }
  | labeled_tuple_pat_element_noprec(self) COMMA labeled_tuple_pat_element(self)
      { [ $3; $1 ] }
  | self COMMA error
      { expecting $loc($3) "pattern" }
;

reversed_labeled_tuple_pattern(self):
  | labeled_tuple_pat_element_list(self) %prec below_COMMA
      { Closed, $1 }
  | labeled_tuple_pat_element_list(self) COMMA DOTDOT
      { Open, $1 }
  | labeled_tuple_pat_element_noprec(self) COMMA DOTDOT
      { Open, [ $1 ] }

pattern_gen:
    simple_pattern
      { $1 }
  | mkpat(
      mkrhs(constr_longident) pattern %prec prec_constr_appl
        { Ppat_construct($1, Some ([], $2)) }
    | constr=mkrhs(constr_longident) LPAREN TYPE newtypes=lident_list RPAREN
        pat=simple_pattern
        { Ppat_construct(constr, Some (newtypes, pat)) }
    | name_tag pattern %prec prec_constr_appl
        { Ppat_variant($1, Some $2) }
    ) { $1 }
  | LAZY ext_attributes simple_pattern
      { mkpat_attrs ~loc:$sloc (Ppat_lazy $3) $2}
;
simple_pattern:
    mkpat(mkrhs(val_ident) %prec below_EQUAL
      { Ppat_var ($1) })
      { $1 }
  | simple_pattern_not_ident { $1 }
;

simple_pattern_not_ident:
  | LPAREN pattern RPAREN
      { reloc_pat ~loc:$sloc $2 }
  | simple_delimited_pattern
      { $1 }
  | LPAREN MODULE ext_attributes mkrhs(module_name) RPAREN
      { mkpat_attrs ~loc:$sloc (Ppat_unpack $4) $3 }
  | LPAREN MODULE ext_attributes mkrhs(module_name) COLON package_type RPAREN
      { mkpat_attrs ~loc:$sloc
          (Ppat_constraint(mkpat ~loc:$loc($4) (Ppat_unpack $4), Some $6, []))
          $3 }
  | simple_pattern_not_ident_
      { $1 }
  | signed_constant { Constant.to_pattern $1 ~loc:$sloc }
;
%inline simple_pattern_not_ident_:
  mkpat(
    UNDERSCORE
      { Ppat_any }
  | signed_value_constant DOTDOT signed_value_constant
      { Ppat_interval ($1, $3) }
  | mkrhs(constr_longident)
      { Ppat_construct($1, None) }
  | name_tag
      { Ppat_variant($1, None) }
  | hash mkrhs(type_longident)
      { Ppat_type ($2) }
  | mkrhs(mod_longident) DOT simple_delimited_pattern
      { Ppat_open($1, $3) }
  | mkrhs(mod_longident) DOT mkrhs(LBRACKET RBRACKET {Lident "[]"})
    { Ppat_open($1, mkpat ~loc:$sloc (Ppat_construct($3, None))) }
  | mkrhs(mod_longident) DOT mkrhs(LPAREN RPAREN {Lident "()"})
    { Ppat_open($1, mkpat ~loc:$sloc (Ppat_construct($3, None))) }
  | mkrhs(mod_longident) DOT LPAREN pattern RPAREN
      { Ppat_open ($1, $4) }
  | mod_longident DOT LPAREN pattern error
      { unclosed "(" $loc($3) ")" $loc($5)  }
  | mod_longident DOT LPAREN error
      { expecting $loc($4) "pattern" }
  | LPAREN pattern error
      { unclosed "(" $loc($1) ")" $loc($3) }
  | LPAREN pattern COLON core_type error
      { unclosed "(" $loc($1) ")" $loc($5) }
  | LPAREN pattern COLON error
      { expecting $loc($4) "type" }
  | LPAREN MODULE ext_attributes module_name COLON package_type
    error
      { unclosed "(" $loc($1) ")" $loc($7) }
  | extension
      { Ppat_extension $1 }
  ) { $1 }
  (* CR modes: when modes on patterns are fully supported, replace the below
     cases with these two *)
  (* | LPAREN pattern modes=at_mode_expr RPAREN
   *     { mkpat ~loc:$sloc (Ppat_constraint($2, None, modes)) }
   * | LPAREN pattern COLON core_type modes=optional_atat_mode_expr RPAREN
   *     { mkpat ~loc:$sloc (Ppat_constraint($2, Some $4, modes)) } *)
  | LPAREN pattern COLON core_type RPAREN
    { mkpat_with_modes ~loc:$sloc ~pat:$2 ~cty:(Some $4) ~modes:[] }
  (* CR cgunn: figure out how to get these errors to work without reduce/reduce
     conflicts *)
  (* | LPAREN pattern COLON core_type ATAT error
   *   {
   *     raise (Syntaxerr.Error (Syntaxerr.Modes_on_pattern (make_loc $sloc)))
   *   }
   * | LPAREN pattern AT error
   *   {
   *     raise (Syntaxerr.Error (Syntaxerr.Modes_on_pattern (make_loc $sloc)))
   *   } *)
;

simple_delimited_pattern:
  mkpat(
      LBRACE record_pat_content RBRACE
      { let (fields, closed) = $2 in
        Ppat_record(fields, closed) }
    | LBRACE record_pat_content error
      { unclosed "{" $loc($1) "}" $loc($3) }
    | LBRACKET pattern_semi_list RBRACKET
      { fst (mktailpat $loc($3) $2) }
    | LBRACKET pattern_semi_list error
      { unclosed "[" $loc($1) "]" $loc($3) }
    | array_patterns(LBRACKETBAR, BARRBRACKET)
        { Generic_array.Pattern.to_ast
            "[|" "|]"
            (fun elts -> Ppat_array elts)
            $1
        }
    | HASHLPAREN reversed_labeled_tuple_pattern(pattern) RPAREN
        { let (closed, fields) = $2 in
          Ppat_unboxed_tuple (List.rev fields, closed) }
  ) { $1 }
  | array_patterns(LBRACKETCOLON, COLONRBRACKET)
      { Generic_array.Pattern.to_ast
          "[:" ":]"
          (ppat_iarray $sloc)
          $1
      }

%inline pattern_semi_list:
  ps = separated_or_terminated_nonempty_list(SEMI, pattern)
    { ps }
;
(* A label-pattern list is a nonempty list of label-pattern pairs, optionally
   followed with an UNDERSCORE, separated-or-terminated with semicolons. *)
%inline record_pat_content:
  listx(SEMI, record_pat_field, UNDERSCORE)
    { let fields, closed = $1 in
      let closed = match closed with Some () -> Open | None -> Closed in
      fields, closed }
;
%inline record_pat_field:
  label = mkrhs(label_longident)
  octy = preceded(COLON, core_type)?
  opat = preceded(EQUAL, pattern)?
    { let constraint_loc, label, pat =
        match opat with
        | None ->
            (* No pattern; this is a pun. Desugar it.
               But that the pattern was there and the label reconstructed (which
               piece of AST is marked as ghost is important for warning
               emission). *)
            $sloc, make_ghost label, pat_of_label label
        | Some pat ->
            ($startpos(octy), $endpos), label, pat
      in
      label, mkpat_with_modes ~loc:constraint_loc ~modes:[] ~pat ~cty:octy
    }
;

/* Value descriptions */

value_description:
  VAL
  ext = ext
  attrs1 = attributes
  id = mkrhs(val_ident)
  COLON
  ty = possibly_poly(core_type)
  modalities = optional_atat_modalities_expr
  attrs2 = post_item_attributes
    { let attrs = attrs1 @ attrs2 in
      let loc = make_loc $sloc in
      let docs = symbol_docs $sloc in
      Val.mk id ty ~attrs ~modalities ~loc ~docs,
      ext }
;

/* Primitive declarations */

primitive_declaration:
  EXTERNAL
  ext = ext
  attrs1 = attributes
  id = mkrhs(val_ident)
  COLON
  ty = possibly_poly(core_type)
  modalities = optional_atat_modalities_expr
  EQUAL
  prim = raw_string+
  attrs2 = post_item_attributes
    { let attrs = attrs1 @ attrs2 in
      let loc = make_loc $sloc in
      let docs = symbol_docs $sloc in
      Val.mk id ty ~prim ~attrs ~modalities ~loc ~docs,
      ext }
;

(* Type declarations and type substitutions. *)

(* Type declarations [type t = u] and type substitutions [type t := u] are very
   similar, so we view them as instances of [generic_type_declarations]. In the
   case of a type declaration, the use of [nonrec_flag] means that [NONREC] may
   be absent or present, whereas in the case of a type substitution, the use of
   [no_nonrec_flag] means that [NONREC] must be absent. The use of [type_kind]
   versus [type_subst_kind] means that in the first case, we expect an [EQUAL]
   sign, whereas in the second case, we expect [COLONEQUAL]. *)

%inline type_declarations:
  generic_type_declarations(nonrec_flag, type_kind)
    { $1 }
;

%inline type_subst_declarations:
  generic_type_declarations(no_nonrec_flag, type_subst_kind)
    { $1 }
;

(* A set of type declarations or substitutions begins with a
   [generic_type_declaration] and continues with a possibly empty list of
   [generic_and_type_declaration]s. *)

%inline generic_type_declarations(flag, kind):
  xlist(
    generic_type_declaration(flag, kind),
    generic_and_type_declaration(kind)
  )
  { $1 }
;

(* [generic_type_declaration] and [generic_and_type_declaration] look similar,
   but are in reality different enough that it is difficult to share anything
   between them. *)

generic_type_declaration(flag, kind):
  TYPE
  ext = ext
  attrs1 = attributes
  flag = flag
  params = type_parameters
  id = mkrhs(LIDENT)
  jkind = jkind_constraint?
  kind_priv_manifest = kind
  cstrs = constraints
  attrs2 = post_item_attributes
    {
      let (kind, priv, manifest) = kind_priv_manifest in
      let docs = symbol_docs $sloc in
      let attrs = attrs1 @ attrs2 in
      let loc = make_loc $sloc in
      (flag, ext),
      Jane_syntax.Layouts.type_declaration_of
        id ~params ~cstrs ~kind ~priv ~manifest ~attrs ~loc ~docs ~text:None ~jkind
    }
;
%inline generic_and_type_declaration(kind):
  AND
  attrs1 = attributes
  params = type_parameters
  id = mkrhs(LIDENT)
  jkind = jkind_constraint?
  kind_priv_manifest = kind
  cstrs = constraints
  attrs2 = post_item_attributes
    {
      let (kind, priv, manifest) = kind_priv_manifest in
      let docs = symbol_docs $sloc in
      let attrs = attrs1 @ attrs2 in
      let loc = make_loc $sloc in
      let text = symbol_text $symbolstartpos in
      Jane_syntax.Layouts.type_declaration_of
        id ~params ~jkind ~cstrs ~kind ~priv ~manifest ~attrs ~loc ~docs ~text:(Some text)
    }
;
%inline constraints:
  llist(preceded(CONSTRAINT, constrain))
    { $1 }
;
(* Lots of %inline expansion are required for [nonempty_type_kind] to be
   LR(1). At the cost of some manual expansion, it would be possible to give a
   definition that leads to a smaller grammar (after expansion) and therefore
   a smaller automaton. *)
nonempty_type_kind:
  | priv = inline_private_flag
    ty = core_type
      { (Ptype_abstract, priv, Some ty) }
  | oty = type_synonym
    priv = inline_private_flag
    cs = constructor_declarations
      { (Ptype_variant cs, priv, oty) }
  | oty = type_synonym
    priv = inline_private_flag
    DOTDOT
      { (Ptype_open, priv, oty) }
  | oty = type_synonym
    priv = inline_private_flag
    LBRACE ls = label_declarations RBRACE
      { (Ptype_record ls, priv, oty) }
;
%inline type_synonym:
  ioption(terminated(core_type, EQUAL))
    { $1 }
;
type_kind:
    /*empty*/
      { (Ptype_abstract, Public, None) }
  | EQUAL nonempty_type_kind
      { $2 }
;
%inline type_subst_kind:
    COLONEQUAL nonempty_type_kind
      { $2 }
;
type_parameters:
    /* empty */
      { [] }
  | p = type_parameter
      { [p] }
  | LPAREN
    ps = separated_nonempty_llist(COMMA, parenthesized_type_parameter)
    RPAREN
      { ps }
;

jkind:
    jkind MOD mkrhs(LIDENT)+ { (* LIDENTs here are for modes *)
      let modes =
        List.map
          (fun {txt; loc} -> {txt = Mode txt; loc})
          $3
      in
      Jane_syntax.Jkind.Mod ($1, modes)
    }
  | jkind WITH core_type {
      Jane_syntax.Jkind.With ($1, $3)
    }
  | mkrhs(ident) {
      let {txt; loc} = $1 in
      Jane_syntax.Jkind.(Abbreviation (Const.mk txt loc))
    }
  | KIND_OF ty=core_type {
      Jane_syntax.Jkind.Kind_of ty
    }
  | UNDERSCORE {
      Jane_syntax.Jkind.Default
    }
  | reverse_product_jkind %prec below_AMPERSAND {
      Jane_syntax.Jkind.Product (List.rev $1)
    }
  | LPAREN jkind RPAREN {
      $2
    }
;

reverse_product_jkind :
  | jkind1 = jkind AMPERSAND jkind2 = jkind %prec below_EQUAL
      { [jkind2; jkind1] }
  | jkinds = reverse_product_jkind
    AMPERSAND
    jkind = jkind %prec below_EQUAL
    { jkind :: jkinds }

jkind_annotation: (* : jkind_annotation *)
  mkrhs(jkind) { $1 }
;

jkind_constraint:
  COLON jkind_annotation { $2 }
;

kind_abbreviation_decl:
  KIND_ABBREV abbrev=mkrhs(LIDENT) EQUAL jkind=jkind_annotation {
    (abbrev, jkind)
  }
;

%inline type_param_with_jkind:
  name=tyvar_name_or_underscore
  attrs=attributes
  COLON
  jkind=jkind_annotation
    { Jane_syntax.Core_type.core_type_of ~loc:(make_loc $sloc) ~attrs
        (Jtyp_layout (Ltyp_var { name; jkind })) }
;

parenthesized_type_parameter:
    type_parameter { $1 }
  | type_variance type_param_with_jkind
    { $2, $1 }
;

type_parameter:
    type_variance type_variable attributes
      { {$2 with ptyp_attributes = $3}, $1 }
;

%inline type_variable:
  mktyp(
    QUOTE tyvar = ident
      { Ptyp_var tyvar }
  | UNDERSCORE
      { Ptyp_any }
  ) { $1 }
;

%inline tyvar_name_or_underscore:
    QUOTE ident
      { Some $2 }
  | UNDERSCORE
      { None }
;

type_variance:
    /* empty */                             { NoVariance, NoInjectivity }
  | PLUS                                    { Covariant, NoInjectivity }
  | MINUS                                   { Contravariant, NoInjectivity }
  | BANG                                    { NoVariance, Injective }
  | PLUS BANG | BANG PLUS                   { Covariant, Injective }
  | MINUS BANG | BANG MINUS                 { Contravariant, Injective }
  | INFIXOP2
      { if $1 = "+!" then Covariant, Injective else
        if $1 = "-!" then Contravariant, Injective else
        expecting $loc($1) "type_variance" }
  | PREFIXOP
      { if $1 = "!+" then Covariant, Injective else
        if $1 = "!-" then Contravariant, Injective else
        expecting $loc($1) "type_variance" }
;

(* A sequence of constructor declarations is either a single BAR, which
   means that the list is empty, or a nonempty BAR-separated list of
   declarations, with an optional leading BAR. *)
constructor_declarations:
  | BAR
      { [] }
  | cs = bar_llist(constructor_declaration)
      { cs }
;
(* A constructor declaration begins with an opening symbol, which can
   be either epsilon or BAR. Note that this opening symbol is included
   in the footprint $sloc. *)
(* Because [constructor_declaration] and [extension_constructor_declaration]
   are identical except for their semantic actions, we introduce the symbol
   [generic_constructor_declaration], whose semantic action is neutral -- it
   merely returns a tuple. *)
generic_constructor_declaration(opening):
  opening
  cid = mkrhs(constr_ident)
  vars_args_res = generalized_constructor_arguments
  attrs = attributes
    {
      let vars, args, res = vars_args_res in
      let info = symbol_info $endpos in
      let loc = make_loc $sloc in
      cid, vars, args, res, attrs, loc, info
    }
;
%inline constructor_declaration(opening):
  d = generic_constructor_declaration(opening)
    {
      let cid, vars_jkinds, args, res, attrs, loc, info = d in
      Jane_syntax.Layouts.constructor_declaration_of
        cid ~vars_jkinds ~args ~res ~attrs ~loc ~info
    }
;
str_exception_declaration:
  sig_exception_declaration
    { $1 }
| EXCEPTION
  ext = ext
  attrs1 = attributes
  id = mkrhs(constr_ident)
  EQUAL
  lid = mkrhs(constr_longident)
  attrs2 = attributes
  attrs = post_item_attributes
  { let loc = make_loc $sloc in
    let docs = symbol_docs $sloc in
    Te.mk_exception ~attrs
      (Te.rebind id lid ~attrs:(attrs1 @ attrs2) ~loc ~docs)
    , ext }
;
sig_exception_declaration:
  EXCEPTION
  ext = ext
  attrs1 = attributes
  id = mkrhs(constr_ident)
  vars_args_res = generalized_constructor_arguments
  attrs2 = attributes
  attrs = post_item_attributes
    { let vars_jkinds, args, res = vars_args_res in
      let loc = make_loc ($startpos, $endpos(attrs2)) in
      let docs = symbol_docs $sloc in
      let ext_ctor =
        Jane_syntax.Extension_constructor.extension_constructor_of
          ~loc ~name:id ~attrs:(attrs1 @ attrs2) ~docs
          (Jext_layout (Lext_decl (vars_jkinds, args, res)))
      in
      Te.mk_exception ~attrs ext_ctor, ext }
;
%inline let_exception_declaration:
    mkrhs(constr_ident) generalized_constructor_arguments attributes
      { let vars_jkinds, args, res = $2 in
        Jane_syntax.Extension_constructor.extension_constructor_of
            ~loc:(make_loc $sloc)
            ~name:$1
            ~attrs:$3
            (Jext_layout (Lext_decl (vars_jkinds, args, res))) }
;

generalized_constructor_arguments:
    /*empty*/                     { ([],Pcstr_tuple [],None) }
  | OF constructor_arguments      { ([],$2,None) }
  | COLON constructor_arguments MINUSGREATER atomic_type %prec below_HASH
                                  { ([],$2,Some $4) }
  | COLON typevar_list DOT constructor_arguments MINUSGREATER atomic_type
     %prec below_HASH
                                  { ($2,$4,Some $6) }
  | COLON atomic_type %prec below_HASH
                                  { ([],Pcstr_tuple [],Some $2) }
  | COLON typevar_list DOT atomic_type %prec below_HASH
                                  { ($2,Pcstr_tuple [],Some $4) }
;

%inline constructor_argument:
  gbl=global_flag cty=atomic_type m1=optional_atat_modalities_expr {
    let modalities = gbl @ m1 in
    Type.constructor_arg cty ~modalities ~loc:(make_loc $sloc)
  }
;

constructor_arguments:
  | tys = inline_separated_nonempty_llist(STAR, constructor_argument)
      { Pcstr_tuple tys }
  | LBRACE label_declarations RBRACE
      { Pcstr_record $2 }
;
label_declarations:
    label_declaration                           { [$1] }
  | label_declaration_semi                      { [$1] }
  | label_declaration_semi label_declarations   { $1 :: $2 }
;
label_declaration:
    mutable_or_global_flag mkrhs(label) COLON poly_type_no_attr m1=optional_atat_modalities_expr attrs=attributes
      { let info = symbol_info $endpos in
        let mut, m0 = $1 in
        let modalities = m0 @ m1 in
        Type.field $2 $4 ~mut ~modalities ~attrs ~loc:(make_loc $sloc) ~info}
;
label_declaration_semi:
    mutable_or_global_flag mkrhs(label) COLON poly_type_no_attr m1=optional_atat_modalities_expr attrs0=attributes
      SEMI attrs1=attributes
      { let info =
          match rhs_info $endpos(attrs0) with
          | Some _ as info_before_semi -> info_before_semi
          | None -> symbol_info $endpos
       in
       let mut, m0 = $1 in
       let modalities = m0 @ m1 in
       Type.field $2 $4 ~mut ~modalities ~attrs:(attrs0 @ attrs1) ~loc:(make_loc $sloc) ~info}
;

/* Type Extensions */

%inline str_type_extension:
  type_extension(extension_constructor)
    { $1 }
;
%inline sig_type_extension:
  type_extension(extension_constructor_declaration)
    { $1 }
;
%inline type_extension(declaration):
  TYPE
  ext = ext
  attrs1 = attributes
  no_nonrec_flag
  params = type_parameters
  tid = mkrhs(type_longident)
  PLUSEQ
  priv = private_flag
  cs = bar_llist(declaration)
  attrs2 = post_item_attributes
    { let docs = symbol_docs $sloc in
      let attrs = attrs1 @ attrs2 in
      Te.mk tid cs ~params ~priv ~attrs ~docs,
      ext }
;
%inline extension_constructor(opening):
    extension_constructor_declaration(opening)
      { $1 }
  | extension_constructor_rebind(opening)
      { $1 }
;
%inline extension_constructor_declaration(opening):
  d = generic_constructor_declaration(opening)
    {
      let name, vars_jkinds, args, res, attrs, loc, info = d in
      Jane_syntax.Extension_constructor.extension_constructor_of
        ~loc ~attrs ~info ~name
          (Jext_layout (Lext_decl(vars_jkinds, args, res)))
    }
;
extension_constructor_rebind(opening):
  opening
  cid = mkrhs(constr_ident)
  EQUAL
  lid = mkrhs(constr_longident)
  attrs = attributes
      { let info = symbol_info $endpos in
        Te.rebind cid lid ~attrs ~loc:(make_loc $sloc) ~info }
;

/* "with" constraints (additional type equations over signature components) */

with_constraint:
    TYPE type_parameters mkrhs(label_longident) with_type_binder
    core_type_no_attr constraints
      { let lident = loc_last $3 in
        Pwith_type
          ($3,
           (Type.mk lident
              ~params:$2
              ~cstrs:$6
              ~manifest:$5
              ~priv:$4
              ~loc:(make_loc $sloc))) }
    /* used label_longident instead of type_longident to disallow
       functor applications in type path */
  | TYPE type_parameters mkrhs(label_longident)
    COLONEQUAL core_type_no_attr
      { let lident = loc_last $3 in
        Pwith_typesubst
         ($3,
           (Type.mk lident
              ~params:$2
              ~manifest:$5
              ~loc:(make_loc $sloc))) }
  | MODULE mkrhs(mod_longident) EQUAL mkrhs(mod_ext_longident)
      { Pwith_module ($2, $4) }
  | MODULE mkrhs(mod_longident) COLONEQUAL mkrhs(mod_ext_longident)
      { Pwith_modsubst ($2, $4) }
  | MODULE TYPE l=mkrhs(mty_longident) EQUAL rhs=module_type
      { Pwith_modtype (l, rhs) }
  | MODULE TYPE l=mkrhs(mty_longident) COLONEQUAL rhs=module_type
      { Pwith_modtypesubst (l, rhs) }
;
with_type_binder:
    EQUAL          { Public }
  | EQUAL PRIVATE  { Private }
;

/* Polymorphic types */

%inline typevar: (* : string with_loc * jkind_annotation option *)
    QUOTE mkrhs(ident)
      { ($2, None) }
    | LPAREN QUOTE tyvar=mkrhs(ident) COLON jkind=jkind_annotation RPAREN
      { (tyvar, Some jkind) }
;
%inline typevar_list:
  (* : (string with_loc * jkind_annotation option) list *)
  nonempty_llist(typevar)
    { $1 }
;
%inline poly(X):
  typevar_list DOT X
    { ($1, $3) }
;
possibly_poly(X):
  X
    { $1 }
| poly(X)
    { let bound_vars, inner_type = $1 in
      Jane_syntax.Layouts.type_of ~loc:(make_loc $sloc)
        (Ltyp_poly { bound_vars; inner_type }) }
;
%inline poly_type:
  possibly_poly(core_type)
    { $1 }
;
%inline poly_type_no_attr:
  possibly_poly(core_type_no_attr)
    { $1 }
;

(* -------------------------------------------------------------------------- *)

(* Core language types. *)

(* A core type (core_type) is a core type without attributes (core_type_no_attr)
   followed with a list of attributes. *)
core_type:
    core_type_no_attr
      { $1 }
  | core_type attribute
      { Typ.attr $1 $2 }
;

(* A core type without attributes is currently defined as an alias type, but
   this could change in the future if new forms of types are introduced. From
   the outside, one should use core_type_no_attr. *)
%inline core_type_no_attr:
  alias_type
    { $1 }
;

(* Alias types include:
   - function types (see below);
   - proper alias types:                  'a -> int as 'a
 *)
alias_type:
    function_type
      { $1 }
  | mktyp(
      ty = alias_type AS QUOTE tyvar = mkrhs(ident)
        { Ptyp_alias(ty, tyvar) }
   )
   { $1 }
  | aliased_type = alias_type AS
             LPAREN
             name = mkrhs(tyvar_name_or_underscore)
             COLON
             jkind = jkind_annotation
             RPAREN
        { let name = Option.map (fun x -> mkloc x name.loc) name.txt in
          Jane_syntax.Layouts.type_of ~loc:(make_loc $sloc)
              (Ltyp_alias { aliased_type; name; jkind }) }
;

(* Function types include:
   - tuple types (see below);
   - proper function types:               int -> int
                                          foo: int -> int
                                          ?foo: int -> int
 *)
function_type:
  | ty = tuple_type
    %prec MINUSGREATER
      { ty }
  | ty = strict_function_or_labeled_tuple_type
      { ty }
;

strict_function_or_labeled_tuple_type:
  | mktyp(
      label = arg_label
      domain_with_modes = with_optional_mode_expr(extra_rhs(param_type))
      MINUSGREATER
      codomain = strict_function_or_labeled_tuple_type
        { let (domain, (_ : Lexing.position * Lexing.position)), arg_modes = domain_with_modes in
          Ptyp_arrow(label, domain , codomain, arg_modes, []) }
    )
    { $1 }
  | mktyp(
      label = arg_label
      domain_with_modes = with_optional_mode_expr(extra_rhs(param_type))
      MINUSGREATER
      codomain_with_modes = with_optional_mode_expr(tuple_type)
      %prec MINUSGREATER
        { let (domain, (_ : Lexing.position * Lexing.position)), arg_modes = domain_with_modes in
          let (codomain, codomain_loc), ret_modes = codomain_with_modes in
          Ptyp_arrow(label,
            domain,
            maybe_curry_typ codomain codomain_loc, arg_modes, ret_modes) }
    )
    { $1 }
  (* These next three cases are for labled tuples - see comment on [tuple_type]
     below.

     The first two cases are present just to resolve a shift reduce conflict
     in a module type [S with t := x:t1 * t2 -> ...] which might be the
     beginning of
       [S with t := x:t1 * t2 -> S']    or    [S with t := x:t1 * t2 -> t3]
     They are the same as the previous two cases, but with [arg_label] replaced
     with the more specific [LIDENT COLON] and [param_type] replaced with the
     more specific [proper_tuple_type].  Apparently, this is sufficient for
     menhir to be able to delay a decision about which of the above module type
     cases we are in.  *)
  | mktyp(
      label = LIDENT COLON
      tuple_with_modes = with_optional_mode_expr(proper_tuple_type)
      MINUSGREATER
      codomain = strict_function_or_labeled_tuple_type
         {
           let (tuple, tuple_loc), arg_modes = tuple_with_modes in
           let ty, ltys = tuple in
           let label = Labelled label in
           let domain = ptyp_ltuple tuple_loc ((None, ty) :: ltys) in
           let domain = extra_rhs_core_type domain ~pos:(snd tuple_loc) in
           Ptyp_arrow(label, domain, codomain, arg_modes, []) }
    )
    { $1 }
  | mktyp(
      label = LIDENT COLON
      tuple_with_modes = with_optional_mode_expr(proper_tuple_type)
      MINUSGREATER
      codomain_with_modes = with_optional_mode_expr(tuple_type)
      %prec MINUSGREATER
         { let (tuple, tuple_loc), arg_modes = tuple_with_modes in
           let (codomain, codomain_loc), ret_modes = codomain_with_modes in
           let ty, ltys = tuple in
           let label = Labelled label in
           let domain = ptyp_ltuple tuple_loc ((None, ty) :: ltys) in
           let domain = extra_rhs_core_type domain ~pos:(snd tuple_loc) in
           Ptyp_arrow(label,
            domain ,
            maybe_curry_typ codomain codomain_loc,
            arg_modes,
            ret_modes)
         }
    )
    { $1 }
  | label = LIDENT COLON proper_tuple_type %prec MINUSGREATER
    { let ty, ltys = $3 in
      ptyp_ltuple $sloc ((Some label, ty) :: ltys)
    }
;

%inline strict_arg_label:
  | label = optlabel
      { Optional label }
  | label = LIDENT COLON
      { Labelled label }
;

%inline arg_label:
  | strict_arg_label
      { $1 }
  | /* empty */
      { Nolabel }
;
/* Legacy mode annotations */
%inline mode_legacy:
   | LOCAL
       { mkloc (Mode "local") (make_loc $sloc) }
   | UNIQUE
       { mkloc (Mode "unique") (make_loc $sloc) }
   | ONCE
       { mkloc (Mode "once") (make_loc $sloc) }
;

%inline mode_expr_legacy:
   | mode_legacy+ { $1 }
;

%inline optional_mode_expr_legacy:
   | { [] }
   | mode_expr_legacy {$1}
;

/* New mode annotation, introduced by AT or ATAT */
%inline mode:
  | LIDENT { mkloc (Mode $1) (make_loc $sloc) }
;

%inline mode_expr:
  | mode+ { $1 }
;

at_mode_expr:
  | AT mode_expr {$2}
  | AT error { expecting $loc($2) "mode expression" }
;

%inline optional_at_mode_expr:
  | { [] }
  | at_mode_expr {$1}
;

%inline with_optional_mode_expr(ty):
  | m0=optional_mode_expr_legacy ty=ty m1=optional_at_mode_expr {
    let m = m0 @ m1 in
    (ty, $loc(ty)), m
  }
;

atat_mode_expr:
  | ATAT mode_expr {$2}
  | ATAT error { expecting $loc($2) "mode expression" }
;

%inline optional_atat_mode_expr:
  | { [] }
  | atat_mode_expr {$1}
;

/* Modalities */

%inline modality:
  | LIDENT { mkloc (Modality $1) (make_loc $sloc) }

%inline modalities:
  | modality+ { $1 }

optional_atat_modalities_expr:
  | %prec below_HASH
    { [] }
  | ATAT modalities { $2 }
  | ATAT error { expecting $loc($2) "modality expression" }
;

%inline param_type:
  | mktyp_jane_syntax_ltyp(
    LPAREN bound_vars = typevar_list DOT inner_type = core_type RPAREN
      { Jane_syntax.Layouts.Ltyp_poly { bound_vars; inner_type } }
    )
    { $1 }
  | ty = tuple_type
    { ty }
;

(* Tuple types include:
   - atomic types (see below);
   - proper tuple types:                  int * int * int list
   A proper tuple type is a star-separated list of at least two atomic types.
   Tuple components can also be labeled, as an [int * int list * y:bool].

   However, the special case of labeled tuples where the first element has a
   label is not parsed as a proper_tuple_type, but rather as a case of
   strict_function_or_labled_tuple_type above.  This helps in dealing with
   ambiguities around [x:t1 * t2 -> t3] which must continue to parse as a
   function with one labeled argument even in the presense of labled tuples.
*)
tuple_type:
  | ty = atomic_type
    %prec below_HASH
      { ty }
  | proper_tuple_type %prec below_FUNCTOR
    { let ty, ltys = $1 in
      ptyp_ltuple $sloc ((None, ty) :: ltys)
    }
;

%inline proper_tuple_type:
  | ty = atomic_type
    STAR
    ltys = separated_nonempty_llist(STAR, labeled_tuple_typ_element)
      { ty, ltys }

(* In the case of an unboxed tuple, we don't need the nonsense above because
   the [#( ... )] disambiguates.  However, we still must write out
   the first element explicitly because [labeled_tuple_typ_element] is
   restricted to tail position by its %prec annotation. *)
%inline unboxed_tuple_type_body:
  | ty1 = atomic_type
    STAR
    ltys = separated_nonempty_llist(STAR, labeled_tuple_typ_element)
    { (None, ty1) :: ltys }
  | label = LIDENT
    COLON
    ty1 = atomic_type
    STAR
    ltys = separated_nonempty_llist(STAR, labeled_tuple_typ_element)
    { (Some label, ty1) :: ltys }

%inline labeled_tuple_typ_element :
  | atomic_type %prec STAR
     { None, $1 }
  | label = LIDENT COLON ty = atomic_type %prec STAR
     { Some label, ty }

(* Atomic types are the most basic level in the syntax of types.
   Atomic types include:
   - types between parentheses:           (int -> int)
   - first-class module types:            (module S)
   - type variables:                      'a
   - applications of type constructors:   int, int list, int option list
   - variant types:                       [`A]
 *)


(*
  Delimited types:
    - parenthesised type          (type)
    - first-class module types    (module S)
    - object types                < x: t; ... >
    - variant types               [ `A ]
    - extension                   [%foo ...]

  We support local opens on the following classes of types:
    - parenthesised
    - first-class module types
    - variant types

  Object types are not support for local opens due to a potential
  conflict with MetaOCaml syntax:
    M.< x: t, y: t >
  and quoted expressions:
    .< e >.

  Extension types are not support for local opens merely as a precaution.
*)
delimited_type_supporting_local_open:
  | LPAREN type_ = core_type RPAREN
      { type_ }
  | LPAREN MODULE attrs = ext_attributes package_type = package_type RPAREN
      { wrap_typ_attrs ~loc:$sloc (reloc_typ ~loc:$sloc package_type) attrs }
  | mktyp(
      LBRACKET field = tag_field RBRACKET
        { Ptyp_variant([ field ], Closed, None) }
    | LBRACKET BAR fields = row_field_list RBRACKET
        { Ptyp_variant(fields, Closed, None) }
    | LBRACKET field = row_field BAR fields = row_field_list RBRACKET
        { Ptyp_variant(field :: fields, Closed, None) }
    | LBRACKETGREATER BAR? fields = row_field_list RBRACKET
        { Ptyp_variant(fields, Open, None) }
    | LBRACKETGREATER RBRACKET
        { Ptyp_variant([], Open, None) }
    | LBRACKETLESS BAR? fields = row_field_list RBRACKET
        { Ptyp_variant(fields, Closed, Some []) }
    | LBRACKETLESS BAR? fields = row_field_list
      GREATER
      tags = name_tag_list
      RBRACKET
        { Ptyp_variant(fields, Closed, Some tags) }
  )
  { $1 }
;

object_type:
  | mktyp(
      LESS meth_list = meth_list GREATER
        { let (f, c) = meth_list in Ptyp_object (f, c) }
    | LESS GREATER
        { Ptyp_object ([], Closed) }
  )
  { $1 }
;

extension_type:
  | mktyp (
      ext = extension
        { Ptyp_extension ext }
  )
  { $1 }
;

delimited_type:
  | object_type
  | extension_type
  | delimited_type_supporting_local_open
    { $1 }
;

atomic_type:
  | type_ = delimited_type
      { type_ }
  | mktyp( /* begin mktyp group */
      tys = actual_type_parameters
      tid = mkrhs(type_longident)
        { Ptyp_constr (tid, tys) }
    | tys = actual_type_parameters
      tid = mkrhs(type_unboxed_longident)
        { unboxed_type $loc(tid) tid.txt tys }
    | tys = actual_type_parameters
      HASH
      cid = mkrhs(clty_longident)
<<<<<<< HEAD
        { Ptyp_class (cid, tys) }
    | mod_ident = mkrhs(mod_ext_longident)
      DOT
      type_ = delimited_type_supporting_local_open
        { Ptyp_open (mod_ident, type_) }
    | QUOTE ident = ident
        { Ptyp_var ident }
    | UNDERSCORE
        { Ptyp_any }
=======
        { Ptyp_class(cid, tys) }
    | LBRACKET tag_field RBRACKET
        (* not row_field; see CONFLICTS *)
        { Ptyp_variant([$2], Closed, None) }
    | LBRACKET BAR row_field_list RBRACKET
        { Ptyp_variant($3, Closed, None) }
    | LBRACKET row_field BAR row_field_list RBRACKET
        { Ptyp_variant($2 :: $4, Closed, None) }
    | LBRACKETGREATER BAR? row_field_list RBRACKET
        { Ptyp_variant($3, Open, None) }
    | LBRACKETGREATER RBRACKET
        { Ptyp_variant([], Open, None) }
    | LBRACKETLESS BAR? row_field_list RBRACKET
        { Ptyp_variant($3, Closed, Some []) }
    | LBRACKETLESS BAR? row_field_list GREATER name_tag_list RBRACKET
        { Ptyp_variant($3, Closed, Some $5) }
    | HASHLPAREN unboxed_tuple_type_body RPAREN
        { Ptyp_unboxed_tuple $2 }
    | extension
        { Ptyp_extension $1 }
>>>>>>> 54c3ac82
  )
  { $1 } /* end mktyp group */
  | LPAREN QUOTE name=ident COLON jkind=jkind_annotation RPAREN
      { Jane_syntax.Layouts.type_of ~loc:(make_loc $sloc) @@
        Ltyp_var { name = Some name; jkind } }
  | LPAREN UNDERSCORE COLON jkind=jkind_annotation RPAREN
      { Jane_syntax.Layouts.type_of ~loc:(make_loc $sloc) @@
        Ltyp_var { name = None; jkind } }


(* This is the syntax of the actual type parameters in an application of
   a type constructor, such as int, int list, or (int, bool) Hashtbl.t.
   We allow one of the following:
   - zero parameters;
   - one parameter:
     an atomic type;
     among other things, this can be an arbitrary type between parentheses;
   - two or more parameters:
     arbitrary types, between parentheses, separated with commas.
 *)
%inline actual_type_parameters:
  | /* empty */
      { [] }
  | ty = atomic_type
      { [ ty ] }
  | LPAREN
    tys = separated_nontrivial_llist(COMMA, one_type_parameter_of_several)
    RPAREN
      { tys }

(* Layout annotations on type expressions typically require parens, as in [('a :
   float64)].  But this is unnecessary when the type expression is used as the
   parameter of a tconstr with more than one argument, as in [(int, 'b :
   float64) t]. *)
%inline one_type_parameter_of_several:
  | core_type { $1 }
  | QUOTE id=ident COLON jkind=jkind_annotation
    { Jane_syntax.Layouts.type_of ~loc:(make_loc $sloc) @@
      Ltyp_var { name = Some id; jkind } }
  | UNDERSCORE COLON jkind=jkind_annotation
    { Jane_syntax.Layouts.type_of ~loc:(make_loc $sloc) @@
      Ltyp_var { name = None; jkind } }

%inline package_type: module_type
      { let (lid, cstrs, attrs) = package_type_of_module_type $1 in
        let descr = Ptyp_package (lid, cstrs) in
        mktyp ~loc:$sloc ~attrs descr }
;
%inline row_field_list:
  separated_nonempty_llist(BAR, row_field)
    { $1 }
;
row_field:
    tag_field
      { $1 }
  | core_type
      { Rf.inherit_ ~loc:(make_loc $sloc) $1 }
;
tag_field:
    mkrhs(name_tag) OF opt_ampersand amper_type_list attributes
      { let info = symbol_info $endpos in
        let attrs = add_info_attrs info $5 in
        Rf.tag ~loc:(make_loc $sloc) ~attrs $1 $3 $4 }
  | mkrhs(name_tag) attributes
      { let info = symbol_info $endpos in
        let attrs = add_info_attrs info $2 in
        Rf.tag ~loc:(make_loc $sloc) ~attrs $1 true [] }
;
opt_ampersand:
    AMPERSAND                                   { true }
  | /* empty */                                 { false }
;
%inline amper_type_list:
  separated_nonempty_llist(AMPERSAND, core_type_no_attr)
    { $1 }
;
%inline name_tag_list:
  nonempty_llist(name_tag)
    { $1 }
;
(* A method list (in an object type). *)
meth_list:
    head = field_semi         tail = meth_list
  | head = inherit_field SEMI tail = meth_list
      { let (f, c) = tail in (head :: f, c) }
  | head = field_semi
  | head = inherit_field SEMI
      { [head], Closed }
  | head = field
  | head = inherit_field
      { [head], Closed }
  | DOTDOT
      { [], Open }
;
%inline field:
  mkrhs(label) COLON poly_type_no_attr attributes
    { let info = symbol_info $endpos in
      let attrs = add_info_attrs info $4 in
      Of.tag ~loc:(make_loc $sloc) ~attrs $1 $3 }
;

%inline field_semi:
  mkrhs(label) COLON poly_type_no_attr attributes SEMI attributes
    { let info =
        match rhs_info $endpos($4) with
        | Some _ as info_before_semi -> info_before_semi
        | None -> symbol_info $endpos
      in
      let attrs = add_info_attrs info ($4 @ $6) in
      Of.tag ~loc:(make_loc $sloc) ~attrs $1 $3 }
;

%inline inherit_field:
  ty = atomic_type
    { Of.inherit_ ~loc:(make_loc $sloc) ty }
;

%inline label:
    LIDENT                                      { $1 }
;

/* Constants */

value_constant:
  | INT               { let (n, m) = $1 in Pconst_integer (n, m) }
  | CHAR              { Pconst_char $1 }
  | STRING            { let (s, strloc, d) = $1 in
                        Pconst_string (s, strloc, d) }
  | FLOAT             { let (f, m) = $1 in Pconst_float (f, m) }
;
unboxed_constant:
  | HASH_INT          { unboxed_int $sloc $sloc Positive $1 }
  | HASH_FLOAT        { unboxed_float Positive $1 }
;
constant:
    value_constant    { Constant.value $1 }
  | unboxed_constant  { $1 }
;
signed_value_constant:
    value_constant    { $1 }
  | MINUS INT         { let (n, m) = $2 in Pconst_integer("-" ^ n, m) }
  | MINUS FLOAT       { let (f, m) = $2 in Pconst_float("-" ^ f, m) }
  | PLUS INT          { let (n, m) = $2 in Pconst_integer (n, m) }
  | PLUS FLOAT        { let (f, m) = $2 in Pconst_float(f, m) }
;
signed_constant:
    signed_value_constant { Constant.value $1 }
  | unboxed_constant      { $1 }
  | MINUS HASH_INT        { unboxed_int $sloc $loc($2) Negative $2 }
  | MINUS HASH_FLOAT      { unboxed_float Negative $2 }
  | PLUS HASH_INT         { unboxed_int $sloc $loc($2) Positive $2 }
  | PLUS HASH_FLOAT       { unboxed_float Positive $2 }
;

/* Identifiers and long identifiers */

ident:
    UIDENT                    { $1 }
  | LIDENT                    { $1 }
;
val_extra_ident:
  | LPAREN operator RPAREN    { $2 }
  | LPAREN operator error     { unclosed "(" $loc($1) ")" $loc($3) }
  | LPAREN error              { expecting $loc($2) "operator" }
  | LPAREN MODULE error       { expecting $loc($3) "module-expr" }
;
val_ident:
    LIDENT                    { $1 }
  | val_extra_ident           { $1 }
;
operator:
    PREFIXOP                                    { $1 }
  | LETOP                                       { $1 }
  | ANDOP                                       { $1 }
  | DOTOP LPAREN index_mod RPAREN               { "."^ $1 ^"(" ^ $3 ^ ")" }
  | DOTOP LPAREN index_mod RPAREN LESSMINUS     { "."^ $1 ^ "(" ^ $3 ^ ")<-" }
  | DOTOP LBRACKET index_mod RBRACKET           { "."^ $1 ^"[" ^ $3 ^ "]" }
  | DOTOP LBRACKET index_mod RBRACKET LESSMINUS { "."^ $1 ^ "[" ^ $3 ^ "]<-" }
  | DOTOP LBRACE index_mod RBRACE               { "."^ $1 ^"{" ^ $3 ^ "}" }
  | DOTOP LBRACE index_mod RBRACE LESSMINUS     { "."^ $1 ^ "{" ^ $3 ^ "}<-" }
  | HASHOP                                      { $1 }
  | BANG                                        { "!" }
  | infix_operator                              { $1 }
;
%inline infixop3:
  | op = INFIXOP3 { op }
  | MOD           { "mod" }
;
%inline infix_operator:
  | op = INFIXOP0 { op }
  /* Still support the two symbols as infix operators */
  | AT             {"@"}
  | ATAT           {"@@"}
  | op = INFIXOP1 { op }
  | op = INFIXOP2 { op }
  | op = infixop3 { op }
  | op = INFIXOP4 { op }
  | PLUS           {"+"}
  | PLUSDOT       {"+."}
  | PLUSEQ        {"+="}
  | MINUS          {"-"}
  | MINUSDOT      {"-."}
  | STAR           {"*"}
  | PERCENT        {"%"}
  | EQUAL          {"="}
  | LESS           {"<"}
  | GREATER        {">"}
  | OR            {"or"}
  | BARBAR        {"||"}
  | AMPERSAND      {"&"}
  | AMPERAMPER    {"&&"}
  | COLONEQUAL    {":="}
;
index_mod:
| { "" }
| SEMI DOTDOT { ";.." }
;

%inline constr_extra_ident:
  | LPAREN COLONCOLON RPAREN                    { "::" }
;
constr_extra_nonprefix_ident:
  | LBRACKET RBRACKET                           { "[]" }
  | LPAREN RPAREN                               { "()" }
  | FALSE                                       { "false" }
  | TRUE                                        { "true" }
;
constr_ident:
    UIDENT                                      { $1 }
  | constr_extra_ident                          { $1 }
  | constr_extra_nonprefix_ident                { $1 }
;
constr_longident:
    mod_longident       %prec below_DOT  { $1 } /* A.B.x vs (A).B.x */
  | mod_longident DOT constr_extra_ident { Ldot($1,$3) }
  | constr_extra_ident                   { Lident $1 }
  | constr_extra_nonprefix_ident         { Lident $1 }
;
mk_longident(prefix,final):
   | final            { Lident $1 }
   | prefix DOT final { Ldot($1,$3) }
;
val_longident:
    mk_longident(mod_longident, val_ident) { $1 }
;
label_longident:
    mk_longident(mod_longident, LIDENT) { $1 }
;
type_trailing_no_hash:
  LIDENT  { $1 } %prec below_HASH
;
type_trailing_hash:
  LIDENT HASH_SUFFIX  { $1 ^ "#" }
;
type_longident:
    mk_longident(mod_ext_longident, type_trailing_no_hash)  { $1 }
;
type_unboxed_longident:
    mk_longident(mod_ext_longident, type_trailing_hash)  { $1 }
;

mod_longident:
    mk_longident(mod_longident, UIDENT)  { $1 }
;
mod_ext_longident:
    mk_longident(mod_ext_longident, UIDENT) { $1 }
  | mod_ext_longident LPAREN mod_ext_longident RPAREN
      { lapply ~loc:$sloc $1 $3 }
  | mod_ext_longident LPAREN error
      { expecting $loc($3) "module path" }
;
mty_longident:
    mk_longident(mod_ext_longident,ident) { $1 }
;
clty_longident:
    mk_longident(mod_ext_longident,LIDENT) { $1 }
;
class_longident:
   mk_longident(mod_longident,LIDENT) { $1 }
;

/* BEGIN AVOID */
/* For compiler-libs: parse all valid longidents and a little more:
   final identifiers which are value specific are accepted even when
   the path prefix is only valid for types: (e.g. F(X).(::)) */
any_longident:
  | mk_longident (mod_ext_longident,
     ident | constr_extra_ident | val_extra_ident { $1 }
    ) { $1 }
  | constr_extra_nonprefix_ident { Lident $1 }
;
/* END AVOID */

/* Toplevel directives */

toplevel_directive:
  hash dir = mkrhs(ident)
  arg = ioption(mk_directive_arg(toplevel_directive_argument))
    { mk_directive ~loc:$sloc dir arg }
;

%inline toplevel_directive_argument:
  | STRING        { let (s, _, _) = $1 in Pdir_string s }
  | INT           { let (n, m) = $1 in Pdir_int (n ,m) }
  | val_longident { Pdir_ident $1 }
  | mod_longident { Pdir_ident $1 }
  | FALSE         { Pdir_bool false }
  | TRUE          { Pdir_bool true }
;

/* Miscellaneous */

(* The symbol epsilon can be used instead of an /* empty */ comment. *)
%inline epsilon:
  /* empty */
    { () }
;

%inline raw_string:
  s = STRING
    { let body, _, _ = s in body }
;

name_tag:
    BACKQUOTE ident                             { $2 }
;
rec_flag:
    /* empty */                                 { Nonrecursive }
  | REC                                         { Recursive }
;
%inline nonrec_flag:
    /* empty */                                 { Recursive }
  | NONREC                                      { Nonrecursive }
;
%inline no_nonrec_flag:
    /* empty */ { Recursive }
/* BEGIN AVOID */
  | NONREC      { not_expecting $loc "nonrec flag" }
/* END AVOID */
;
direction_flag:
    TO                                          { Upto }
  | DOWNTO                                      { Downto }
;
private_flag:
  inline_private_flag
    { $1 }
;
%inline inline_private_flag:
    /* empty */                                 { Public }
  | PRIVATE                                     { Private }
;
mutable_flag:
    /* empty */                                 { Immutable }
  | MUTABLE                                     { Mutable }
;
mutable_or_global_flag:
    /* empty */
    { Immutable, [] }
  | MUTABLE
    { Mutable, [] }
  | GLOBAL
    { Immutable, [ mkloc (Modality "global") (make_loc $sloc)] }
;
%inline global_flag:
           { [] }
  | GLOBAL { [ mkloc (Modality "global") (make_loc $sloc)] }
;
virtual_flag:
    /* empty */                                 { Concrete }
  | VIRTUAL                                     { Virtual }
;
mutable_virtual_flags:
    /* empty */
      { Immutable, Concrete }
  | MUTABLE
      { Mutable, Concrete }
  | VIRTUAL
      { Immutable, Virtual }
  | MUTABLE VIRTUAL
  | VIRTUAL MUTABLE
      { Mutable, Virtual }
;
private_virtual_flags:
    /* empty */  { Public, Concrete }
  | PRIVATE { Private, Concrete }
  | VIRTUAL { Public, Virtual }
  | PRIVATE VIRTUAL { Private, Virtual }
  | VIRTUAL PRIVATE { Private, Virtual }
;
(* This nonterminal symbol indicates the definite presence of a VIRTUAL
   keyword and the possible presence of a MUTABLE keyword. *)
virtual_with_mutable_flag:
  | VIRTUAL { Immutable }
  | MUTABLE VIRTUAL { Mutable }
  | VIRTUAL MUTABLE { Mutable }
;
(* This nonterminal symbol indicates the definite presence of a VIRTUAL
   keyword and the possible presence of a PRIVATE keyword. *)
virtual_with_private_flag:
  | VIRTUAL { Public }
  | PRIVATE VIRTUAL { Private }
  | VIRTUAL PRIVATE { Private }
;
%inline no_override_flag:
    /* empty */                                 { Fresh }
;
%inline override_flag:
    /* empty */                                 { Fresh }
  | BANG                                        { Override }
;
subtractive:
  | MINUS                                       { "-" }
  | MINUSDOT                                    { "-." }
;
additive:
  | PLUS                                        { "+" }
  | PLUSDOT                                     { "+." }
;
optlabel:
   | OPTLABEL                                   { $1 }
   | QUESTION LIDENT COLON                      { $2 }
;

/* Attributes and extensions */

single_attr_id:
    LIDENT { $1 }
  | UIDENT { $1 }
  | AND { "and" }
  | AS { "as" }
  | ASSERT { "assert" }
  | BEGIN { "begin" }
  | CLASS { "class" }
  | CONSTRAINT { "constraint" }
  | DO { "do" }
  | DONE { "done" }
  | DOWNTO { "downto" }
  | ELSE { "else" }
  | END { "end" }
  | EXCEPTION { "exception" }
  | EXTERNAL { "external" }
  | FALSE { "false" }
  | FOR { "for" }
  | FUN { "fun" }
  | FUNCTION { "function" }
  | FUNCTOR { "functor" }
  | IF { "if" }
  | IN { "in" }
  | INCLUDE { "include" }
  | INHERIT { "inherit" }
  | INITIALIZER { "initializer" }
  | LAZY { "lazy" }
  | LET { "let" }
  | LOCAL { "local_" }
  | MATCH { "match" }
  | METHOD { "method" }
  | MODULE { "module" }
  | MUTABLE { "mutable" }
  | NEW { "new" }
  | NONREC { "nonrec" }
  | OBJECT { "object" }
  | OF { "of" }
  | OPEN { "open" }
  | OR { "or" }
  | PRIVATE { "private" }
  | REC { "rec" }
  | SIG { "sig" }
  | STRUCT { "struct" }
  | THEN { "then" }
  | TO { "to" }
  | TRUE { "true" }
  | TRY { "try" }
  | TYPE { "type" }
  | VAL { "val" }
  | VIRTUAL { "virtual" }
  | WHEN { "when" }
  | WHILE { "while" }
  | WITH { "with" }
/* mod/land/lor/lxor/lsl/lsr/asr are not supported for now */
;

attr_id:
  mkloc(
      single_attr_id { $1 }
    | single_attr_id DOT attr_id { $1 ^ "." ^ $3.txt }
  ) { $1 }
;
attribute:
  LBRACKETAT attr_id attr_payload RBRACKET
    { mk_attr ~loc:(make_loc $sloc) $2 $3 }
;
post_item_attribute:
  LBRACKETATAT attr_id attr_payload RBRACKET
    { mk_attr ~loc:(make_loc $sloc) $2 $3 }
;
floating_attribute:
  LBRACKETATATAT attr_id attr_payload RBRACKET
    { mark_symbol_docs $sloc;
      mk_attr ~loc:(make_loc $sloc) $2 $3 }
;
%inline post_item_attributes:
  post_item_attribute*
    { $1 }
;
%inline attributes:
  attribute*
    { $1 }
;
ext:
  | /* empty */   { None }
  | PERCENT attr_id { Some $2 }
;
%inline no_ext:
  | /* empty */     { None }
/* BEGIN AVOID */
  | PERCENT attr_id { not_expecting $loc "extension" }
/* END AVOID */
;
%inline ext_attributes:
  ext attributes    { $1, $2 }
;
extension:
  | LBRACKETPERCENT attr_id payload RBRACKET { ($2, $3) }
  | QUOTED_STRING_EXPR
    { mk_quotedext ~loc:$sloc $1 }
;
item_extension:
  | LBRACKETPERCENTPERCENT attr_id payload RBRACKET { ($2, $3) }
  | QUOTED_STRING_ITEM
    { mk_quotedext ~loc:$sloc $1 }
;
payload:
    structure { PStr $1 }
  | COLON signature { PSig $2 }
  | COLON core_type { PTyp $2 }
  | QUESTION pattern { PPat ($2, None) }
  | QUESTION pattern WHEN seq_expr { PPat ($2, Some $4) }
;
attr_payload:
  payload
    { Builtin_attributes.mark_payload_attrs_used $1;
      $1
    }
;
%%<|MERGE_RESOLUTION|>--- conflicted
+++ resolved
@@ -4614,7 +4614,6 @@
     | tys = actual_type_parameters
       HASH
       cid = mkrhs(clty_longident)
-<<<<<<< HEAD
         { Ptyp_class (cid, tys) }
     | mod_ident = mkrhs(mod_ext_longident)
       DOT
@@ -4622,30 +4621,10 @@
         { Ptyp_open (mod_ident, type_) }
     | QUOTE ident = ident
         { Ptyp_var ident }
+    | HASHLPAREN unboxed_tuple_type_body RPAREN
+        { Ptyp_unboxed_tuple $2 }
     | UNDERSCORE
         { Ptyp_any }
-=======
-        { Ptyp_class(cid, tys) }
-    | LBRACKET tag_field RBRACKET
-        (* not row_field; see CONFLICTS *)
-        { Ptyp_variant([$2], Closed, None) }
-    | LBRACKET BAR row_field_list RBRACKET
-        { Ptyp_variant($3, Closed, None) }
-    | LBRACKET row_field BAR row_field_list RBRACKET
-        { Ptyp_variant($2 :: $4, Closed, None) }
-    | LBRACKETGREATER BAR? row_field_list RBRACKET
-        { Ptyp_variant($3, Open, None) }
-    | LBRACKETGREATER RBRACKET
-        { Ptyp_variant([], Open, None) }
-    | LBRACKETLESS BAR? row_field_list RBRACKET
-        { Ptyp_variant($3, Closed, Some []) }
-    | LBRACKETLESS BAR? row_field_list GREATER name_tag_list RBRACKET
-        { Ptyp_variant($3, Closed, Some $5) }
-    | HASHLPAREN unboxed_tuple_type_body RPAREN
-        { Ptyp_unboxed_tuple $2 }
-    | extension
-        { Ptyp_extension $1 }
->>>>>>> 54c3ac82
   )
   { $1 } /* end mktyp group */
   | LPAREN QUOTE name=ident COLON jkind=jkind_annotation RPAREN
