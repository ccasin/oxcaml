--- conflicted
+++ resolved
@@ -82,10 +82,7 @@
   ; "noalloc"; "ocaml.noalloc"
   ; "untagged"; "ocaml.untagged"
   ; "poll"; "ocaml.poll"
-<<<<<<< HEAD
-=======
   ; "loop"; "ocaml.loop"
->>>>>>> 06c189a4
   ]
 
 let builtin_attrs =
