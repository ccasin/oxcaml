(**************************************************************************)
<<<<<<< HEAD
(*                                                                     *)
(*                                OCaml                                *)
(*                                                                     *)
(*            Xavier Leroy, projet Cristal, INRIA Rocquencourt         *)
(*                                                                     *)
(*  Copyright 1996 Institut National de Recherche en Informatique et   *)
(*     en Automatique.                                                    *)
(*                                                                     *)
=======
(*                                                                        *)
(*                                 OCaml                                  *)
(*                                                                        *)
(*             Xavier Leroy, projet Cristal, INRIA Rocquencourt           *)
(*                                                                        *)
(*   Copyright 1996 Institut National de Recherche en Informatique et     *)
(*     en Automatique.                                                    *)
(*                                                                        *)
>>>>>>> 0c0884bd
(*   All rights reserved.  This file is distributed under the terms of    *)
(*   the GNU Lesser General Public License version 2.1, with the          *)
(*   special exception on linking described in the file LICENSE.          *)
(*                                                                        *)
(**************************************************************************)

(*  bytegen.ml : translation of lambda terms to lists of instructions. *)

open Misc
open Asttypes
open Primitive
open Types
open Lambda
open Switch
open Instruct

(**** Label generation ****)

let label_counter = ref 0

let new_label () =
  incr label_counter; !label_counter

(**** Operations on compilation environments. ****)

let empty_env =
  { ce_stack = Ident.empty; ce_heap = Ident.empty; ce_rec = Ident.empty }

(* Add a stack-allocated variable *)

let add_var id pos env =
  { ce_stack = Ident.add id pos env.ce_stack;
    ce_heap = env.ce_heap;
    ce_rec = env.ce_rec }

let rec add_vars idlist pos env =
  match idlist with
    [] -> env
  | id :: rem -> add_vars rem (pos + 1) (add_var id pos env)

(**** Examination of the continuation ****)

(* Return a label to the beginning of the given continuation.
   If the sequence starts with a branch, use the target of that branch
   as the label, thus avoiding a jump to a jump. *)

let label_code = function
    Kbranch lbl :: _ as cont -> (lbl, cont)
  | Klabel lbl :: _ as cont -> (lbl, cont)
  | cont -> let lbl = new_label() in (lbl, Klabel lbl :: cont)

(* Return a branch to the continuation. That is, an instruction that,
   when executed, branches to the continuation or performs what the
   continuation performs. We avoid generating branches to branches and
   branches to returns. *)

let rec make_branch_2 lbl n cont =
  function
    Kreturn m :: _ -> (Kreturn (n + m), cont)
  | Klabel _ :: c  -> make_branch_2 lbl n cont c
  | Kpop m :: c    -> make_branch_2 lbl (n + m) cont c
  | _              ->
      match lbl with
        Some lbl -> (Kbranch lbl, cont)
      | None     -> let lbl = new_label() in (Kbranch lbl, Klabel lbl :: cont)

let make_branch cont =
  match cont with
    (Kbranch _ as branch) :: _ -> (branch, cont)
  | (Kreturn _ as return) :: _ -> (return, cont)
  | Kraise k :: _ -> (Kraise k, cont)
  | Klabel lbl :: _ -> make_branch_2 (Some lbl) 0 cont cont
  | _ ->  make_branch_2 (None) 0 cont cont

(* Avoid a branch to a label that follows immediately *)

let branch_to label cont = match cont with
| Klabel label0::_ when label = label0 -> cont
| _ -> Kbranch label::cont

(* Discard all instructions up to the next label.
   This function is to be applied to the continuation before adding a
   non-terminating instruction (branch, raise, return) in front of it. *)

let rec discard_dead_code = function
    [] -> []
  | (Klabel _ | Krestart | Ksetglobal _) :: _ as cont -> cont
  | _ :: cont -> discard_dead_code cont

(* Check if we're in tailcall position *)

let rec is_tailcall = function
    Kreturn _ :: _ -> true
  | Klabel _ :: c -> is_tailcall c
  | Kpop _ :: c -> is_tailcall c
  | _ -> false

(* Add a Kpop N instruction in front of a continuation *)

let rec add_pop n cont =
  if n = 0 then cont else
    match cont with
      Kpop m :: cont -> add_pop (n + m) cont
    | Kreturn m :: cont -> Kreturn(n + m) :: cont
    | Kraise _ :: _ -> cont
    | _ -> Kpop n :: cont

(* Add the constant "unit" in front of a continuation *)

let add_const_unit = function
    (Kacc _ | Kconst _ | Kgetglobal _ | Kpush_retaddr _) :: _ as cont -> cont
  | cont -> Kconst const_unit :: cont

let rec push_dummies n k = match n with
| 0 -> k
| _ -> Kconst const_unit::Kpush::push_dummies (n-1) k


(**** Auxiliary for compiling "let rec" ****)

type rhs_kind =
  | RHS_block of int
  | RHS_floatblock of int
  | RHS_nonrec
  | RHS_function of int * int
;;

let rec check_recordwith_updates id e =
  match e with
  | Lsequence (Lprim ((Psetfield _ | Psetfloatfield _), [Lvar id2; _], _), cont)
      -> id2 = id && check_recordwith_updates id cont
  | Lvar id2 -> id2 = id
  | _ -> false
;;

let rec size_of_lambda = function
  | Lfunction{params} as funct ->
      RHS_function (1 + IdentSet.cardinal(free_variables funct),
                    List.length params)
  | Llet (Strict, _k, id, Lprim (Pduprecord (kind, size), _, _), body)
    when check_recordwith_updates id body ->
      begin match kind with
      | Record_regular | Record_inlined _ -> RHS_block size
      | Record_unboxed _ -> assert false
      | Record_float -> RHS_floatblock size
      | Record_extension -> RHS_block (size + 1)
      end
  | Llet(_str, _k, _id, _arg, body) -> size_of_lambda body
  | Lletrec(_bindings, body) -> size_of_lambda body
  | Lprim(Pmakeblock _, args, _) -> RHS_block (List.length args)
  | Lprim (Pmakearray ((Paddrarray|Pintarray), _), args, _) ->
      RHS_block (List.length args)
  | Lprim (Pmakearray (Pfloatarray, _), args, _) ->
      RHS_floatblock (List.length args)
  | Lprim (Pmakearray (Pgenarray, _), _, _) -> assert false
  | Lprim (Pduprecord ((Record_regular | Record_inlined _), size), _, _) ->
      RHS_block size
  | Lprim (Pduprecord (Record_unboxed _, _), _, _) ->
      assert false
  | Lprim (Pduprecord (Record_extension, size), _, _) ->
      RHS_block (size + 1)
  | Lprim (Pduprecord (Record_float, size), _, _) -> RHS_floatblock size
  | Levent (lam, _) -> size_of_lambda lam
  | Lsequence (_lam, lam') -> size_of_lambda lam'
  | _ -> RHS_nonrec

(**** Merging consecutive events ****)

let copy_event ev kind info repr =
  { ev_pos = 0;                   (* patched in emitcode *)
    ev_module = ev.ev_module;
    ev_loc = ev.ev_loc;
    ev_kind = kind;
    ev_info = info;
    ev_typenv = ev.ev_typenv;
    ev_typsubst = ev.ev_typsubst;
    ev_compenv = ev.ev_compenv;
    ev_stacksize = ev.ev_stacksize;
    ev_repr = repr }

let merge_infos ev ev' =
  match ev.ev_info, ev'.ev_info with
    Event_other, info -> info
  | info, Event_other -> info
  | _                 -> fatal_error "Bytegen.merge_infos"

let merge_repr ev ev' =
  match ev.ev_repr, ev'.ev_repr with
    Event_none, x -> x
  | x, Event_none -> x
  | Event_parent r, Event_child r' when r == r' && !r = 1 -> Event_none
  | Event_child r, Event_parent r' when r == r' -> Event_parent r
  | _, _          -> fatal_error "Bytegen.merge_repr"

let merge_events ev ev' =
  let (maj, min) =
    match ev.ev_kind, ev'.ev_kind with
    (* Discard pseudo-events *)
      Event_pseudo,  _                              -> ev', ev
    | _,             Event_pseudo                   -> ev,  ev'
    (* Keep following event, supposedly more informative *)
    | Event_before,  (Event_after _ | Event_before) -> ev',  ev
    (* Discard following events, supposedly less informative *)
    | Event_after _, (Event_after _ | Event_before) -> ev, ev'
  in
  copy_event maj maj.ev_kind (merge_infos maj min) (merge_repr maj min)

let weaken_event ev cont =
  match ev.ev_kind with
    Event_after _ ->
      begin match cont with
        Kpush :: Kevent ({ev_repr = Event_none} as ev') :: c ->
          begin match ev.ev_info with
            Event_return _ ->
              (* Weaken event *)
              let repr = ref 1 in
              let ev =
                copy_event ev Event_pseudo ev.ev_info (Event_parent repr)
              and ev' =
                copy_event ev' ev'.ev_kind ev'.ev_info (Event_child repr)
              in
              Kevent ev :: Kpush :: Kevent ev' :: c
          | _ ->
              (* Only keep following event, equivalent *)
              cont
          end
      | _ ->
          Kevent ev :: cont
      end
  | _ ->
      Kevent ev :: cont

let add_event ev =
  function
    Kevent ev' :: cont -> weaken_event (merge_events ev ev') cont
  | cont               -> weaken_event ev cont

(**** Compilation of a lambda expression ****)

let try_blocks = ref []  (* list of stack size for each nested try block *)

(* association staticraise numbers -> (lbl,size of stack, try_blocks *)

let sz_static_raises = ref []

let push_static_raise i lbl_handler sz =
  sz_static_raises := (i, (lbl_handler, sz, !try_blocks)) :: !sz_static_raises

let find_raise_label i =
  try
    List.assoc i !sz_static_raises
  with
  | Not_found ->
      Misc.fatal_error
        ("exit("^string_of_int i^") outside appropriated catch")

(* Will the translation of l lead to a jump to label ? *)
let code_as_jump l sz = match l with
| Lstaticraise (i,[]) ->
    let label,size,tb = find_raise_label i in
    if sz = size && tb == !try_blocks then
      Some label
    else
      None
| _ -> None

(* Function bodies that remain to be compiled *)

type function_to_compile =
  { params: Ident.t list;               (* function parameters *)
    body: lambda;                       (* the function body *)
    label: label;                       (* the label of the function entry *)
    free_vars: Ident.t list;            (* free variables of the function *)
    num_defs: int;            (* number of mutually recursive definitions *)
    rec_vars: Ident.t list;             (* mutually recursive fn names *)
    rec_pos: int }                      (* rank in recursive definition *)

let functions_to_compile  = (Stack.create () : function_to_compile Stack.t)

(* Name of current compilation unit (for debugging events) *)

let compunit_name = ref ""

(* Maximal stack size reached during the current function body *)

let max_stack_used = ref 0

let check_stack sz =
  if sz > !max_stack_used then max_stack_used := sz

(* Sequence of string tests *)


(* Translate a primitive to a bytecode instruction (possibly a call to a C
   function) *)

let comp_bint_primitive bi suff args =
  let pref =
    match bi with Pnativeint -> "caml_nativeint_"
                | Pint32 -> "caml_int32_"
                | Pint64 -> "caml_int64_" in
  Kccall(pref ^ suff, List.length args)

let comp_primitive p sz args =
  check_stack sz;
  match p with
    Pgetglobal id -> Kgetglobal id
  | Psetglobal id -> Ksetglobal id
  | Pintcomp cmp -> Kintcomp cmp
  | Pmakeblock(tag, _mut, _) -> Kmakeblock(List.length args, tag)
<<<<<<< HEAD
  | Pfield(n, _ptr, Immutable) -> Kgetfield n
  | Pfield(n, _ptr, Mutable) -> Kgetmutablefield n
=======
  | Pfield n -> Kgetfield n
>>>>>>> 0c0884bd
  | Psetfield(n, _ptr, _init) -> Ksetfield n
  | Pfloatfield n -> Kgetfloatfield n
  | Psetfloatfield (n, _init) -> Ksetfloatfield n
  | Pduprecord _ -> Kccall("caml_obj_dup", 1)
  | Pccall p -> Kccall(p.prim_name, p.prim_arity)
  | Pperform ->
      check_stack (sz + 4);
      Kperform
  | Pnegint -> Knegint
  | Paddint -> Kaddint
  | Psubint -> Ksubint
  | Pmulint -> Kmulint
  | Pdivint _ -> Kdivint
  | Pmodint _ -> Kmodint
  | Pandint -> Kandint
  | Porint -> Korint
  | Pxorint -> Kxorint
  | Plslint -> Klslint
  | Plsrint -> Klsrint
  | Pasrint -> Kasrint
  | Poffsetint n -> Koffsetint n
  | Poffsetref n -> Koffsetref n
  | Pintoffloat -> Kccall("caml_int_of_float", 1)
  | Pfloatofint -> Kccall("caml_float_of_int", 1)
  | Pnegfloat -> Kccall("caml_neg_float", 1)
  | Pabsfloat -> Kccall("caml_abs_float", 1)
  | Paddfloat -> Kccall("caml_add_float", 2)
  | Psubfloat -> Kccall("caml_sub_float", 2)
  | Pmulfloat -> Kccall("caml_mul_float", 2)
  | Pdivfloat -> Kccall("caml_div_float", 2)
  | Pfloatcomp Ceq -> Kccall("caml_eq_float", 2)
  | Pfloatcomp Cneq -> Kccall("caml_neq_float", 2)
  | Pfloatcomp Clt -> Kccall("caml_lt_float", 2)
  | Pfloatcomp Cgt -> Kccall("caml_gt_float", 2)
  | Pfloatcomp Cle -> Kccall("caml_le_float", 2)
  | Pfloatcomp Cge -> Kccall("caml_ge_float", 2)
  | Pstringlength -> Kccall("caml_ml_string_length", 1)
  | Pbyteslength -> Kccall("caml_ml_bytes_length", 1)
  | Pstringrefs -> Kccall("caml_string_get", 2)
  | Pbytesrefs -> Kccall("caml_bytes_get", 2)
  | Pbytessets -> Kccall("caml_bytes_set", 3)
  | Pstringrefu | Pbytesrefu -> Kgetstringchar
  | Pbytessetu -> Ksetstringchar
  | Pstring_load_16(_) -> Kccall("caml_string_get16", 2)
  | Pstring_load_32(_) -> Kccall("caml_string_get32", 2)
  | Pstring_load_64(_) -> Kccall("caml_string_get64", 2)
  | Pstring_set_16(_) -> Kccall("caml_string_set16", 3)
  | Pstring_set_32(_) -> Kccall("caml_string_set32", 3)
  | Pstring_set_64(_) -> Kccall("caml_string_set64", 3)
  | Parraylength _ -> Kvectlength
  | Parrayrefs Pgenarray -> Kccall("caml_array_get", 2)
  | Parrayrefs Pfloatarray -> Kccall("caml_array_get_float", 2)
  | Parrayrefs _ -> Kccall("caml_array_get_addr", 2)
  | Parraysets Pgenarray -> Kccall("caml_array_set", 3)
  | Parraysets Pfloatarray -> Kccall("caml_array_set_float", 3)
  | Parraysets _ -> Kccall("caml_array_set_addr", 3)
  | Parrayrefu Pgenarray -> Kccall("caml_array_unsafe_get", 2)
  | Parrayrefu Pfloatarray -> Kccall("caml_array_unsafe_get_float", 2)
  | Parrayrefu _ -> Kgetvectitem
  | Parraysetu Pgenarray -> Kccall("caml_array_unsafe_set", 3)
  | Parraysetu Pfloatarray -> Kccall("caml_array_unsafe_set_float", 3)
  | Parraysetu _ -> Ksetvectitem
  | Pctconst c ->
     let const_name = match c with
       | Big_endian -> "big_endian"
       | Word_size -> "word_size"
       | Int_size -> "int_size"
       | Max_wosize -> "max_wosize"
       | Ostype_unix -> "ostype_unix"
       | Ostype_win32 -> "ostype_win32"
       | Ostype_cygwin -> "ostype_cygwin"
       | Backend_type -> "backend_type" in
     Kccall(Printf.sprintf "caml_sys_const_%s" const_name, 1)
  | Pisint -> Kisint
  | Pisout -> Kisout
  | Pbittest -> Kccall("caml_bitvect_test", 2)
  | Pbintofint bi -> comp_bint_primitive bi "of_int" args
  | Pintofbint bi -> comp_bint_primitive bi "to_int" args
  | Pcvtbint(Pint32, Pnativeint) -> Kccall("caml_nativeint_of_int32", 1)
  | Pcvtbint(Pnativeint, Pint32) -> Kccall("caml_nativeint_to_int32", 1)
  | Pcvtbint(Pint32, Pint64) -> Kccall("caml_int64_of_int32", 1)
  | Pcvtbint(Pint64, Pint32) -> Kccall("caml_int64_to_int32", 1)
  | Pcvtbint(Pnativeint, Pint64) -> Kccall("caml_int64_of_nativeint", 1)
  | Pcvtbint(Pint64, Pnativeint) -> Kccall("caml_int64_to_nativeint", 1)
  | Pnegbint bi -> comp_bint_primitive bi "neg" args
  | Paddbint bi -> comp_bint_primitive bi "add" args
  | Psubbint bi -> comp_bint_primitive bi "sub" args
  | Pmulbint bi -> comp_bint_primitive bi "mul" args
  | Pdivbint { size = bi } -> comp_bint_primitive bi "div" args
  | Pmodbint { size = bi } -> comp_bint_primitive bi "mod" args
  | Pandbint bi -> comp_bint_primitive bi "and" args
  | Porbint bi -> comp_bint_primitive bi "or" args
  | Pxorbint bi -> comp_bint_primitive bi "xor" args
  | Plslbint bi -> comp_bint_primitive bi "shift_left" args
  | Plsrbint bi -> comp_bint_primitive bi "shift_right_unsigned" args
  | Pasrbint bi -> comp_bint_primitive bi "shift_right" args
  | Pbintcomp(_, Ceq) -> Kccall("caml_equal", 2)
  | Pbintcomp(_, Cneq) -> Kccall("caml_notequal", 2)
  | Pbintcomp(_, Clt) -> Kccall("caml_lessthan", 2)
  | Pbintcomp(_, Cgt) -> Kccall("caml_greaterthan", 2)
  | Pbintcomp(_, Cle) -> Kccall("caml_lessequal", 2)
  | Pbintcomp(_, Cge) -> Kccall("caml_greaterequal", 2)
  | Pbigarrayref(_, n, _, _) -> Kccall("caml_ba_get_" ^ string_of_int n, n + 1)
  | Pbigarrayset(_, n, _, _) -> Kccall("caml_ba_set_" ^ string_of_int n, n + 2)
  | Pbigarraydim(n) -> Kccall("caml_ba_dim_" ^ string_of_int n, 1)
  | Pbigstring_load_16(_) -> Kccall("caml_ba_uint8_get16", 2)
  | Pbigstring_load_32(_) -> Kccall("caml_ba_uint8_get32", 2)
  | Pbigstring_load_64(_) -> Kccall("caml_ba_uint8_get64", 2)
  | Pbigstring_set_16(_) -> Kccall("caml_ba_uint8_set16", 3)
  | Pbigstring_set_32(_) -> Kccall("caml_ba_uint8_set32", 3)
  | Pbigstring_set_64(_) -> Kccall("caml_ba_uint8_set64", 3)
  | Pbswap16 -> Kccall("caml_bswap16", 1)
  | Pbbswap(bi) -> comp_bint_primitive bi "bswap" args
  | Pint_as_pointer -> Kccall("caml_int_as_pointer", 1)
  | Patomic_load -> Kccall("caml_atomic_load", 1)
  | Patomic_store -> Kccall("caml_atomic_store", 2);
  | Patomic_cas -> Kccall("caml_atomic_cas", 3);
  | _ -> fatal_error "Bytegen.comp_primitive"

let is_immed n = immed_min <= n && n <= immed_max

module Storer =
  Switch.Store
    (struct type t = lambda type key = lambda
      let make_key = Lambda.make_key end)

(* Compile an expression.
   The value of the expression is left in the accumulator.
   env = compilation environment
   exp = the lambda expression to compile
   sz = current size of the stack frame
   cont = list of instructions to execute afterwards
   Result = list of instructions that evaluate exp, then perform cont. *)

let rec comp_expr env exp sz cont =
  check_stack sz;
  match exp with
    Lvar id ->
      begin try
        let pos = Ident.find_same id env.ce_stack in
        Kacc(sz - pos) :: cont
      with Not_found ->
      try
        let pos = Ident.find_same id env.ce_heap in
        Kenvacc(pos) :: cont
      with Not_found ->
      try
        let ofs = Ident.find_same id env.ce_rec in
        Koffsetclosure(ofs) :: cont
      with Not_found ->
        fatal_error ("Bytegen.comp_expr: var " ^ Ident.unique_name id)
      end
  | Lconst cst ->
      Kconst cst :: cont
  | Lapply{ap_func = func; ap_args = args} ->
      let nargs = List.length args in
      if is_tailcall cont then begin
        comp_args env args sz
          (Kpush :: comp_expr env func (sz + nargs)
            (Kappterm(nargs, sz + nargs) :: discard_dead_code cont))
      end else begin
        if nargs < 4 then
          comp_args env args sz
            (Kpush :: comp_expr env func (sz + nargs) (Kapply nargs :: cont))
        else begin
          let (lbl, cont1) = label_code cont in
          Kpush_retaddr lbl ::
          comp_args env args (sz + 3)
            (Kpush :: comp_expr env func (sz + 3 + nargs)
                      (Kapply nargs :: cont1))
        end
      end
  | Lsend(kind, met, obj, args, _) ->
      let args = if kind = Cached then List.tl args else args in
      let nargs = List.length args + 1 in
      let getmethod, args' =
        if kind = Self then (Kgetmethod, met::obj::args) else
        match met with
          Lconst(Const_base(Const_int n)) -> (Kgetpubmet n, obj::args)
        | _ -> (Kgetdynmet, met::obj::args)
      in
      if is_tailcall cont then
        comp_args env args' sz
          (getmethod :: Kappterm(nargs, sz + nargs) :: discard_dead_code cont)
      else
        if nargs < 4 then
          comp_args env args' sz
            (getmethod :: Kapply nargs :: cont)
        else begin
          let (lbl, cont1) = label_code cont in
          Kpush_retaddr lbl ::
          comp_args env args' (sz + 3)
            (getmethod :: Kapply nargs :: cont1)
        end
  | Lfunction{params; body} -> (* assume kind = Curried *)
      let lbl = new_label() in
      let fv = IdentSet.elements(free_variables exp) in
      let to_compile =
        { params = params; body = body; label = lbl;
          free_vars = fv; num_defs = 1; rec_vars = []; rec_pos = 0 } in
      Stack.push to_compile functions_to_compile;
      comp_args env (List.map (fun n -> Lvar n) fv) sz
        (Kclosure(lbl, List.length fv) :: cont)
  | Llet(_str, _k, id, arg, body) ->
      comp_expr env arg sz
        (Kpush :: comp_expr (add_var id (sz+1) env) body (sz+1)
          (add_pop 1 cont))
  | Lletrec(decl, body) ->
      let ndecl = List.length decl in
      if List.for_all (function (_, Lfunction _) -> true | _ -> false)
                      decl then begin
        (* let rec of functions *)
        let fv =
          IdentSet.elements (free_variables (Lletrec(decl, lambda_unit))) in
        let rec_idents = List.map (fun (id, _lam) -> id) decl in
        let rec comp_fun pos = function
            [] -> []
          | (_id, Lfunction{params; body}) :: rem ->
              let lbl = new_label() in
              let to_compile =
                { params = params; body = body; label = lbl; free_vars = fv;
                  num_defs = ndecl; rec_vars = rec_idents; rec_pos = pos} in
              Stack.push to_compile functions_to_compile;
              lbl :: comp_fun (pos + 1) rem
          | _ -> assert false in
        let lbls = comp_fun 0 decl in
        comp_args env (List.map (fun n -> Lvar n) fv) sz
          (Kclosurerec(lbls, List.length fv) ::
            (comp_expr (add_vars rec_idents (sz+1) env) body (sz + ndecl)
                       (add_pop ndecl cont)))
      end else begin
        let decl_size =
          List.map (fun (id, exp) -> (id, exp, size_of_lambda exp)) decl in
        let rec comp_init new_env sz = function
          | [] -> comp_nonrec new_env sz ndecl decl_size
          | (id, _exp, RHS_floatblock blocksize) :: rem ->
              Kconst(Const_base(Const_int blocksize)) ::
              Kccall("caml_alloc_dummy_float", 1) :: Kpush ::
              comp_init (add_var id (sz+1) new_env) (sz+1) rem
          | (id, _exp, RHS_block blocksize) :: rem ->
              Kconst(Const_base(Const_int blocksize)) ::
              Kccall("caml_alloc_dummy", 1) :: Kpush ::
              comp_init (add_var id (sz+1) new_env) (sz+1) rem
          | (id, _exp, RHS_function (blocksize,arity)) :: rem ->
              Kconst(Const_base(Const_int arity)) ::
              Kpush ::
              Kconst(Const_base(Const_int blocksize)) ::
              Kccall("caml_alloc_dummy_function", 2) :: Kpush ::
              comp_init (add_var id (sz+1) new_env) (sz+1) rem
          | (id, _exp, RHS_nonrec) :: rem ->
              Kconst(Const_base(Const_int 0)) :: Kpush ::
              comp_init (add_var id (sz+1) new_env) (sz+1) rem
        and comp_nonrec new_env sz i = function
          | [] -> comp_rec new_env sz ndecl decl_size
          | (_id, _exp, (RHS_block _ | RHS_floatblock _ | RHS_function _))
            :: rem ->
              comp_nonrec new_env sz (i-1) rem
          | (_id, exp, RHS_nonrec) :: rem ->
              comp_expr new_env exp sz
                (Kassign (i-1) :: comp_nonrec new_env sz (i-1) rem)
        and comp_rec new_env sz i = function
          | [] -> comp_expr new_env body sz (add_pop ndecl cont)
          | (_id, exp, (RHS_block _ | RHS_floatblock _ | RHS_function _))
            :: rem ->
              comp_expr new_env exp sz
                (Kpush :: Kacc i :: Kccall("caml_update_dummy", 2) ::
                 comp_rec new_env sz (i-1) rem)
          | (_id, _exp, RHS_nonrec) :: rem ->
              comp_rec new_env sz (i-1) rem
        in
        comp_init env sz decl_size
      end
  | Lprim((Pidentity | Popaque | Pbytes_to_string | Pbytes_of_string), [arg], _)
    ->
      comp_expr env arg sz cont
  | Lprim(Pignore, [arg], _) ->
      comp_expr env arg sz (add_const_unit cont)
  | Lprim(Pdirapply, [func;arg], loc)
  | Lprim(Prevapply, [arg;func], loc) ->
      let exp = Lapply{ap_should_be_tailcall=false;
                       ap_loc=loc;
                       ap_func=func;
                       ap_args=[arg];
                       ap_inlined=Default_inline;
                       ap_specialised=Default_specialise} in
      comp_expr env exp sz cont
  | Lprim(Pnot, [arg], _) ->
      let newcont =
        match cont with
          Kbranchif lbl :: cont1 -> Kbranchifnot lbl :: cont1
        | Kbranchifnot lbl :: cont1 -> Kbranchif lbl :: cont1
        | _ -> Kboolnot :: cont in
      comp_expr env arg sz newcont
  | Lprim(Psequand, [exp1; exp2], _) ->
      begin match cont with
        Kbranchifnot lbl :: _ ->
          comp_expr env exp1 sz (Kbranchifnot lbl ::
            comp_expr env exp2 sz cont)
      | Kbranchif lbl :: cont1 ->
          let (lbl2, cont2) = label_code cont1 in
          comp_expr env exp1 sz (Kbranchifnot lbl2 ::
            comp_expr env exp2 sz (Kbranchif lbl :: cont2))
      | _ ->
          let (lbl, cont1) = label_code cont in
          comp_expr env exp1 sz (Kstrictbranchifnot lbl ::
            comp_expr env exp2 sz cont1)
      end
  | Lprim(Psequor, [exp1; exp2], _) ->
      begin match cont with
        Kbranchif lbl :: _ ->
          comp_expr env exp1 sz (Kbranchif lbl ::
            comp_expr env exp2 sz cont)
      | Kbranchifnot lbl :: cont1 ->
          let (lbl2, cont2) = label_code cont1 in
          comp_expr env exp1 sz (Kbranchif lbl2 ::
            comp_expr env exp2 sz (Kbranchifnot lbl :: cont2))
      | _ ->
          let (lbl, cont1) = label_code cont in
          comp_expr env exp1 sz (Kstrictbranchif lbl ::
            comp_expr env exp2 sz cont1)
      end
  | Lprim(Praise k, [arg], _) ->
      comp_expr env arg sz (Kraise k :: discard_dead_code cont)
  | Lprim(Paddint, [arg; Lconst(Const_base(Const_int n))], _)
    when is_immed n ->
      comp_expr env arg sz (Koffsetint n :: cont)
  | Lprim(Psubint, [arg; Lconst(Const_base(Const_int n))], _)
    when is_immed (-n) ->
      comp_expr env arg sz (Koffsetint (-n) :: cont)
  | Lprim (Poffsetint n, [arg], _)
    when not (is_immed n) ->
      comp_expr env arg sz
        (Kpush::
         Kconst (Const_base (Const_int n))::
         Kaddint::cont)
  | Lprim(Pmakearray (kind, _), args, _) ->
      begin match kind with
        Pintarray | Paddrarray ->
          comp_args env args sz (Kmakeblock(List.length args, 0) :: cont)
      | Pfloatarray ->
          comp_args env args sz (Kmakefloatblock(List.length args) :: cont)
      | Pgenarray ->
          if args = []
          then Kmakeblock(0, 0) :: cont
          else comp_args env args sz
                 (Kmakeblock(List.length args, 0) ::
                  Kccall("caml_make_array", 1) :: cont)
      end
<<<<<<< HEAD
  | Lprim(Presume, args, _) ->
      let nargs = List.length args - 1 in
      assert (nargs = 2);
      check_stack (sz + 3);
      if is_tailcall cont then
        comp_args env args sz
          (Kresumeterm(sz + nargs) :: discard_dead_code cont)
      else
        comp_args env args sz (Kresume :: cont)
  | Lprim(Preperform, args, _) ->
      let nargs = List.length args - 1 in
      assert (nargs = 1);
      check_stack (sz + 3);
      if is_tailcall cont then
        comp_args env args sz
          (Kreperformterm(sz + nargs) :: discard_dead_code cont)
      else
        fatal_error "Reperform used in non-tail position"
=======
>>>>>>> 0c0884bd
  | Lprim (Pduparray (kind, mutability),
           [Lprim (Pmakearray (kind',_),args,_)], loc) ->
      assert (kind = kind');
      comp_expr env (Lprim (Pmakearray (kind, mutability), args, loc)) sz cont
  | Lprim (Pduparray _, [arg], loc) ->
      let prim_obj_dup =
        Primitive.simple ~name:"caml_obj_dup" ~arity:1 ~alloc:true
      in
      comp_expr env (Lprim (Pccall prim_obj_dup, [arg], loc)) sz cont
  | Lprim (Pduparray _, _, _) ->
      Misc.fatal_error "Bytegen.comp_expr: Pduparray takes exactly one arg"
(* Integer first for enabling futher optimization (cf. emitcode.ml)  *)
  | Lprim (Pintcomp c, [arg ; (Lconst _ as k)], _) ->
      let p = Pintcomp (commute_comparison c)
      and args = [k ; arg] in
<<<<<<< HEAD
      let nargs = List.length args - 1 in
      comp_args env args sz (comp_primitive p (sz + nargs - 1) args :: cont)
  | Lprim(p, args, _) ->
      let nargs = List.length args - 1 in
      comp_args env args sz (comp_primitive p (sz + nargs - 1) args :: cont)
=======
      comp_args env args sz (comp_primitive p args :: cont)
  | Lprim(p, args, _) ->
      comp_args env args sz (comp_primitive p args :: cont)
>>>>>>> 0c0884bd
  | Lstaticcatch (body, (i, vars) , handler) ->
      let nvars = List.length vars in
      let branch1, cont1 = make_branch cont in
      let r =
        if nvars <> 1 then begin (* general case *)
          let lbl_handler, cont2 =
            label_code
              (comp_expr
                (add_vars vars (sz+1) env)
                handler (sz+nvars) (add_pop nvars cont1)) in
          push_static_raise i lbl_handler (sz+nvars);
          push_dummies nvars
            (comp_expr env body (sz+nvars)
            (add_pop nvars (branch1 :: cont2)))
        end else begin (* small optimization for nvars = 1 *)
          let var = match vars with [var] -> var | _ -> assert false in
          let lbl_handler, cont2 =
            label_code
              (Kpush::comp_expr
                (add_var var (sz+1) env)
                handler (sz+1) (add_pop 1 cont1)) in
          push_static_raise i lbl_handler sz;
          comp_expr env body sz (branch1 :: cont2)
        end in
      sz_static_raises := List.tl !sz_static_raises ;
      r
  | Lstaticraise (i, args) ->
      let cont = discard_dead_code cont in
      let label,size,tb = find_raise_label i in
      let cont = branch_to label cont in
      let rec loop sz tbb =
        if tb == tbb then add_pop (sz-size) cont
        else match tbb with
        | [] -> assert false
        | try_sz :: tbb -> add_pop (sz-try_sz-4) (Kpoptrap :: loop try_sz tbb)
      in
      let cont = loop sz !try_blocks in
      begin match args with
      | [arg] -> (* optim, argument passed in accumulator *)
          comp_expr env arg sz cont
      | _ -> comp_exit_args env args sz size cont
      end
  | Ltrywith(body, id, handler) ->
      let (branch1, cont1) = make_branch cont in
      let lbl_handler = new_label() in
      let body_cont =
        Kpoptrap :: branch1 ::
        Klabel lbl_handler :: Kpush ::
        comp_expr (add_var id (sz+1) env) handler (sz+1) (add_pop 1 cont1)
      in
      try_blocks := sz :: !try_blocks;
      let l = comp_expr env body (sz+4) body_cont in
      try_blocks := List.tl !try_blocks;
      Kpushtrap lbl_handler :: l
  | Lifthenelse(cond, ifso, ifnot) ->
      comp_binary_test env cond ifso ifnot sz cont
  | Lsequence(exp1, exp2) ->
      comp_expr env exp1 sz (comp_expr env exp2 sz cont)
  | Lwhile(cond, body) ->
      let lbl_loop = new_label() in
      let lbl_test = new_label() in
      Kbranch lbl_test :: Klabel lbl_loop :: Kcheck_signals ::
        comp_expr env body sz
          (Klabel lbl_test ::
            comp_expr env cond sz (Kbranchif lbl_loop :: add_const_unit cont))
  | Lfor(param, start, stop, dir, body) ->
      let lbl_loop = new_label() in
      let lbl_exit = new_label() in
      let offset = match dir with Upto -> 1 | Downto -> -1 in
      let comp = match dir with Upto -> Cgt | Downto -> Clt in
      comp_expr env start sz
        (Kpush :: comp_expr env stop (sz+1)
          (Kpush :: Kpush :: Kacc 2 :: Kintcomp comp :: Kbranchif lbl_exit ::
           Klabel lbl_loop :: Kcheck_signals ::
           comp_expr (add_var param (sz+1) env) body (sz+2)
             (Kacc 1 :: Kpush :: Koffsetint offset :: Kassign 2 ::
              Kacc 1 :: Kintcomp Cneq :: Kbranchif lbl_loop ::
              Klabel lbl_exit :: add_const_unit (add_pop 2 cont))))
  | Lswitch(arg, sw) ->
      let (branch, cont1) = make_branch cont in
      let c = ref (discard_dead_code cont1) in

(* Build indirection vectors *)
      let store = Storer.mk_store () in
      let act_consts = Array.make sw.sw_numconsts 0
      and act_blocks = Array.make sw.sw_numblocks 0 in
      begin match sw.sw_failaction with (* default is index 0 *)
      | Some fail -> ignore (store.act_store fail)
      | None      -> ()
      end ;
      List.iter
        (fun (n, act) -> act_consts.(n) <- store.act_store act) sw.sw_consts;
      List.iter
        (fun (n, act) -> act_blocks.(n) <- store.act_store act) sw.sw_blocks;
(* Compile and label actions *)
      let acts = store.act_get () in
(*
      let a = store.act_get_shared () in
      Array.iter
        (function
          | Switch.Shared (Lstaticraise _) -> ()
          | Switch.Shared act ->
              Printlambda.lambda Format.str_formatter act ;
              Printf.eprintf "SHARE BYTE:\n%s\n" (Format.flush_str_formatter ())
          | _ -> ())
        a ;
*)
      let lbls = Array.make (Array.length acts) 0 in
      for i = Array.length acts-1 downto 0 do
        let lbl,c1 = label_code (comp_expr env acts.(i) sz (branch :: !c)) in
        lbls.(i) <- lbl ;
        c := discard_dead_code c1
      done ;

(* Build label vectors *)
      let lbl_blocks = Array.make sw.sw_numblocks 0 in
      for i = sw.sw_numblocks - 1 downto 0 do
        lbl_blocks.(i) <- lbls.(act_blocks.(i))
      done;
      let lbl_consts = Array.make sw.sw_numconsts 0 in
      for i = sw.sw_numconsts - 1 downto 0 do
        lbl_consts.(i) <- lbls.(act_consts.(i))
      done;
      comp_expr env arg sz (Kswitch(lbl_consts, lbl_blocks) :: !c)
  | Lstringswitch (arg,sw,d,loc) ->
      comp_expr env (Matching.expand_stringswitch loc arg sw d) sz cont
  | Lassign(id, expr) ->
      begin try
        let pos = Ident.find_same id env.ce_stack in
        comp_expr env expr sz (Kassign(sz - pos) :: cont)
      with Not_found ->
        fatal_error "Bytegen.comp_expr: assign"
      end
  | Levent(lam, lev) ->
      let event kind info =
        { ev_pos = 0;                   (* patched in emitcode *)
          ev_module = !compunit_name;
          ev_loc = lev.lev_loc;
          ev_kind = kind;
          ev_info = info;
          ev_typenv = lev.lev_env;
          ev_typsubst = Subst.identity;
          ev_compenv = env;
          ev_stacksize = sz;
          ev_repr =
            begin match lev.lev_repr with
              None ->
                Event_none
            | Some ({contents = 1} as repr) when lev.lev_kind = Lev_function ->
                Event_child repr
            | Some ({contents = 1} as repr) ->
                Event_parent repr
            | Some repr when lev.lev_kind = Lev_function ->
                Event_parent repr
            | Some repr ->
                Event_child repr
            end }
      in
      begin match lev.lev_kind with
        Lev_before ->
          let c = comp_expr env lam sz cont in
          let ev = event Event_before Event_other in
          add_event ev c
      | Lev_function ->
          let c = comp_expr env lam sz cont in
          let ev = event Event_pseudo Event_function in
          add_event ev c
      | Lev_pseudo ->
          let c = comp_expr env lam sz cont in
          let ev = event Event_pseudo Event_other in
          add_event ev c
      | Lev_after _ when is_tailcall cont -> (* don't destroy tail call opt *)
          comp_expr env lam sz cont
      | Lev_after ty ->
          let info =
            match lam with
              Lapply{ap_args = args}  -> Event_return (List.length args)
            | Lsend(_, _, _, args, _) -> Event_return (List.length args + 1)
            | _                       -> Event_other
          in
          let ev = event (Event_after ty) info in
          let cont1 = add_event ev cont in
          comp_expr env lam sz cont1
      end
  | Lifused (_, exp) ->
      comp_expr env exp sz cont

(* Compile a list of arguments [e1; ...; eN] to a primitive operation.
   The values of eN ... e2 are pushed on the stack, e2 at top of stack,
   then e3, then ... The value of e1 is left in the accumulator. *)

and comp_args env argl sz cont =
  comp_expr_list env (List.rev argl) sz cont

and comp_expr_list env exprl sz cont = match exprl with
    [] -> cont
  | [exp] -> comp_expr env exp sz cont
  | exp :: rem ->
      comp_expr env exp sz (Kpush :: comp_expr_list env rem (sz+1) cont)

and comp_exit_args  env argl sz pos cont =
   comp_expr_list_assign env (List.rev argl) sz pos cont

and comp_expr_list_assign env exprl sz pos cont = match exprl with
  | [] -> cont
  | exp :: rem ->
      comp_expr env exp sz
        (Kassign (sz-pos)::comp_expr_list_assign env rem sz (pos-1) cont)

(* Compile an if-then-else test. *)

and comp_binary_test env cond ifso ifnot sz cont =
  let cont_cond =
    if ifnot = Lconst const_unit then begin
      let (lbl_end, cont1) = label_code cont in
      Kstrictbranchifnot lbl_end :: comp_expr env ifso sz cont1
    end else
    match code_as_jump ifso sz with
    | Some label ->
      let cont = comp_expr env ifnot sz cont in
      Kbranchif label :: cont
    | _ ->
        match code_as_jump ifnot sz with
        | Some label ->
            let cont = comp_expr env ifso sz cont in
            Kbranchifnot label :: cont
        | _ ->
            let (branch_end, cont1) = make_branch cont in
            let (lbl_not, cont2) = label_code(comp_expr env ifnot sz cont1) in
            Kbranchifnot lbl_not ::
            comp_expr env ifso sz (branch_end :: cont2) in

  comp_expr env cond sz cont_cond

(**** Compilation of a code block (with tracking of stack usage) ****)

let comp_block env exp sz cont =
  max_stack_used := 0;
  let code = comp_expr env exp sz cont in
  let used_safe = !max_stack_used + Config.stack_safety_margin in
  if used_safe > Config.stack_threshold then
    Kconst(Const_base(Const_int used_safe)) ::
    Kccall("caml_ensure_stack_capacity", 1) ::
    code
  else
    code

(**** Compilation of functions ****)

let comp_function tc cont =
  let arity = List.length tc.params in
  let rec positions pos delta = function
      [] -> Ident.empty
    | id :: rem -> Ident.add id pos (positions (pos + delta) delta rem) in
  let env =
    { ce_stack = positions arity (-1) tc.params;
      ce_heap = positions (2 * (tc.num_defs - tc.rec_pos) - 1) 1 tc.free_vars;
      ce_rec = positions (-2 * tc.rec_pos) 2 tc.rec_vars } in
  let cont =
    comp_block env tc.body arity (Kreturn arity :: cont) in
  if arity > 1 then
    Krestart :: Klabel tc.label :: Kgrab(arity - 1) :: cont
  else
    Klabel tc.label :: cont

let comp_remainder cont =
  let c = ref cont in
  begin try
    while true do
      c := comp_function (Stack.pop functions_to_compile) !c
    done
  with Stack.Empty ->
    ()
  end;
  !c

(**** Compilation of a lambda phrase ****)

let compile_implementation modulename expr =
  Stack.clear functions_to_compile;
  label_counter := 0;
  sz_static_raises := [] ;
  compunit_name := modulename;
  let init_code = comp_block empty_env expr 0 [] in
  if Stack.length functions_to_compile > 0 then begin
    let lbl_init = new_label() in
    Kbranch lbl_init :: comp_remainder (Klabel lbl_init :: init_code)
  end else
    init_code

let compile_phrase expr =
  Stack.clear functions_to_compile;
  label_counter := 0;
  sz_static_raises := [] ;
  let init_code = comp_block empty_env expr 1 [Kreturn 1] in
  let fun_code = comp_remainder [] in
  (init_code, fun_code)

let reset () =
  label_counter := 0;
  sz_static_raises := [];
  compunit_name := "";
  Stack.clear functions_to_compile;
  max_stack_used := 0<|MERGE_RESOLUTION|>--- conflicted
+++ resolved
@@ -1,14 +1,4 @@
 (**************************************************************************)
-<<<<<<< HEAD
-(*                                                                     *)
-(*                                OCaml                                *)
-(*                                                                     *)
-(*            Xavier Leroy, projet Cristal, INRIA Rocquencourt         *)
-(*                                                                     *)
-(*  Copyright 1996 Institut National de Recherche en Informatique et   *)
-(*     en Automatique.                                                    *)
-(*                                                                     *)
-=======
 (*                                                                        *)
 (*                                 OCaml                                  *)
 (*                                                                        *)
@@ -17,7 +7,6 @@
 (*   Copyright 1996 Institut National de Recherche en Informatique et     *)
 (*     en Automatique.                                                    *)
 (*                                                                        *)
->>>>>>> 0c0884bd
 (*   All rights reserved.  This file is distributed under the terms of    *)
 (*   the GNU Lesser General Public License version 2.1, with the          *)
 (*   special exception on linking described in the file LICENSE.          *)
@@ -328,12 +317,8 @@
   | Psetglobal id -> Ksetglobal id
   | Pintcomp cmp -> Kintcomp cmp
   | Pmakeblock(tag, _mut, _) -> Kmakeblock(List.length args, tag)
-<<<<<<< HEAD
   | Pfield(n, _ptr, Immutable) -> Kgetfield n
   | Pfield(n, _ptr, Mutable) -> Kgetmutablefield n
-=======
-  | Pfield n -> Kgetfield n
->>>>>>> 0c0884bd
   | Psetfield(n, _ptr, _init) -> Ksetfield n
   | Pfloatfield n -> Kgetfloatfield n
   | Psetfloatfield (n, _init) -> Ksetfloatfield n
@@ -682,7 +667,6 @@
                  (Kmakeblock(List.length args, 0) ::
                   Kccall("caml_make_array", 1) :: cont)
       end
-<<<<<<< HEAD
   | Lprim(Presume, args, _) ->
       let nargs = List.length args - 1 in
       assert (nargs = 2);
@@ -701,8 +685,6 @@
           (Kreperformterm(sz + nargs) :: discard_dead_code cont)
       else
         fatal_error "Reperform used in non-tail position"
-=======
->>>>>>> 0c0884bd
   | Lprim (Pduparray (kind, mutability),
            [Lprim (Pmakearray (kind',_),args,_)], loc) ->
       assert (kind = kind');
@@ -718,17 +700,11 @@
   | Lprim (Pintcomp c, [arg ; (Lconst _ as k)], _) ->
       let p = Pintcomp (commute_comparison c)
       and args = [k ; arg] in
-<<<<<<< HEAD
       let nargs = List.length args - 1 in
       comp_args env args sz (comp_primitive p (sz + nargs - 1) args :: cont)
   | Lprim(p, args, _) ->
       let nargs = List.length args - 1 in
       comp_args env args sz (comp_primitive p (sz + nargs - 1) args :: cont)
-=======
-      comp_args env args sz (comp_primitive p args :: cont)
-  | Lprim(p, args, _) ->
-      comp_args env args sz (comp_primitive p args :: cont)
->>>>>>> 0c0884bd
   | Lstaticcatch (body, (i, vars) , handler) ->
       let nvars = List.length vars in
       let branch1, cont1 = make_branch cont in
