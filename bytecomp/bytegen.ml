--- conflicted
+++ resolved
@@ -211,12 +211,8 @@
   | Lprim(Pmakeblock _, args, _) -> RHS_block (List.length args)
   | Lprim (Pmakearray ((Paddrarray|Pintarray), _, _), args, _) ->
       RHS_block (List.length args)
-<<<<<<< HEAD
-  | Lprim (Pmakearray (Pfloatarray, _), args, _)
+  | Lprim (Pmakearray (Pfloatarray, _, _), args, _)
   | Lprim (Pmakefloatblock _, args, _) ->
-=======
-  | Lprim (Pmakearray (Pfloatarray, _, _), args, _) ->
->>>>>>> 94454f5f
       RHS_floatblock (List.length args)
   | Lprim (Pmakearray (Pgenarray, _, _), _, _) ->
      (* Pgenarray is excluded from recursive bindings by the
@@ -403,7 +399,7 @@
   | Pfield_computed _sem -> Kgetvectitem
   | Psetfield(n, _ptr, _init) -> Ksetfield n
   | Psetfield_computed(_ptr, _init) -> Ksetvectitem
-  | Pfloatfield (n, _sem) -> Kgetfloatfield n
+  | Pfloatfield (n, _sem, _mode) -> Kgetfloatfield n
   | Psetfloatfield (n, _init) -> Ksetfloatfield n
   | Pduprecord _ -> Kccall("caml_obj_dup", 1)
   | Pccall p -> Kccall(p.prim_name, p.prim_arity)
@@ -746,14 +742,10 @@
         (Kpush::
          Kconst (Const_base (Const_int n))::
          Kaddint::cont)
-<<<<<<< HEAD
-  | Lprim (Pmakefloatblock _mut, args, loc) ->
+  | Lprim (Pmakefloatblock _, args, loc) ->
       let cont = add_pseudo_event loc !compunit_name cont in
       comp_args env args sz (Kmakefloatblock (List.length args) :: cont)
-  | Lprim(Pmakearray (kind, _), args, loc) ->
-=======
   | Lprim(Pmakearray (kind, _, _), args, loc) ->
->>>>>>> 94454f5f
       let cont = add_pseudo_event loc !compunit_name cont in
       begin match kind with
         Pintarray | Paddrarray ->
@@ -801,11 +793,7 @@
   | Lprim(Pmakeblock(tag, _mut, _, _), args, loc) ->
       let cont = add_pseudo_event loc !compunit_name cont in
       comp_args env args sz (Kmakeblock(List.length args, tag) :: cont)
-<<<<<<< HEAD
-  | Lprim(Pfloatfield (n, _sem), args, loc) ->
-=======
-  | Lprim(Pfloatfield (n,_), args, loc) ->
->>>>>>> 94454f5f
+  | Lprim(Pfloatfield (n, _, _), args, loc) ->
       let cont = add_pseudo_event loc !compunit_name cont in
       comp_args env args sz (Kgetfloatfield n :: cont)
   | Lprim(p, args, _) ->
