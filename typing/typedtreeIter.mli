--- conflicted
+++ resolved
@@ -79,22 +79,6 @@
     val leave_type_declaration : type_declaration -> unit
     val leave_type_declarations : rec_flag -> unit
 
-<<<<<<< HEAD
-      end
-
-module MakeIterator :
-  functor (Iter : IteratorArgument) ->
-           sig
-             val iter_structure : structure -> unit
-             val iter_signature : signature -> unit
-    val iter_structure_item : structure_item -> unit
-    val iter_signature_item : signature_item -> unit
-    val iter_expression : expression -> unit
-    val iter_module_type : module_type -> unit
-    val iter_pattern : pattern -> unit
-    val iter_class_expr : class_expr -> unit
-           end
-=======
 end
 
 module MakeIterator :
@@ -109,6 +93,5 @@
       val iter_pattern : pattern -> unit
       val iter_class_expr : class_expr -> unit
     end
->>>>>>> 0c0884bd
 
 module DefaultIteratorArgument : IteratorArgument