--- conflicted
+++ resolved
@@ -1,14 +1,4 @@
 (**************************************************************************)
-<<<<<<< HEAD
-(*                                                                     *)
-(*                                OCaml                                *)
-(*                                                                     *)
-(*            Xavier Leroy, projet Cristal, INRIA Rocquencourt         *)
-(*                                                                     *)
-(*  Copyright 1996 Institut National de Recherche en Informatique et   *)
-(*     en Automatique.                                                    *)
-(*                                                                     *)
-=======
 (*                                                                        *)
 (*                                 OCaml                                  *)
 (*                                                                        *)
@@ -17,7 +7,6 @@
 (*   Copyright 1996 Institut National de Recherche en Informatique et     *)
 (*     en Automatique.                                                    *)
 (*                                                                        *)
->>>>>>> 0c0884bd
 (*   All rights reserved.  This file is distributed under the terms of    *)
 (*   the GNU Lesser General Public License version 2.1, with the          *)
 (*   special exception on linking described in the file LICENSE.          *)
@@ -297,25 +286,15 @@
   }
 
 and rec_status =
-<<<<<<< HEAD
-    Trec_not                            (* first in a nonrecursive group *)
-  | Trec_first                          (* first in a recursive group *)
-  | Trec_next                           (* not first in a recursive/nonrecursive group *)
-=======
     Trec_not                   (* first in a nonrecursive group *)
   | Trec_first                 (* first in a recursive group *)
   | Trec_next                  (* not first in a recursive/nonrecursive group *)
->>>>>>> 0c0884bd
 
 and ext_status =
     Text_first                     (* first constructor of an extension *)
   | Text_next                      (* not first constructor of an extension *)
   | Text_exception                 (* an exception *)
-<<<<<<< HEAD
   | Text_effect                    (* an effect *)
-=======
->>>>>>> 0c0884bd
-
 
 (* Constructor and record label descriptions inserted held in typing
    environments *)
